# Changelog

All notable changes to this project will be documented in this file.

The format is based on [Keep a Changelog](https://keepachangelog.com/en/1.0.0/),
and this project adheres to [PEP 440](https://www.python.org/dev/peps/pep-0440/) 
and uses [Semantic Versioning](https://semver.org/spec/v2.0.0.html).


<!--
## Example template!!

## [version](https://github.com/asfadmin/Discovery-PytestAutomation/compare/vOLD...vNEW)

### Added:
-

### Changed:
-

### Fixed:
- 

### Removed:
-

-->
------
## [v8.1.3](https://github.com/asfadmin/Discovery-asf_search/compare/v8.1.2...v8.1.3)
<<<<<<< HEAD
### Added
- `ASFSearchOptions` now accepts the following search keywords:
    - `bbox`        
    - `maxBaselinePerp`
    - `minBaselinePerp`
    - `maxInsarStackSize`
    - `minInsarStackSize`
=======
### Fixed
- `instrument` now accepts a list of instrument names
- `tenacity` version pin changed to require minimum of `v8.2.2`
### Added
- Added `Sentinel-1C` support `S1Product`, baseline stacking support, and search constants
>>>>>>> 98999e29
- Added `INSTRUMENT.S_SAR` and `INSTRUMENT.L_SAR` constants for NISAR

### Fixed
- `instrument` now accepts a list of instrument names.

------
## [v8.1.2](https://github.com/asfadmin/Discovery-asf_search/compare/v8.1.1...v8.1.2)
### Added
- Added NISAR search parameters `frameCoverage`, `jointObservation`, `mainBandPolarization`, `sideBandPolarization`, `rangeBandwidth`.
- Updated `NISARProduct` to include these new searchable fields in `properties` dictionary
- Include new NISAR fields in jsonlite & jsonlite2 output

------
## [v8.1.1](https://github.com/asfadmin/Discovery-asf_search/compare/v8.1.0...v8.1.1)
### Fixed
- SLC Burst product urls are now searchable with `find_urls()`

------
## [v8.1.0](https://github.com/asfadmin/Discovery-asf_search/compare/v8.0.1...v8.1.0)
### Added
- Adds `ASFSearchResults.find_urls()` and `ASFProduct.find_urls()` to gather urls/uris from results by extension and/or regex pattern
### Changed
- Changed log level from warning to debug/info for search timing log messages
- Raised minimum Python version to 3.9 from 3.8, which reached EOL last year (see the official [Status of Python versions](https://devguide.python.org/versions/) for the Python version release cycle)

------
## [v8.0.1](https://github.com/asfadmin/Discovery-asf_search/compare/v8.0.0...v8.0.1)
### Fixed
- Fixed setting end date timezone when translating search opts to CMR opts

------
## [v8.0.0](https://github.com/asfadmin/Discovery-asf_search/compare/v7.1.0...v8.0.0)
### Added
- Added `asf.ASFSearchOptions(circle=[lat, long, radius])` search param. Takes list of exactly 3 numbers.
- Exposed `asf.validator_map`, which given a ops search param, can be used to look up which method we're going to validate it against.
- Exposed `ASFProduct.get_urls` which returns the URL's for it's products directly. Can control which products with the `fileType` enum.

### Removed
- Removes `get_property_paths()` static method from `ASFProduct`, just uses `_base_properties`

## [v7.1.4](https://github.com/asfadmin/Discovery-asf_search/compare/v7.1.3...v7.1.4)
### Changed
- replaces `ciso8601` package with `dateutil` for package wheel compatibility. `ciso8601` used when installed via `extra` dependency
### Fixed
- Fixes syntax warning with escaped slash in `translate.py`

------
## [v7.1.3](https://github.com/asfadmin/Discovery-asf_search/compare/v7.1.2...v7.1.3)
### Fixed
- Adds missing values for polarization constants `DUAL_HH`, `DUAL_VV`, `DUAL_HV`, `DUAL_VH`, `HH_3SCAN`, `HH_4SCAN`, `HH_5SCAN`
- processingLevel `RAW` now includes `C1234413256-ASFDEV` in collection alias list (`SENTINEL-1B_RAW`'s collection for ASFDEV provider)

------
## [v7.1.2](https://github.com/asfadmin/Discovery-asf_search/compare/v7.1.1...v7.1.2)
### Fixed
- `OPERAS1Product` subclass now properly assigned to PGE v2.0.1 results
### Changed
- `ARIAS1GUNWProduct.is_ARIAS1GUNWProduct()` removed, replaced with `ASFProduct._is_subclass()` implementation

------
## [v7.1.1](https://github.com/asfadmin/Discovery-asf_search/compare/v7.1.0...v7.1.1)
### Changed
- Uses `ciso8601.parse_datetime()` in baseline calculations, speeds up calculations on larger stacks
### Added
- Adds `ASF_LOGGER` logging in `search_generator()` and related methods
### Fixed
- `ASFProduct.get_sort_keys()` will no longer returns `None` if missing sort key, defaults to empty string 

------
## [v7.1.0](https://github.com/asfadmin/Discovery-asf_search/compare/v7.0.9...v7.1.0)
### Added
- Improved logging in `ASFSession` authentication methods
### Changed
- Uses `ciso8601` module for parsing dates from CMR response, significant performance improvement post-query
- `ASFSession` now allows for authorized user access to hidden/restricted CMR datasets via `auth_with_creds()` or `auth_with_cookiejar()` authentication methods (previously only supported via `auth_with_token()` method)
- `ASFSession.auth_with_token()` now authenticates directly against EDL endpoint
- UMM Platform ShortName used as final fallback criteria for product subclass assignment

------
## [v7.0.9](https://github.com/asfadmin/Discovery-asf_search/compare/v7.0.8...v7.0.9)
### Changed
- collection "ARIA_S1_GUNW" added to `ARIA_S1_GUNW` dataset, V3 products now loaded as `ARIAS1GUNWProduct` subclass
- `ARIAS1GUNWProduct` now exposes `ariaVersion` and (for V3 products) `inputGranules` in `ARIAS1GUNWProduct.properties`

------
## [v7.0.8](https://github.com/asfadmin/Discovery-asf_search/compare/v7.0.7...v7.0.8)
### Added
- `s3Urls` property added to `S1Product`, `OPERAS1Product`, and `NISARProduct` types, exposing direct access S3 links

------
## [v7.0.7](https://github.com/asfadmin/Discovery-asf_search/compare/v7.0.6...v7.0.7)
### Added
- Adds `cmr_keywords` search keyword, enables passing CMR format strings in search directly
- Adds `shortName` keyword, for use with lists of collection short names
### Changed
- Allows using `dataset` and `platform` in same search

------
## [v7.0.6](https://github.com/asfadmin/Discovery-asf_search/compare/v7.0.5...v7.0.6)
### Changed
- timestamps while building queries and reading results from CMR now use UTC if no timezone is provided
- Changed what collections the `NISAR` dataset and platform collections lists are pointed at.

------
## [v7.0.5](https://github.com/asfadmin/Discovery-asf_search/compare/v7.0.4...v7.0.5)
### Added
- Adds basic NISAR dataset search and product functionality for test data

------
## [v7.0.4](https://github.com/asfadmin/Discovery-asf_search/compare/v7.0.3...v7.0.4)
### Changed
- `OPERA-S1-CALIBRATION` dataset is now the `OPERA-S1-CALVAL` dataset, uses the `OPERA_S1_CALVAL` constant

------
## [v7.0.3](https://github.com/asfadmin/Discovery-asf_search/compare/v7.0.2...v7.0.3)
### Fixed
- Fixes typo for constant variable name `constants.PRODUCT_TYPE.CSLC_STATIC`
- Normalizes concept-id lists for `OPERA-S1` dataset product types

### Changed
- Completely removes `CSLC-STATIC` Calval and `RTC-STATIC` Calval collections from concept-id lists

------
## [v7.0.2](https://github.com/asfadmin/Discovery-asf_search/compare/v7.0.1...v7.0.2)
### Added
- Adds `AUTH_COOKIES` to `constants.INTERNAL` and `auth_cookie_names` variable for `ASFSession`, used by `auth_with_creds()` and `auth_with_cookiejar()` to confirm login.

### Fixed
- Attempting to authorize `ASFSession` against CMR UAT using `auth_with_creds()` and `auth_with_cookiejar()` no longer raises an exception on valid login
- Fixes custom host in `ASFSearchOptions` raising type error while searching.

------
## [v7.0.1](https://github.com/asfadmin/Discovery-asf_search/compare/v7.0.0...v7.0.1)
### Fixed
- Fixed `OPERA-S1-CALIBRATION` dataset products raising error during search.

------
## [v7.0.0](https://github.com/asfadmin/Discovery-asf_search/compare/v6.7.3...v7.0.0)
### Added
- `ASFProduct` now has 13 sublcasses for different sub-products that correspond to datasets:
  - `S1Product`, `S1BurstProduct`, `OPERAS1Product`, `ARIAS1GUNWProduct`, `ALOSProduct`, `RADARSATProduct`, `AIRSARProduct`, `ERSProduct`, `JERSProduct`, `UAVSARProduct`, `SIRCProduct`, `SEASATProduct`, `SMAPProduct`
  - Each subclass defines relevant keys to pull from `umm` response, reducing the amount of irrelevant values in `properties` dict for certain product types 
- Adds `collectionAlias` to `ASFSearchOptions` validator map as config param. Set to `False` to disable concept-id aliasing behaviour for `processingLevel` and `platform`.
- Adds warning when scenes in stack are missing state vectors, and logs baseline warnings with `ASF_LOGGER`
- Adds `OPERA-S1-CALIBRATION` entry to `dataset_collections` and corresponding `OPERA_S1_CALIBRATION` constant to `DATASET.py`, used to search for OPERA-S1 `CSLC` and `RTC` calibration data.

### Changed
- `remotezip` is now an optional dependency of asf-search's pip and conda installs, (pip install example: `python3 -m pip install asf-search[extras]`).
- Constants are no longer top level import, are now accessible through respective modules
- `processingLevel` and `platform` are now aliased by collection concept-ids, (lists of concept ids by their processing levels/platforms viewable in `dataset.py`), improving search performance and dodging subquery system
- Baseline stacking no longer excludes products with missing state vectors from final stack, like SearchAPI
- `OPERA-S1` dataset no longer includes calibration data (moved to new dataset)
- Adds optional `ASFSession` constructor keyword arguments for new class variables:
   - `edl_host`
   - `edl_client_id`
   - `asf_auth_host`
   - `cmr_host`
   - `cmr_collections`
   - `auth_domains`
- `ASFSession` imports `asf_search.constants.INTERNAL` in constructor call
- `ASFSession` methods `auth_with_creds()`, `auth_with_token()`, and `rebuild_auth()` use new class variables instead of constants

------
## [v6.7.3](https://github.com/asfadmin/Discovery-asf_search/compare/v6.7.2...v6.7.3)
### Added
- Adds OPERA-S1 constants `RTC`, `RTC_STATIC` (RTC-STATIC), `CSLC`, `CSLC_STATIC` (CSLC-STATIC) to `PRODUCT_TYPE.py`

### Fixed
- Harmonizes `search()`, `geo_search()`, and `search_count()` parameters
- Updates python version requirement in `setup.py` to 3.8+

### Changed
- search method params with `Iterable` type hinting now changed to `Sequence`
- search method param validators updated to support `Sequence` type

------
## [v6.7.2](https://github.com/asfadmin/Discovery-asf_search/compare/v6.7.1...v6.7.2)
### Added
- Adds constants for `dataset` keyword, under `asf_search.DATASET`
- Adds CALVAL concept-ids to 'OPERA-S1' dataset
- Adds `validityStartDate` for applicable OPERA-S1 products

### Fixed
- Fixes OPERA-S1 dataset `RTC-STATIC` and `CSLC-STATIC` breaking returned results, sorts by `validityStartDate` in place of `stopTime`

------
## [v6.7.1](https://github.com/asfadmin/Discovery-asf_search/compare/v6.7.0...v6.7.1)
### Fixed
- Fixes issue with certain S1 products not stacking properly in certain environments, which caused null `perpendicularBaseline` values

------
## [v6.7.0](https://github.com/asfadmin/Discovery-asf_search/compare/v6.6.3...v6.7.0)
### Added
- Adds new `dataset` keyword to `search()` as an alternative to `platform`. Allows users to get results from multiple platforms at once in a single page
- Adds `operaBurstID` keyword to `search()`
- Adds OPERA-S1 param `operaBurstID` to `ASFProduct.properties`, and adds Opera product urls to `additionalUrls`
- OPERA-S1 RTC product `polarization` now shows both polarizations as list
- adds `frameNumber` properties support for new `Sentinel-1 Interferogram` products
- added `CMR_TIMEOUT` constant. This is the amount of time in seconds to wait without seeing *any* data. (Default=30)

### Changed
- Changes `CMR_FORMAT_EXT` constant from `umm_json_v1_4` to `umm_json`, umm returned from CMR will now be in latest umm format by default

### Fixed
- ERS-1, ERS-2, JERS-1, and RADARSAT-1 now assign `FRAME_NUMBER` to the `frameNumber` properties field

------
## [v6.6.3](https://github.com/asfadmin/Discovery-asf_search/compare/v6.6.2...v6.6.3)
### Fixed
- Fixes type hinting compatibility break introduced in v6.6.2 in `search_generator.py` for Python versions < v3.9

------
## [v6.6.2](https://github.com/asfadmin/Discovery-asf_search/compare/v6.6.1...v6.6.2)
### Added
- Adds new `CMRIncompleteError` exception, raised by search methods when CMR returns an incomplete page
### Fixed
- Fixes bug in `search_generator()` causing results to sometimes wrongly be marked as incomplete
### Changed
- `stack_from_id()` now raises if results are incomplete, before checking if reference was found

------
## [v6.6.1](https://github.com/asfadmin/Discovery-asf_search/compare/v6.6.0...v6.6.1)
### Added
- Adds automated release notes
### Fixed
- `filename` can be used again with `ASFProduct.Download()` method (ignored if multiple files are to be downloaded)

------
## [v6.6.0](https://github.com/asfadmin/Discovery-asf_search/compare/v6.5.0...v6.6.0)
### Added
- Adds `fileType` param to `ASFProduct` and `ASFSearchResults` download method. Let's users download burst .xml and/or .tiff from the burst extractor with `FileDownloadType` enum (`DEFAULT_FILE`, `ADDITIONAL_FILES`, `ALL_FILES`)
### Fixed
- Fixes typo in convex hull warning message

------
## [v6.5.0](https://github.com/asfadmin/Discovery-asf_search/compare/v6.4.0...v6.5.0)
### Added
- Adds `collections` search keyword, letting results be limited to the provided concept-ids
- Adds `temporalBaselineDays` search keyword, allows searching `Sentinel-1 Interferogram (BETA)` products by their temporal baseline
### Changed
- `search_generator()` now uses tenacity library to poll CMR
- moves/re-organizes certain constant url fields to `INTERNAL.py`
### Fixed
- TimeoutErrors now properly caught and logged

------
## [v6.4.0](https://github.com/asfadmin/Discovery-asf_search/compare/v6.3.1...v6.4.0)
### Added
- Burst product downloads now supported
- `IPFVersion` field added to `ASFProduct` properties
### Fixed
- `BURST` product `url`, `fileName`, and `bytes` properties populated again
- `search_count()` now uses `ASFSearchOptions.host` when building query url
### Changed:
- `BURST` product baseline stackng now uses `fullBurstID` and `polarization` for getting initial stack
- Changed order of entries in `ASFSession`'s `User-Agent` header
- `BURST` `filename` field uses "`sceneName`.`extension`" format

------
## [v6.3.1](https://github.com/asfadmin/Discovery-asf_search/compare/v6.3.0...v6.3.1)
### Changed
- Changed `CMR_PAGE_SIZE` constant from 500 to 250

------
## [v6.3.0](https://github.com/asfadmin/Discovery-asf_search/compare/v6.2.0...v6.3.0)
### Added
- `BURST` product temporal/perpendicular baseline stacking now supported
- Added searchable burst keyword params, `relativeBurstID`, `absoluteBurstID`, and `fullBurstID`
### Changed
- `validate_wkt()` now returns both wrapped and unwrapped wkts along with repair reports. 
- asf-search now sends the wrapped wkt to CMR when using the `intersectsWith` keyword
- Removed `burstAnxTime`, `timeFromAnxSeconds` 
- Added `azimuthAnxTime`, `azimuthTime`

------
## [v6.2.0](https://github.com/asfadmin/Discovery-asf_search/compare/v6.1.0...v6.2.0)
### Added
- `search_generator()` returns a generator, which returns results from CMR page-by-page, yielding each page as an `ASFSearchResults` object. See /examples/1-Basic_Overview.ipynb for an example.
  - The generator can be passed to different output formats via `results_to_[format]()` methods, allowing users to stream results to different format strings as they're received from CMR
### Changed
- Removed Jinja2 as a dependency for metalink, kml, and csv output formats.

------
## [v6.1.0](https://github.com/asfadmin/Discovery-asf_search/compare/v6.0.2...v6.1.0)
### Added
- Burst metadata available in `ASFProduct.properties['burst']`, also available in `csv`, `kml`, `jsonlite`, and `jsonlite2` output formats.
- Added `BURST` to `PRODUCT_TYPE.py` constants
- Added python `logging` support, for easier debugging and reporting when using asf_search inside an application.

### Changed
- Decreased the scope of tested platforms used in platform test cases

### Fixed
- Adds markupsafe<=2.0.1 as package requirement (Jinja2 requires this version)
- CMR url will now actually use the `host` property in `ASFSearchOptions` object

------
## [v6.0.2](https://github.com/asfadmin/Discovery-asf_search/compare/v6.0.1...v6.0.2)
### Fixed
- Fixed Setuptools not including csv, kml, and metalink export templates

------
## [v6.0.1](https://github.com/asfadmin/Discovery-asf_search/compare/v6.0.0...v6.0.1)
### Fixed
- `csv()`, `metalink()`, and `kml()` output formats should now work properly when installed from pip

------
## [v6.0.0](https://github.com/asfadmin/Discovery-asf_search/compare/v5.1.2...v6.0.0)
### Added
- Search errors are now automatically reported to ASF, users can opt out by changing `asf_search.REPORT_ERRORS` after import
  - Example and information available in "Usage" section of /examples/1-Basic_Overview.ipynb
- `ASFSearchResults` now has `raise_if_incomplete()` method, raises `ASFSearchError()` if a search encountered an error and was unable to return all results from CMR
- `ASFProduct` now has a `remotezip()` method, which takes a user's pre-authenticated `ASFSession` and returns a `RemoteZip` object. This can be used to list and download specific files from a product's zip archive, rather than the whole zip file. 
  - Example available in /examples/5-Download.ipynb
  - see https://github.com/gtsystem/python-remotezip for further details on how to use the `RemoteZip` class.
- Adds `GRD_FD`, `PROJECTED_ML3X3`, `THREEFP` product type constants.

### Changed
- While returning results, `search()` will no longer throw. Instead, `search()` will retry the request 3 times. If all 3 attempts fail:
  -  `search()` will return the results it found before the search error
  -  An error will be logged warning the user, and the returned results will be marked as incomplete. Use `raise_if_incomplete()` to raise an error when the returned `ASFSearchResults` are incomplete.

------
## [5.1.2](https://github.com/asfadmin/Discovery-asf_search/compare/v5.1.0...v5.1.2)
### Changed
- `CMR_PAGE_SIZE` reduced from 2000 to 500

------
## [5.1.0](https://github.com/asfadmin/Discovery-asf_search/compare/v5.0.2...v5.1.0)
### Added
- Adds export support to ASFSearchResults for `csv`, `jsonlite`, `jsonlite2`, `kml`, `metalink`
  - example availabe in "Output" section of /examples/1-Basic_Overview.ipynb
- Adds `beamSwath` as a searchable parameter

### Fixed
- `count()` type hinting changed to `int`

### Changed
- Improved testing coverage of `ASFSearchResults`

------
## [5.0.2](https://github.com/asfadmin/Discovery-asf_search/compare/v5.0.1...v5.0.2)
### Fixed
- non-rectangular polygons are now sent to CMR instead of their bounding boxes

------
## [5.0.1](https://github.com/asfadmin/Discovery-asf_search/compare/v5.0.0...v5.0.1)
### Changed
- `ASFProduct` is now aware of the session used during search (if available) and will use that by default to download. A session can still be explicitly provided as before.
- `ASFProduct.stack()` now uses the session provided via the opts argument. If none is provided, it will use the session referenced by `ASFProduct.session`.
- `ASFProduct` more gracefully handles missing or malformed metadata during instantiation.

------
## [5.0.0](https://github.com/asfadmin/Discovery-asf_search/compare/v4.0.3...v5.0.0)
### Changed
- `asf_search` now searches CMR directly, no longer relying on ASF's SearchAPI
  - This should significantly improve reliability and performance
  - With this change, ALL metadata fields provided by CMR's UMM JSON format are now available through `ASFProduct`.
    -  All metadata fields previously available through `ASFProduct.properties` remain where they are
      - For those and any other fields, the full CMR `umm` and `meta` records are available through `ASFProduct.umm` and `ASFProduct.meta` respectively
- Some geojson fields were previously presented as strings, they are now more appropriate types such as `int` or `float`:
  - `bytes`, `centerLat`, `centerLon`, `frame`, `offNadirAngle`, `orbit`, `pathNumber`
- Timestamps in geojson fields now include an explicit `Z` time zone indicator.
- `ASFSearchOptions.reset()` has been renamed to `reset_search()` for clarity of purpose and to make room for future similar functionality regarding search opts configuration.
- `search()` (and related functions) now return results pre-sorted, most recent first

------
## [4.0.3](https://github.com/asfadmin/Discovery-asf_search/compare/v4.0.2...v4.0.3)
### Fixed
- `product_search()` now assigns `product_list` parameter to `ASFSearchOptions.product_list` instead of `ASFSearchOptions.granule_list` 

------
## [4.0.2](https://github.com/asfadmin/Discovery-asf_search/compare/v4.0.1...v4.0.2)
### Changed
- Removed `scikit-learn` module as a dependency, greatly reducing install footprint
- Simplified AOI refinement:
  - AOIs are iteratively simplified with an increasing threshold, that threshold now starts at 0.004
  - AOIs with an MBR <= 0.004 in lat/lon are collapsed to a single point
  - AOIs with an MBR <= 0.004 in either lat or lon are collapsed to a line along the center of the rectangle

------
## [4.0.1](https://github.com/asfadmin/Discovery-asf_search/compare/v4.0.0...v4.0.1)
### Changed
- Removed WKTUtils module as a dependency, that functionality is now directly included

------
## [4.0.0](https://github.com/asfadmin/Discovery-asf_search/compare/v3.0.4...v4.0.0)
### Added
- `ASFSearchOptions`: This class provides a number of useful ways to build search results
  - Search parameters are immediately validated upon object creation/edit instead of at search time, which should lead to fewer errors at search time
  - All search functions allow both the previous style of keyword arguments, as well as simply passing in an ASFSearchOptions object using the `opts` keyword arg. `opts` is always optional.
    - If both approaches are used, the two are merged, with specific keyword args superseding the options in the object
    - Most search functions now expect only their specific parameters, and an optional `opts` parameter. This allows simple usage in most cases, while the `opts` parameter provides access to advanced behavior or alternate workflows.
  - Internally, all search functions work by passing ASFSearchOptions objects. This allows consistency when working with differently-configured search environments, such as in development.
  - `ASFSearchResults` objects now include a `searchOptions` property, which describes the search used to create those results. This object can be copied, altered, used for subsequent searches, etc.
    - When downloading, `ASFSearchResults` and `ASFProduct` default to use the session inside `searchOptions`, so you don't have to pass the same session in for both fetching and downloading results.
- Exposed `get_stack_opts()` to support more approaches for building insar stacks.
  - `get_stack_opts()` accepts an `ASFProduct` as a stack reference and returns the ASFSearchOptions object that would be used to build a corresponding insar stack
    - A matching convenience method has been added to `ASFProduct`
  - Supports the new `opts` argument described above.

### Changed
- All search functions now accepts the optional `opts=` argument, see `ASFSearchOptions` notes above.
- Replaced all `cmr_token` key arguments with `session`, which takes a `Session`-compatible object. See https://docs.asf.alaska.edu/asf_search/ASFSession/ for more details.
- Removed old GitHub actions

### Fixed
- `season` filter in `asf.search()` now doesn't throw when used.

------
## [3.2.2](https://github.com/asfadmin/Discovery-PytestAutomation/compare/v3.2.1...v3.2.2)
### Fixed
- netrc authentication works again, affects `ASFProduct.download()`, `ASFSearchResults.download()`, `download_urls()`, `download_url()`

------
## [3.2.1](https://github.com/asfadmin/Discovery-PytestAutomation/compare/v3.2.0...v3.2.1)
### Fixed
- `ASFProduct.stack()` and `asf_search.baseline_search.stack_from_id()` now return ASFSearchResults instead of a list

------
## [3.2.0](https://github.com/asfadmin/Discovery-PytestAutomation/compare/v3.1.3...v3.2.0)
### Changed
- `ASFProduct.stack()` and `asf_search.baseline_search.stack_from_id()` now calculate `temporalBaseline` and `perpendicularBaseline` values of stacked products locally
- `search()` now internally uses a custom format when communicating with ASF's SearchAPI. This should have no apparent impact on current usage of asf_search. 

------
## [3.1.3](https://github.com/asfadmin/Discovery-PytestAutomation/compare/v3.1.2...v3.1.3)
### Fixed
- Centroid calculation fixed for scenes spanning the antimeridian

------
## [3.1.2](https://github.com/asfadmin/Discovery-PytestAutomation/compare/v3.1.1...v3.1.2)
### Changed
- `ASFSession` methods `auth_with_cookiejar()` and `auth_with_token()` now raise an error if the passed cookiejar/token is invalid or expired
- `ASFAuthenticationError` raised when encountering a 400 level error while downloading files
### Fixed
- Downloading files with sessions authenticated by `auth_with_token()` method works again

------
## [3.1.1](https://github.com/asfadmin/Discovery-PytestAutomation/compare/v3.1.0...v3.1.1)
### Fixed:
- Fixes missing CMR module import

------
## [3.1.0](https://github.com/asfadmin/Discovery-asf_search/compare/v3.0.6...v3.1.0)
### Added
- Added walkthrough in the form of several jupyter notebooks in /examples
- Added `campaigns()` in `Campaigns` module, returns a list of campaigns for `UAV, AIRSAR, SENTINEL-1 INTERFEROGRAM (BETA)` platforms

### Changed
- Re-enable run-pytest workflow
  - Add tests for `ASFSearch, ASFSession, ASFProduct` as well as baseline, geographic, and search modules
  - Add Pytest-Automation Plugin integration
  - Add automated CodeCov badge to readme
- "collectionName" parameter in `geo_search()` and `search()` is deprecated and raises a warning. Will be removed in a future release, use "campaign" instead

### Fixed
- Fix error while raising ASFBaselineError in `baseline_search.get_stack_params()`

------
## [3.0.6](https://github.com/asfadmin/Discovery-asf_search/compare/v3.0.5...v3.0.6)
### Changed
- Skip download if file already exists
  - In the future we will apply file size and/or checksum checks to ensure the existing file is correct

------
## [3.0.5](https://github.com/asfadmin/Discovery-asf_search/compare/v3.0.4...v3.0.5)
### Added
- Add documentation URL to setup.py
- Add Gitter badge/link to readme
### Fixed
- Change hyphens to underscores in some product type constants

------
## [3.0.4](https://github.com/asfadmin/Discovery-asf_search/compare/v3.0.3...v3.0.4)
### Changed
- When working with source, package **must** be installed directly:
  - `python3 -m pip install -e .`
### Fixed
- In-region S3 downloads should now function without issue

------
## [3.0.3](https://github.com/asfadmin/Discovery-asf_search/compare/v3.0.2...v3.0.3)
### Fixed
- Replace `ASFProduct.centroid()` calculation with shapely-based calculation
  - See: https://github.com/asfadmin/Discovery-asf_search/pull/53
  - Removes numpy requirement
  - Adds shapely requirement

------
## [3.0.2](https://github.com/asfadmin/Discovery-asf_search/compare/v3.0.0...v3.0.2)
### Added
- Feature and Bug Report github issue templates

### Fixed
- Fix download authentication header issue during direct-to-S3 redirects
- Fix Sentinel-1 stacking to include both A and B in stacks

------
## [3.0.0](https://github.com/asfadmin/Discovery-asf_search/compare/v2.0.2...v3.0.0)
### Added
- Auth support for username/password and cookiejars, in addition to the previously available token-based approach. Create a session, authenticate it with the method of choice, then pass the session to whichever download method is being used.
    - Sessions can be created using the `ASFSession` class, a subclass of `requests.Session`
    - Once a session is created, call one of its authentication methods:
      - `auth_with_creds('user', 'pass)`
      - `auth_with_token(`EDL token`)
      - `auth_with_cookiejar(http.cookiejar)`
    - If you were previously using the `token` argument, such as:
      - `results.download(path='...', token='EDL token')`
    - Updating can be as simple as:
      - `results.download(path='...', session=ASFSession().auth_with_token('EDL token'))`
    - Sessions can be re-used and are thread-safe

### Changed
- `download_url()`, `download_urls()`, `ASFProduct.download()` and `ASFSearchResults.download()` now expect a `session` argument instead of `token`
- Send auth headers to every step along a download redirect chain (including final AWS S3 buckets)

------
## [2.0.2](https://github.com/asfadmin/Discovery-asf_search/compare/v2.0.1...v2.0.2)
### Added
- INSTRUMENT constants for C-SAR, PALSAR, and ANVIR-2

------
## [2.0.1](https://github.com/asfadmin/Discovery-asf_search/compare/v2.0.0...v2.0.1)
### Fixed
- Versioning workflow corrected for proper versioning, stop bumping major instead of patch!

------
## [2.0.0](https://github.com/asfadmin/Discovery-asf_search/compare/v1.1.0...v2.0.0)
### Fixed
- Fixed import order of operations bug
- Updated ASFProduct and ASFSearchResults to use path arg in download methods

------
## [1.1.0](https://github.com/asfadmin/Discovery-asf_search/compare/v0.4.0...v1.1.0)
### Added
- Parallel downloads now supported by ASFSearchResults. Defaults to 1 (sequential download)
- For `search()`-based functions that take an argument as a list, single values are now also allowed

### Changed
- Import download functionality in asf_search (for `download_url()` and `download_urls()`)
- "parallel" is now "processes" in download functionality

### Fixed
- Fixed ASFProduct import in search.py
- importlib metadata fix for python <3.8

------
## [0.4.0](https://github.com/asfadmin/Discovery-asf_search/compare/v0.3.0...v0.4.0)
### Added
- ASFSearchResults now has a geojson() method which returns a data structure that matches the geojson specification
- ASFProduct now has a geojson() method that produces a data structure matching a geojson feature snippet
- ASFSearchResults and ASFProduct both have a __str__() methods that serializes the output of their geojson() methods
- Added CodeFactor shield to readme
- Now calculates temporal baselines when building a stack
- New search options: 
    - min/maxDoppler
    - min/MaxFaradayRotation
    - flightLine
    - offNadirAngle
    - season

### Changed
- ASFProduct is no longer a subclass of dict. Instead, metadata has been moved to .properties and .geometry
- ASFSearchResults is now a subclass of UserList, for list-type operations
- Newly-built stacks are sorted by temporal baselines, ascending

### Fixed
- Cleaned up cruft from various refactors

------
## [0.3.0](https://github.com/asfadmin/Discovery-asf_search/compare/v0.2.4...v0.3.0)

### Added
- Layed out framework for INSTRUMENT constants (needs to be populated)
- Support for baseline stacking of pre-calculated datasets
- Download support for single products or entire search result sets, token-based auth only
- ASFSearchResults and ASFProduct classes
- Lower-level ASFError exception class
- ASFDownloadError exception class
- ASFBaselineError exception class
- Better path/frame/platform/product example


### Changed
- No longer uses range type for parameters that accept lists of values and/or ranges. Now expects a 2-value tuple.
- Removed DATASET constants (not searchable, use platform+instrument to identify a dataset)
- Updated hello_world.py baseline example
- Removed output options across the board, geojson only until we no longer rely on SearchAPI calls
- insarStackID now a search option (needed for baseline stacking of pre-calculated datasets)
- Flatter structure for constants
- baseline functionality moved into search group (file restructuring)

### Fixed
- Corrected handling of version number in user agent string
- unused import cleanup
- better type hinting on centroid() function

------
## [0.2.4](https://github.com/asfadmin/Discovery-asf_search/compare/v0.0.0...v0.2.4)

### Added
- product_search(): search using a list of Product IDs (CMR's GranuleUR)
- granule_search(): search using a list of Granule names (aka Scene names)
- geo_search(): search using a WKT string, as well as other parameters
- search(): a generic search function, allowing any combination of the above search features
- stack(): provides basic Baseline stacking functionality (does not yet provide perpendicular/temporal baseline values)
- Numerous constants available, covering common BEAMMODE, DATASET, FLIGHT_DIRECTION, PLATFORM, POLARIZATION, and PRODUCT_TYPE values
- Basic exception classes and error handling for search parameter and server errors
- Populated readme with instructions, examples, and badges

### Changed
- Improved packaging/build process
- Restructured branch layout according to https://gist.github.com/digitaljhelms/4287848

### Fixed
- Removed hard-coded version string
- Install setuptools_scm in pypi publish action

------<|MERGE_RESOLUTION|>--- conflicted
+++ resolved
@@ -26,8 +26,7 @@
 
 -->
 ------
-## [v8.1.3](https://github.com/asfadmin/Discovery-asf_search/compare/v8.1.2...v8.1.3)
-<<<<<<< HEAD
+## [v8.1.4](https://github.com/asfadmin/Discovery-asf_search/compare/v8.1.3...v8.1.4)
 ### Added
 - `ASFSearchOptions` now accepts the following search keywords:
     - `bbox`        
@@ -35,17 +34,27 @@
     - `minBaselinePerp`
     - `maxInsarStackSize`
     - `minInsarStackSize`
-=======
+
+### Fixed
+- `instrument` now accepts a list of instrument names.
+
+------
+## [v8.1.3](https://github.com/asfadmin/Discovery-asf_search/compare/v8.1.2...v8.1.3)
+### Added
+- `ASFSearchOptions` now accepts the following search keywords:
+    - `bbox`        
+    - `maxBaselinePerp`
+    - `minBaselinePerp`
+    - `maxInsarStackSize`
+    - `minInsarStackSize`
+- Added `INSTRUMENT.S_SAR` and `INSTRUMENT.L_SAR` constants for NISAR
+
 ### Fixed
 - `instrument` now accepts a list of instrument names
 - `tenacity` version pin changed to require minimum of `v8.2.2`
 ### Added
 - Added `Sentinel-1C` support `S1Product`, baseline stacking support, and search constants
->>>>>>> 98999e29
 - Added `INSTRUMENT.S_SAR` and `INSTRUMENT.L_SAR` constants for NISAR
-
-### Fixed
-- `instrument` now accepts a list of instrument names.
 
 ------
 ## [v8.1.2](https://github.com/asfadmin/Discovery-asf_search/compare/v8.1.1...v8.1.2)
