# Changelog

All notable changes to this project will be documented in this file.

The format is based on [Keep a Changelog](https://keepachangelog.com/en/1.0.0/),
and this project adheres to [PEP 440](https://www.python.org/dev/peps/pep-0440/) 
and uses [Semantic Versioning](https://semver.org/spec/v2.0.0.html).


<!--
## Example template!!

## [version](https://github.com/asfadmin/Discovery-PytestAutomation/compare/vOLD...vNEW)

### Added:
-

### Changed:
-

### Fixed:
- 

### Removed:
-

-->

------
## [v6.2.1](https://github.com/asfadmin/Discovery-asf_search/compare/v6.2.0...v6.2.1)
<<<<<<< HEAD
### Changed
- `validate_wkt()` now returns both wrapped and unwrapped wkts along with repair reports. 
- asf-search now sends the wrapped wkt to CMR when using the `intersectsWith` keyword
=======
### Added
- Temporal/perpendicular baseline values for stacks of SLC `BURST` products can now be calculated
>>>>>>> ff7f14e5

------
## [v6.2.0](https://github.com/asfadmin/Discovery-asf_search/compare/v6.1.0...v6.2.0)
### Added
- `search_generator()` returns a generator, which returns results from CMR page-by-page, yielding each page as an `ASFSearchResults` object. See /examples/1-Basic_Overview.ipynb for an example.
  - The generator can be passed to different output formats via `results_to_[format]()` methods, allowing users to stream results to different format strings as they're received from CMR
### Changed
- Removed Jinja2 as a dependency for metalink, kml, and csv output formats.

------
## [v6.1.0](https://github.com/asfadmin/Discovery-asf_search/compare/v6.0.2...v6.1.0)
### Added
- Burst metadata available in `ASFProduct.properties['burst']`, also available in `csv`, `kml`, `jsonlite`, and `jsonlite2` output formats.
- Added `BURST` to `PRODUCT_TYPE.py` constants
- Added python `logging` support, for easier debugging and reporting when using asf_search inside an application.

### Changed
- Decreased the scope of tested platforms used in platform test cases

### Fixed
- Adds markupsafe<=2.0.1 as package requirement (Jinja2 requires this version)
- CMR url will now actually use the `host` property in `ASFSearchOptions` object

------
## [v6.0.2](https://github.com/asfadmin/Discovery-asf_search/compare/v6.0.1...v6.0.2)
### Fixed
- Fixed Setuptools not including csv, kml, and metalink export templates

------
## [v6.0.1](https://github.com/asfadmin/Discovery-asf_search/compare/v6.0.0...v6.0.1)
### Fixed
- `csv()`, `metalink()`, and `kml()` output formats should now work properly when installed from pip

------
## [v6.0.0](https://github.com/asfadmin/Discovery-asf_search/compare/v5.1.2...v6.0.0)
### Added
- Search errors are now automatically reported to ASF, users can opt out by changing `asf_search.REPORT_ERRORS` after import
  - Example and information available in "Usage" section of /examples/1-Basic_Overview.ipynb
- `ASFSearchResults` now has `raise_if_incomplete()` method, raises `ASFSearchError()` if a search encountered an error and was unable to return all results from CMR
- `ASFProduct` now has a `remotezip()` method, which takes a user's pre-authenticated `ASFSession` and returns a `RemoteZip` object. This can be used to list and download specific files from a product's zip archive, rather than the whole zip file. 
  - Example available in /examples/5-Download.ipynb
  - see https://github.com/gtsystem/python-remotezip for further details on how to use the `RemoteZip` class.
- Adds `GRD_FD`, `PROJECTED_ML3X3`, `THREEFP` product type constants.

### Changed
- While returning results, `search()` will no longer throw. Instead, `search()` will retry the request 3 times. If all 3 attempts fail:
  -  `search()` will return the results it found before the search error
  -  An error will be logged warning the user, and the returned results will be marked as incomplete. Use `raise_if_incomplete()` to raise an error when the returned `ASFSearchResults` are incomplete.

------
## [5.1.2](https://github.com/asfadmin/Discovery-asf_search/compare/v5.1.0...v5.1.2)
### Changed
- `CMR_PAGE_SIZE` reduced from 2000 to 500

------
## [5.1.0](https://github.com/asfadmin/Discovery-asf_search/compare/v5.0.2...v5.1.0)
### Added
- Adds export support to ASFSearchResults for `csv`, `jsonlite`, `jsonlite2`, `kml`, `metalink`
  - example availabe in "Output" section of /examples/1-Basic_Overview.ipynb
- Adds `beamSwath` as a searchable parameter

### Fixed
- `count()` type hinting changed to `int`

### Changed
- Improved testing coverage of `ASFSearchResults`

------
## [5.0.2](https://github.com/asfadmin/Discovery-asf_search/compare/v5.0.1...v5.0.2)
### Fixed
- non-rectangular polygons are now sent to CMR instead of their bounding boxes

------
## [5.0.1](https://github.com/asfadmin/Discovery-asf_search/compare/v5.0.0...v5.0.1)
### Changed
- `ASFProduct` is now aware of the session used during search (if available) and will use that by default to download. A session can still be explicitly provided as before.
- `ASFProduct.stack()` now uses the session provided via the opts argument. If none is provided, it will use the session referenced by `ASFProduct.session`.
- `ASFProduct` more gracefully handles missing or malformed metadata during instantiation.

------
## [5.0.0](https://github.com/asfadmin/Discovery-asf_search/compare/v4.0.3...v5.0.0)
### Changed
- `asf_search` now searches CMR directly, no longer relying on ASF's SearchAPI
  - This should significantly improve reliability and performance
  - With this change, ALL metadata fields provided by CMR's UMM JSON format are now available through `ASFProduct`.
    -  All metadata fields previously available through `ASFProduct.properties` remain where they are
      - For those and any other fields, the full CMR `umm` and `meta` records are available through `ASFProduct.umm` and `ASFProduct.meta` respectively
- Some geojson fields were previously presented as strings, they are now more appropriate types such as `int` or `float`:
  - `bytes`, `centerLat`, `centerLon`, `frame`, `offNadirAngle`, `orbit`, `pathNumber`
- Timestamps in geojson fields now include an explicit `Z` time zone indicator.
- `ASFSearchOptions.reset()` has been renamed to `reset_search()` for clarity of purpose and to make room for future similar functionality regarding search opts configuration.
- `search()` (and related functions) now return results pre-sorted, most recent first

------
## [4.0.3](https://github.com/asfadmin/Discovery-asf_search/compare/v4.0.2...v4.0.3)
### Fixed
- `product_search()` now assigns `product_list` parameter to `ASFSearchOptions.product_list` instead of `ASFSearchOptions.granule_list` 

------
## [4.0.2](https://github.com/asfadmin/Discovery-asf_search/compare/v4.0.1...v4.0.2)
### Changed
- Removed `scikit-learn` module as a dependency, greatly reducing install footprint
- Simplified AOI refinement:
  - AOIs are iteratively simplified with an increasing threshold, that threshold now starts at 0.004
  - AOIs with an MBR <= 0.004 in lat/lon are collapsed to a single point
  - AOIs with an MBR <= 0.004 in either lat or lon are collapsed to a line along the center of the rectangle

------
## [4.0.1](https://github.com/asfadmin/Discovery-asf_search/compare/v4.0.0...v4.0.1)
### Changed
- Removed WKTUtils module as a dependency, that functionality is now directly included

------
## [4.0.0](https://github.com/asfadmin/Discovery-asf_search/compare/v3.0.4...v4.0.0)
### Added
- `ASFSearchOptions`: This class provides a number of useful ways to build search results
  - Search parameters are immediately validated upon object creation/edit instead of at search time, which should lead to fewer errors at search time
  - All search functions allow both the previous style of keyword arguments, as well as simply passing in an ASFSearchOptions object using the `opts` keyword arg. `opts` is always optional.
    - If both approaches are used, the two are merged, with specific keyword args superseding the options in the object
    - Most search functions now expect only their specific parameters, and an optional `opts` parameter. This allows simple usage in most cases, while the `opts` parameter provides access to advanced behavior or alternate workflows.
  - Internally, all search functions work by passing ASFSearchOptions objects. This allows consistency when working with differently-configured search environments, such as in development.
  - `ASFSearchResults` objects now include a `searchOptions` property, which describes the search used to create those results. This object can be copied, altered, used for subsequent searches, etc.
    - When downloading, `ASFSearchResults` and `ASFProduct` default to use the session inside `searchOptions`, so you don't have to pass the same session in for both fetching and downloading results.
- Exposed `get_stack_opts()` to support more approaches for building insar stacks.
  - `get_stack_opts()` accepts an `ASFProduct` as a stack reference and returns the ASFSearchOptions object that would be used to build a corresponding insar stack
    - A matching convenience method has been added to `ASFProduct`
  - Supports the new `opts` argument described above.

### Changed
- All search functions now accepts the optional `opts=` argument, see `ASFSearchOptions` notes above.
- Replaced all `cmr_token` key arguments with `session`, which takes a `Session`-compatible object. See https://docs.asf.alaska.edu/asf_search/ASFSession/ for more details.
- Removed old GitHub actions

### Fixed
- `season` filter in `asf.search()` now doesn't throw when used.

------
## [3.2.2](https://github.com/asfadmin/Discovery-PytestAutomation/compare/v3.2.1...v3.2.2)
### Fixed
- netrc authentication works again, affects `ASFProduct.download()`, `ASFSearchResults.download()`, `download_urls()`, `download_url()`

------
## [3.2.1](https://github.com/asfadmin/Discovery-PytestAutomation/compare/v3.2.0...v3.2.1)
### Fixed
- `ASFProduct.stack()` and `asf_search.baseline_search.stack_from_id()` now return ASFSearchResults instead of a list

------
## [3.2.0](https://github.com/asfadmin/Discovery-PytestAutomation/compare/v3.1.3...v3.2.0)
### Changed
- `ASFProduct.stack()` and `asf_search.baseline_search.stack_from_id()` now calculate `temporalBaseline` and `perpendicularBaseline` values of stacked products locally
- `search()` now internally uses a custom format when communicating with ASF's SearchAPI. This should have no apparent impact on current usage of asf_search. 

------
## [3.1.3](https://github.com/asfadmin/Discovery-PytestAutomation/compare/v3.1.2...v3.1.3)
### Fixed
- Centroid calculation fixed for scenes spanning the antimeridian

------
## [3.1.2](https://github.com/asfadmin/Discovery-PytestAutomation/compare/v3.1.1...v3.1.2)
### Changed
- `ASFSession` methods `auth_with_cookiejar()` and `auth_with_token()` now raise an error if the passed cookiejar/token is invalid or expired
- `ASFAuthenticationError` raised when encountering a 400 level error while downloading files
### Fixed
- Downloading files with sessions authenticated by `auth_with_token()` method works again

------
## [3.1.1](https://github.com/asfadmin/Discovery-PytestAutomation/compare/v3.1.0...v3.1.1)
### Fixed:
- Fixes missing CMR module import

------
## [3.1.0](https://github.com/asfadmin/Discovery-asf_search/compare/v3.0.6...v3.1.0)
### Added
- Added walkthrough in the form of several jupyter notebooks in /examples
- Added `campaigns()` in `Campaigns` module, returns a list of campaigns for `UAV, AIRSAR, SENTINEL-1 INTERFEROGRAM (BETA)` platforms

### Changed
- Re-enable run-pytest workflow
  - Add tests for `ASFSearch, ASFSession, ASFProduct` as well as baseline, geographic, and search modules
  - Add Pytest-Automation Plugin integration
  - Add automated CodeCov badge to readme
- "collectionName" parameter in `geo_search()` and `search()` is deprecated and raises a warning. Will be removed in a future release, use "campaign" instead

### Fixed
- Fix error while raising ASFBaselineError in `baseline_search.get_stack_params()`

------
## [3.0.6](https://github.com/asfadmin/Discovery-asf_search/compare/v3.0.5...v3.0.6)
### Changed
- Skip download if file already exists
  - In the future we will apply file size and/or checksum checks to ensure the existing file is correct

------
## [3.0.5](https://github.com/asfadmin/Discovery-asf_search/compare/v3.0.4...v3.0.5)
### Added
- Add documentation URL to setup.py
- Add Gitter badge/link to readme
### Fixed
- Change hyphens to underscores in some product type constants

------
## [3.0.4](https://github.com/asfadmin/Discovery-asf_search/compare/v3.0.3...v3.0.4)
### Changed
- When working with source, package **must** be installed directly:
  - `python3 -m pip install -e .`
### Fixed
- In-region S3 downloads should now function without issue

------
## [3.0.3](https://github.com/asfadmin/Discovery-asf_search/compare/v3.0.2...v3.0.3)
### Fixed
- Replace `ASFProduct.centroid()` calculation with shapely-based calculation
  - See: https://github.com/asfadmin/Discovery-asf_search/pull/53
  - Removes numpy requirement
  - Adds shapely requirement

------
## [3.0.2](https://github.com/asfadmin/Discovery-asf_search/compare/v3.0.0...v3.0.2)
### Added
- Feature and Bug Report github issue templates

### Fixed
- Fix download authentication header issue during direct-to-S3 redirects
- Fix Sentinel-1 stacking to include both A and B in stacks

------
## [3.0.0](https://github.com/asfadmin/Discovery-asf_search/compare/v2.0.2...v3.0.0)
### Added
- Auth support for username/password and cookiejars, in addition to the previously available token-based approach. Create a session, authenticate it with the method of choice, then pass the session to whichever download method is being used.
    - Sessions can be created using the `ASFSession` class, a subclass of `requests.Session`
    - Once a session is created, call one of its authentication methods:
      - `auth_with_creds('user', 'pass)`
      - `auth_with_token(`EDL token`)
      - `auth_with_cookiejar(http.cookiejar)`
    - If you were previously using the `token` argument, such as:
      - `results.download(path='...', token='EDL token')`
    - Updating can be as simple as:
      - `results.download(path='...', session=ASFSession().auth_with_token('EDL token'))`
    - Sessions can be re-used and are thread-safe

### Changed
- `download_url()`, `download_urls()`, `ASFProduct.download()` and `ASFSearchResults.download()` now expect a `session` argument instead of `token`
- Send auth headers to every step along a download redirect chain (including final AWS S3 buckets)

------
## [2.0.2](https://github.com/asfadmin/Discovery-asf_search/compare/v2.0.1...v2.0.2)
### Added
- INSTRUMENT constants for C-SAR, PALSAR, and ANVIR-2

------
## [2.0.1](https://github.com/asfadmin/Discovery-asf_search/compare/v2.0.0...v2.0.1)
### Fixed
- Versioning workflow corrected for proper versioning, stop bumping major instead of patch!

------
## [2.0.0](https://github.com/asfadmin/Discovery-asf_search/compare/v1.1.0...v2.0.0)
### Fixed
- Fixed import order of operations bug
- Updated ASFProduct and ASFSearchResults to use path arg in download methods

------
## [1.1.0](https://github.com/asfadmin/Discovery-asf_search/compare/v0.4.0...v1.1.0)
### Added
- Parallel downloads now supported by ASFSearchResults. Defaults to 1 (sequential download)
- For `search()`-based functions that take an argument as a list, single values are now also allowed

### Changed
- Import download functionality in asf_search (for `download_url()` and `download_urls()`)
- "parallel" is now "processes" in download functionality

### Fixed
- Fixed ASFProduct import in search.py
- importlib metadata fix for python <3.8

------
## [0.4.0](https://github.com/asfadmin/Discovery-asf_search/compare/v0.3.0...v0.4.0)
### Added
- ASFSearchResults now has a geojson() method which returns a data structure that matches the geojson specification
- ASFProduct now has a geojson() method that produces a data structure matching a geojson feature snippet
- ASFSearchResults and ASFProduct both have a __str__() methods that serializes the output of their geojson() methods
- Added CodeFactor shield to readme
- Now calculates temporal baselines when building a stack
- New search options: 
    - min/maxDoppler
    - min/MaxFaradayRotation
    - flightLine
    - offNadirAngle
    - season

### Changed
- ASFProduct is no longer a subclass of dict. Instead, metadata has been moved to .properties and .geometry
- ASFSearchResults is now a subclass of UserList, for list-type operations
- Newly-built stacks are sorted by temporal baselines, ascending

### Fixed
- Cleaned up cruft from various refactors

------
## [0.3.0](https://github.com/asfadmin/Discovery-asf_search/compare/v0.2.4...v0.3.0)

### Added
- Layed out framework for INSTRUMENT constants (needs to be populated)
- Support for baseline stacking of pre-calculated datasets
- Download support for single products or entire search result sets, token-based auth only
- ASFSearchResults and ASFProduct classes
- Lower-level ASFError exception class
- ASFDownloadError exception class
- ASFBaselineError exception class
- Better path/frame/platform/product example


### Changed
- No longer uses range type for parameters that accept lists of values and/or ranges. Now expects a 2-value tuple.
- Removed DATASET constants (not searchable, use platform+instrument to identify a dataset)
- Updated hello_world.py baseline example
- Removed output options across the board, geojson only until we no longer rely on SearchAPI calls
- insarStackID now a search option (needed for baseline stacking of pre-calculated datasets)
- Flatter structure for constants
- baseline functionality moved into search group (file restructuring)

### Fixed
- Corrected handling of version number in user agent string
- unused import cleanup
- better type hinting on centroid() function

------
## [0.2.4](https://github.com/asfadmin/Discovery-asf_search/compare/v0.0.0...v0.2.4)

### Added
- product_search(): search using a list of Product IDs (CMR's GranuleUR)
- granule_search(): search using a list of Granule names (aka Scene names)
- geo_search(): search using a WKT string, as well as other parameters
- search(): a generic search function, allowing any combination of the above search features
- stack(): provides basic Baseline stacking functionality (does not yet provide perpendicular/temporal baseline values)
- Numerous constants available, covering common BEAMMODE, DATASET, FLIGHT_DIRECTION, PLATFORM, POLARIZATION, and PRODUCT_TYPE values
- Basic exception classes and error handling for search parameter and server errors
- Populated readme with instructions, examples, and badges

### Changed
- Improved packaging/build process
- Restructured branch layout according to https://gist.github.com/digitaljhelms/4287848

### Fixed
- Removed hard-coded version string
- Install setuptools_scm in pypi publish action

------<|MERGE_RESOLUTION|>--- conflicted
+++ resolved
@@ -28,14 +28,11 @@
 
 ------
 ## [v6.2.1](https://github.com/asfadmin/Discovery-asf_search/compare/v6.2.0...v6.2.1)
-<<<<<<< HEAD
 ### Changed
 - `validate_wkt()` now returns both wrapped and unwrapped wkts along with repair reports. 
 - asf-search now sends the wrapped wkt to CMR when using the `intersectsWith` keyword
-=======
 ### Added
 - Temporal/perpendicular baseline values for stacks of SLC `BURST` products can now be calculated
->>>>>>> ff7f14e5
 
 ------
 ## [v6.2.0](https://github.com/asfadmin/Discovery-asf_search/compare/v6.1.0...v6.2.0)
