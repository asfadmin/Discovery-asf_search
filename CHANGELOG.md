# Changelog

All notable changes to this project will be documented in this file.

The format is based on [Keep a Changelog](https://keepachangelog.com/en/1.0.0/),
and this project adheres to [PEP 440](https://www.python.org/dev/peps/pep-0440/) 
and uses [Semantic Versioning](https://semver.org/spec/v2.0.0.html).


<!--
## Example template!!

## [version](https://github.com/asfadmin/Discovery-PytestAutomation/compare/vOLD...vNEW)

### Added:
-

### Changed:
-

### Fixed:
- 

### Removed:
-

-->
------
<<<<<<< HEAD
## [v7.1.0](https://github.com/asfadmin/Discovery-asf_search/compare/v7.0.3...v7.1.0)
### Added
- Added `asf.ASFSearchOptions(circle=[lat, long, radius])` search param. Takes list of exactly 3 numbers.
- Exposed `asf.validator_map`, which given a ops search param, can be used to look up which method we're going to validate it against.
- Exposed `ASFProduct.get_urls` which returns the URL's for it's products directly. Can control which products with the `fileType` enum.
=======
## [v7.0.10](https://github.com/asfadmin/Discovery-asf_search/compare/v7.0.9...v7.0.10)
### Added
- Improved logging in `ASFSession` authentication methods

### Changed
- `ASFSession` now allows for authorized user access to hidden/restricted CMR datasets via `auth_with_creds()` or `auth_with_cookiejar()` authentication methods (previously only supported via `auth_with_token()` method)
- `ASFSession.auth_with_token()` now authenticates directly against EDL endpoint

------
## [v7.0.9](https://github.com/asfadmin/Discovery-asf_search/compare/v7.0.8...v7.0.9)
### Changed
- collection "ARIA_S1_GUNW" added to `ARIA_S1_GUNW` dataset, V3 products now loaded as `ARIAS1GUNWProduct` subclass
- `ARIAS1GUNWProduct` now exposes `ariaVersion` and (for V3 products) `inputGranules` in `ARIAS1GUNWProduct.properties`
>>>>>>> 249d9c46

------
## [v7.0.8](https://github.com/asfadmin/Discovery-asf_search/compare/v7.0.7...v7.0.8)
### Added
- `s3Urls` property added to `S1Product`, `OPERAS1Product`, and `NISARProduct` types, exposing direct access S3 links

------
## [v7.0.7](https://github.com/asfadmin/Discovery-asf_search/compare/v7.0.6...v7.0.7)
### Added
- Adds `cmr_keywords` search keyword, enables passing CMR format strings in search directly
- Adds `shortName` keyword, for use with lists of collection short names
### Changed
- Allows using `dataset` and `platform` in same search

------
## [v7.0.6](https://github.com/asfadmin/Discovery-asf_search/compare/v7.0.5...v7.0.6)
### Changed
- timestamps while building queries and reading results from CMR now use UTC if no timezone is provided
- Changed what collections the `NISAR` dataset and platform collections lists are pointed at.

------
## [v7.0.5](https://github.com/asfadmin/Discovery-asf_search/compare/v7.0.4...v7.0.5)
### Added
- Adds basic NISAR dataset search and product functionality for test data

------
## [v7.0.4](https://github.com/asfadmin/Discovery-asf_search/compare/v7.0.3...v7.0.4)
### Changed
- `OPERA-S1-CALIBRATION` dataset is now the `OPERA-S1-CALVAL` dataset, uses the `OPERA_S1_CALVAL` constant

------
## [v7.0.3](https://github.com/asfadmin/Discovery-asf_search/compare/v7.0.2...v7.0.3)
### Fixed
- Fixes typo for constant variable name `constants.PRODUCT_TYPE.CSLC_STATIC`
- Normalizes concept-id lists for `OPERA-S1` dataset product types

### Changed
- Completely removes `CSLC-STATIC` Calval and `RTC-STATIC` Calval collections from concept-id lists

------
## [v7.0.2](https://github.com/asfadmin/Discovery-asf_search/compare/v7.0.1...v7.0.2)
### Added
- Adds `AUTH_COOKIES` to `constants.INTERNAL` and `auth_cookie_names` variable for `ASFSession`, used by `auth_with_creds()` and `auth_with_cookiejar()` to confirm login.

### Fixed
- Attempting to authorize `ASFSession` against CMR UAT using `auth_with_creds()` and `auth_with_cookiejar()` no longer raises an exception on valid login
- Fixes custom host in `ASFSearchOptions` raising type error while searching.

------
## [v7.0.1](https://github.com/asfadmin/Discovery-asf_search/compare/v7.0.0...v7.0.1)
### Fixed
- Fixed `OPERA-S1-CALIBRATION` dataset products raising error during search.

------
## [v7.0.0](https://github.com/asfadmin/Discovery-asf_search/compare/v6.7.3...v7.0.0)
### Added
- `ASFProduct` now has 13 sublcasses for different sub-products that correspond to datasets:
  - `S1Product`, `S1BurstProduct`, `OPERAS1Product`, `ARIAS1GUNWProduct`, `ALOSProduct`, `RADARSATProduct`, `AIRSARProduct`, `ERSProduct`, `JERSProduct`, `UAVSARProduct`, `SIRCProduct`, `SEASATProduct`, `SMAPProduct`
  - Each subclass defines relevant keys to pull from `umm` response, reducing the amount of irrelevant values in `properties` dict for certain product types 
- Adds `collectionAlias` to `ASFSearchOptions` validator map as config param. Set to `False` to disable concept-id aliasing behaviour for `processingLevel` and `platform`.
- Adds warning when scenes in stack are missing state vectors, and logs baseline warnings with `ASF_LOGGER`
- Adds `OPERA-S1-CALIBRATION` entry to `dataset_collections` and corresponding `OPERA_S1_CALIBRATION` constant to `DATASET.py`, used to search for OPERA-S1 `CSLC` and `RTC` calibration data.

### Changed
- `remotezip` is now an optional dependency of asf-search's pip and conda installs, (pip install example: `python3 -m pip install asf-search[extras]`).
- Constants are no longer top level import, are now accessible through respective modules
- `processingLevel` and `platform` are now aliased by collection concept-ids, (lists of concept ids by their processing levels/platforms viewable in `dataset.py`), improving search performance and dodging subquery system
- Baseline stacking no longer excludes products with missing state vectors from final stack, like SearchAPI
- `OPERA-S1` dataset no longer includes calibration data (moved to new dataset)
- Adds optional `ASFSession` constructor keyword arguments for new class variables:
   - `edl_host`
   - `edl_client_id`
   - `asf_auth_host`
   - `cmr_host`
   - `cmr_collections`
   - `auth_domains`
- `ASFSession` imports `asf_search.constants.INTERNAL` in constructor call
- `ASFSession` methods `auth_with_creds()`, `auth_with_token()`, and `rebuild_auth()` use new class variables instead of constants

------
## [v6.7.3](https://github.com/asfadmin/Discovery-asf_search/compare/v6.7.2...v6.7.3)
### Added
- Adds OPERA-S1 constants `RTC`, `RTC_STATIC` (RTC-STATIC), `CSLC`, `CSLC_STATIC` (CSLC-STATIC) to `PRODUCT_TYPE.py`

### Fixed
- Harmonizes `search()`, `geo_search()`, and `search_count()` parameters
- Updates python version requirement in `setup.py` to 3.8+

### Changed
- search method params with `Iterable` type hinting now changed to `Sequence`
- search method param validators updated to support `Sequence` type

------
## [v6.7.2](https://github.com/asfadmin/Discovery-asf_search/compare/v6.7.1...v6.7.2)
### Added
- Adds constants for `dataset` keyword, under `asf_search.DATASET`
- Adds CALVAL concept-ids to 'OPERA-S1' dataset
- Adds `validityStartDate` for applicable OPERA-S1 products

### Fixed
- Fixes OPERA-S1 dataset `RTC-STATIC` and `CSLC-STATIC` breaking returned results, sorts by `validityStartDate` in place of `stopTime`

------
## [v6.7.1](https://github.com/asfadmin/Discovery-asf_search/compare/v6.7.0...v6.7.1)
### Fixed
- Fixes issue with certain S1 products not stacking properly in certain environments, which caused null `perpendicularBaseline` values

------
## [v6.7.0](https://github.com/asfadmin/Discovery-asf_search/compare/v6.6.3...v6.7.0)
### Added
- Adds new `dataset` keyword to `search()` as an alternative to `platform`. Allows users to get results from multiple platforms at once in a single page
- Adds `operaBurstID` keyword to `search()`
- Adds OPERA-S1 param `operaBurstID` to `ASFProduct.properties`, and adds Opera product urls to `additionalUrls`
- OPERA-S1 RTC product `polarization` now shows both polarizations as list
- adds `frameNumber` properties support for new `Sentinel-1 Interferogram` products
- added `CMR_TIMEOUT` constant. This is the amount of time in seconds to wait without seeing *any* data. (Default=30)

### Changed
- Changes `CMR_FORMAT_EXT` constant from `umm_json_v1_4` to `umm_json`, umm returned from CMR will now be in latest umm format by default

### Fixed
- ERS-1, ERS-2, JERS-1, and RADARSAT-1 now assign `FRAME_NUMBER` to the `frameNumber` properties field

------
## [v6.6.3](https://github.com/asfadmin/Discovery-asf_search/compare/v6.6.2...v6.6.3)
### Fixed
- Fixes type hinting compatibility break introduced in v6.6.2 in `search_generator.py` for Python versions < v3.9

------
## [v6.6.2](https://github.com/asfadmin/Discovery-asf_search/compare/v6.6.1...v6.6.2)
### Added
- Adds new `CMRIncompleteError` exception, raised by search methods when CMR returns an incomplete page
### Fixed
- Fixes bug in `search_generator()` causing results to sometimes wrongly be marked as incomplete
### Changed
- `stack_from_id()` now raises if results are incomplete, before checking if reference was found

------
## [v6.6.1](https://github.com/asfadmin/Discovery-asf_search/compare/v6.6.0...v6.6.1)
### Added
- Adds automated release notes
### Fixed
- `filename` can be used again with `ASFProduct.Download()` method (ignored if multiple files are to be downloaded)

------
## [v6.6.0](https://github.com/asfadmin/Discovery-asf_search/compare/v6.5.0...v6.6.0)
### Added
- Adds `fileType` param to `ASFProduct` and `ASFSearchResults` download method. Let's users download burst .xml and/or .tiff from the burst extractor with `FileDownloadType` enum (`DEFAULT_FILE`, `ADDITIONAL_FILES`, `ALL_FILES`)
### Fixed
- Fixes typo in convex hull warning message

------
## [v6.5.0](https://github.com/asfadmin/Discovery-asf_search/compare/v6.4.0...v6.5.0)
### Added
- Adds `collections` search keyword, letting results be limited to the provided concept-ids
- Adds `temporalBaselineDays` search keyword, allows searching `Sentinel-1 Interferogram (BETA)` products by their temporal baseline
### Changed
- `search_generator()` now uses tenacity library to poll CMR
- moves/re-organizes certain constant url fields to `INTERNAL.py`
### Fixed
- TimeoutErrors now properly caught and logged

------
## [v6.4.0](https://github.com/asfadmin/Discovery-asf_search/compare/v6.3.1...v6.4.0)
### Added
- Burst product downloads now supported
- `IPFVersion` field added to `ASFProduct` properties
### Fixed
- `BURST` product `url`, `fileName`, and `bytes` properties populated again
- `search_count()` now uses `ASFSearchOptions.host` when building query url
### Changed:
- `BURST` product baseline stackng now uses `fullBurstID` and `polarization` for getting initial stack
- Changed order of entries in `ASFSession`'s `User-Agent` header
- `BURST` `filename` field uses "`sceneName`.`extension`" format

------
## [v6.3.1](https://github.com/asfadmin/Discovery-asf_search/compare/v6.3.0...v6.3.1)
### Changed
- Changed `CMR_PAGE_SIZE` constant from 500 to 250

------
## [v6.3.0](https://github.com/asfadmin/Discovery-asf_search/compare/v6.2.0...v6.3.0)
### Added
- `BURST` product temporal/perpendicular baseline stacking now supported
- Added searchable burst keyword params, `relativeBurstID`, `absoluteBurstID`, and `fullBurstID`
### Changed
- `validate_wkt()` now returns both wrapped and unwrapped wkts along with repair reports. 
- asf-search now sends the wrapped wkt to CMR when using the `intersectsWith` keyword
- Removed `burstAnxTime`, `timeFromAnxSeconds` 
- Added `azimuthAnxTime`, `azimuthTime`

------
## [v6.2.0](https://github.com/asfadmin/Discovery-asf_search/compare/v6.1.0...v6.2.0)
### Added
- `search_generator()` returns a generator, which returns results from CMR page-by-page, yielding each page as an `ASFSearchResults` object. See /examples/1-Basic_Overview.ipynb for an example.
  - The generator can be passed to different output formats via `results_to_[format]()` methods, allowing users to stream results to different format strings as they're received from CMR
### Changed
- Removed Jinja2 as a dependency for metalink, kml, and csv output formats.

------
## [v6.1.0](https://github.com/asfadmin/Discovery-asf_search/compare/v6.0.2...v6.1.0)
### Added
- Burst metadata available in `ASFProduct.properties['burst']`, also available in `csv`, `kml`, `jsonlite`, and `jsonlite2` output formats.
- Added `BURST` to `PRODUCT_TYPE.py` constants
- Added python `logging` support, for easier debugging and reporting when using asf_search inside an application.

### Changed
- Decreased the scope of tested platforms used in platform test cases

### Fixed
- Adds markupsafe<=2.0.1 as package requirement (Jinja2 requires this version)
- CMR url will now actually use the `host` property in `ASFSearchOptions` object

------
## [v6.0.2](https://github.com/asfadmin/Discovery-asf_search/compare/v6.0.1...v6.0.2)
### Fixed
- Fixed Setuptools not including csv, kml, and metalink export templates

------
## [v6.0.1](https://github.com/asfadmin/Discovery-asf_search/compare/v6.0.0...v6.0.1)
### Fixed
- `csv()`, `metalink()`, and `kml()` output formats should now work properly when installed from pip

------
## [v6.0.0](https://github.com/asfadmin/Discovery-asf_search/compare/v5.1.2...v6.0.0)
### Added
- Search errors are now automatically reported to ASF, users can opt out by changing `asf_search.REPORT_ERRORS` after import
  - Example and information available in "Usage" section of /examples/1-Basic_Overview.ipynb
- `ASFSearchResults` now has `raise_if_incomplete()` method, raises `ASFSearchError()` if a search encountered an error and was unable to return all results from CMR
- `ASFProduct` now has a `remotezip()` method, which takes a user's pre-authenticated `ASFSession` and returns a `RemoteZip` object. This can be used to list and download specific files from a product's zip archive, rather than the whole zip file. 
  - Example available in /examples/5-Download.ipynb
  - see https://github.com/gtsystem/python-remotezip for further details on how to use the `RemoteZip` class.
- Adds `GRD_FD`, `PROJECTED_ML3X3`, `THREEFP` product type constants.

### Changed
- While returning results, `search()` will no longer throw. Instead, `search()` will retry the request 3 times. If all 3 attempts fail:
  -  `search()` will return the results it found before the search error
  -  An error will be logged warning the user, and the returned results will be marked as incomplete. Use `raise_if_incomplete()` to raise an error when the returned `ASFSearchResults` are incomplete.

------
## [5.1.2](https://github.com/asfadmin/Discovery-asf_search/compare/v5.1.0...v5.1.2)
### Changed
- `CMR_PAGE_SIZE` reduced from 2000 to 500

------
## [5.1.0](https://github.com/asfadmin/Discovery-asf_search/compare/v5.0.2...v5.1.0)
### Added
- Adds export support to ASFSearchResults for `csv`, `jsonlite`, `jsonlite2`, `kml`, `metalink`
  - example availabe in "Output" section of /examples/1-Basic_Overview.ipynb
- Adds `beamSwath` as a searchable parameter

### Fixed
- `count()` type hinting changed to `int`

### Changed
- Improved testing coverage of `ASFSearchResults`

------
## [5.0.2](https://github.com/asfadmin/Discovery-asf_search/compare/v5.0.1...v5.0.2)
### Fixed
- non-rectangular polygons are now sent to CMR instead of their bounding boxes

------
## [5.0.1](https://github.com/asfadmin/Discovery-asf_search/compare/v5.0.0...v5.0.1)
### Changed
- `ASFProduct` is now aware of the session used during search (if available) and will use that by default to download. A session can still be explicitly provided as before.
- `ASFProduct.stack()` now uses the session provided via the opts argument. If none is provided, it will use the session referenced by `ASFProduct.session`.
- `ASFProduct` more gracefully handles missing or malformed metadata during instantiation.

------
## [5.0.0](https://github.com/asfadmin/Discovery-asf_search/compare/v4.0.3...v5.0.0)
### Changed
- `asf_search` now searches CMR directly, no longer relying on ASF's SearchAPI
  - This should significantly improve reliability and performance
  - With this change, ALL metadata fields provided by CMR's UMM JSON format are now available through `ASFProduct`.
    -  All metadata fields previously available through `ASFProduct.properties` remain where they are
      - For those and any other fields, the full CMR `umm` and `meta` records are available through `ASFProduct.umm` and `ASFProduct.meta` respectively
- Some geojson fields were previously presented as strings, they are now more appropriate types such as `int` or `float`:
  - `bytes`, `centerLat`, `centerLon`, `frame`, `offNadirAngle`, `orbit`, `pathNumber`
- Timestamps in geojson fields now include an explicit `Z` time zone indicator.
- `ASFSearchOptions.reset()` has been renamed to `reset_search()` for clarity of purpose and to make room for future similar functionality regarding search opts configuration.
- `search()` (and related functions) now return results pre-sorted, most recent first

------
## [4.0.3](https://github.com/asfadmin/Discovery-asf_search/compare/v4.0.2...v4.0.3)
### Fixed
- `product_search()` now assigns `product_list` parameter to `ASFSearchOptions.product_list` instead of `ASFSearchOptions.granule_list` 

------
## [4.0.2](https://github.com/asfadmin/Discovery-asf_search/compare/v4.0.1...v4.0.2)
### Changed
- Removed `scikit-learn` module as a dependency, greatly reducing install footprint
- Simplified AOI refinement:
  - AOIs are iteratively simplified with an increasing threshold, that threshold now starts at 0.004
  - AOIs with an MBR <= 0.004 in lat/lon are collapsed to a single point
  - AOIs with an MBR <= 0.004 in either lat or lon are collapsed to a line along the center of the rectangle

------
## [4.0.1](https://github.com/asfadmin/Discovery-asf_search/compare/v4.0.0...v4.0.1)
### Changed
- Removed WKTUtils module as a dependency, that functionality is now directly included

------
## [4.0.0](https://github.com/asfadmin/Discovery-asf_search/compare/v3.0.4...v4.0.0)
### Added
- `ASFSearchOptions`: This class provides a number of useful ways to build search results
  - Search parameters are immediately validated upon object creation/edit instead of at search time, which should lead to fewer errors at search time
  - All search functions allow both the previous style of keyword arguments, as well as simply passing in an ASFSearchOptions object using the `opts` keyword arg. `opts` is always optional.
    - If both approaches are used, the two are merged, with specific keyword args superseding the options in the object
    - Most search functions now expect only their specific parameters, and an optional `opts` parameter. This allows simple usage in most cases, while the `opts` parameter provides access to advanced behavior or alternate workflows.
  - Internally, all search functions work by passing ASFSearchOptions objects. This allows consistency when working with differently-configured search environments, such as in development.
  - `ASFSearchResults` objects now include a `searchOptions` property, which describes the search used to create those results. This object can be copied, altered, used for subsequent searches, etc.
    - When downloading, `ASFSearchResults` and `ASFProduct` default to use the session inside `searchOptions`, so you don't have to pass the same session in for both fetching and downloading results.
- Exposed `get_stack_opts()` to support more approaches for building insar stacks.
  - `get_stack_opts()` accepts an `ASFProduct` as a stack reference and returns the ASFSearchOptions object that would be used to build a corresponding insar stack
    - A matching convenience method has been added to `ASFProduct`
  - Supports the new `opts` argument described above.

### Changed
- All search functions now accepts the optional `opts=` argument, see `ASFSearchOptions` notes above.
- Replaced all `cmr_token` key arguments with `session`, which takes a `Session`-compatible object. See https://docs.asf.alaska.edu/asf_search/ASFSession/ for more details.
- Removed old GitHub actions

### Fixed
- `season` filter in `asf.search()` now doesn't throw when used.

------
## [3.2.2](https://github.com/asfadmin/Discovery-PytestAutomation/compare/v3.2.1...v3.2.2)
### Fixed
- netrc authentication works again, affects `ASFProduct.download()`, `ASFSearchResults.download()`, `download_urls()`, `download_url()`

------
## [3.2.1](https://github.com/asfadmin/Discovery-PytestAutomation/compare/v3.2.0...v3.2.1)
### Fixed
- `ASFProduct.stack()` and `asf_search.baseline_search.stack_from_id()` now return ASFSearchResults instead of a list

------
## [3.2.0](https://github.com/asfadmin/Discovery-PytestAutomation/compare/v3.1.3...v3.2.0)
### Changed
- `ASFProduct.stack()` and `asf_search.baseline_search.stack_from_id()` now calculate `temporalBaseline` and `perpendicularBaseline` values of stacked products locally
- `search()` now internally uses a custom format when communicating with ASF's SearchAPI. This should have no apparent impact on current usage of asf_search. 

------
## [3.1.3](https://github.com/asfadmin/Discovery-PytestAutomation/compare/v3.1.2...v3.1.3)
### Fixed
- Centroid calculation fixed for scenes spanning the antimeridian

------
## [3.1.2](https://github.com/asfadmin/Discovery-PytestAutomation/compare/v3.1.1...v3.1.2)
### Changed
- `ASFSession` methods `auth_with_cookiejar()` and `auth_with_token()` now raise an error if the passed cookiejar/token is invalid or expired
- `ASFAuthenticationError` raised when encountering a 400 level error while downloading files
### Fixed
- Downloading files with sessions authenticated by `auth_with_token()` method works again

------
## [3.1.1](https://github.com/asfadmin/Discovery-PytestAutomation/compare/v3.1.0...v3.1.1)
### Fixed:
- Fixes missing CMR module import

------
## [3.1.0](https://github.com/asfadmin/Discovery-asf_search/compare/v3.0.6...v3.1.0)
### Added
- Added walkthrough in the form of several jupyter notebooks in /examples
- Added `campaigns()` in `Campaigns` module, returns a list of campaigns for `UAV, AIRSAR, SENTINEL-1 INTERFEROGRAM (BETA)` platforms

### Changed
- Re-enable run-pytest workflow
  - Add tests for `ASFSearch, ASFSession, ASFProduct` as well as baseline, geographic, and search modules
  - Add Pytest-Automation Plugin integration
  - Add automated CodeCov badge to readme
- "collectionName" parameter in `geo_search()` and `search()` is deprecated and raises a warning. Will be removed in a future release, use "campaign" instead

### Fixed
- Fix error while raising ASFBaselineError in `baseline_search.get_stack_params()`

------
## [3.0.6](https://github.com/asfadmin/Discovery-asf_search/compare/v3.0.5...v3.0.6)
### Changed
- Skip download if file already exists
  - In the future we will apply file size and/or checksum checks to ensure the existing file is correct

------
## [3.0.5](https://github.com/asfadmin/Discovery-asf_search/compare/v3.0.4...v3.0.5)
### Added
- Add documentation URL to setup.py
- Add Gitter badge/link to readme
### Fixed
- Change hyphens to underscores in some product type constants

------
## [3.0.4](https://github.com/asfadmin/Discovery-asf_search/compare/v3.0.3...v3.0.4)
### Changed
- When working with source, package **must** be installed directly:
  - `python3 -m pip install -e .`
### Fixed
- In-region S3 downloads should now function without issue

------
## [3.0.3](https://github.com/asfadmin/Discovery-asf_search/compare/v3.0.2...v3.0.3)
### Fixed
- Replace `ASFProduct.centroid()` calculation with shapely-based calculation
  - See: https://github.com/asfadmin/Discovery-asf_search/pull/53
  - Removes numpy requirement
  - Adds shapely requirement

------
## [3.0.2](https://github.com/asfadmin/Discovery-asf_search/compare/v3.0.0...v3.0.2)
### Added
- Feature and Bug Report github issue templates

### Fixed
- Fix download authentication header issue during direct-to-S3 redirects
- Fix Sentinel-1 stacking to include both A and B in stacks

------
## [3.0.0](https://github.com/asfadmin/Discovery-asf_search/compare/v2.0.2...v3.0.0)
### Added
- Auth support for username/password and cookiejars, in addition to the previously available token-based approach. Create a session, authenticate it with the method of choice, then pass the session to whichever download method is being used.
    - Sessions can be created using the `ASFSession` class, a subclass of `requests.Session`
    - Once a session is created, call one of its authentication methods:
      - `auth_with_creds('user', 'pass)`
      - `auth_with_token(`EDL token`)
      - `auth_with_cookiejar(http.cookiejar)`
    - If you were previously using the `token` argument, such as:
      - `results.download(path='...', token='EDL token')`
    - Updating can be as simple as:
      - `results.download(path='...', session=ASFSession().auth_with_token('EDL token'))`
    - Sessions can be re-used and are thread-safe

### Changed
- `download_url()`, `download_urls()`, `ASFProduct.download()` and `ASFSearchResults.download()` now expect a `session` argument instead of `token`
- Send auth headers to every step along a download redirect chain (including final AWS S3 buckets)

------
## [2.0.2](https://github.com/asfadmin/Discovery-asf_search/compare/v2.0.1...v2.0.2)
### Added
- INSTRUMENT constants for C-SAR, PALSAR, and ANVIR-2

------
## [2.0.1](https://github.com/asfadmin/Discovery-asf_search/compare/v2.0.0...v2.0.1)
### Fixed
- Versioning workflow corrected for proper versioning, stop bumping major instead of patch!

------
## [2.0.0](https://github.com/asfadmin/Discovery-asf_search/compare/v1.1.0...v2.0.0)
### Fixed
- Fixed import order of operations bug
- Updated ASFProduct and ASFSearchResults to use path arg in download methods

------
## [1.1.0](https://github.com/asfadmin/Discovery-asf_search/compare/v0.4.0...v1.1.0)
### Added
- Parallel downloads now supported by ASFSearchResults. Defaults to 1 (sequential download)
- For `search()`-based functions that take an argument as a list, single values are now also allowed

### Changed
- Import download functionality in asf_search (for `download_url()` and `download_urls()`)
- "parallel" is now "processes" in download functionality

### Fixed
- Fixed ASFProduct import in search.py
- importlib metadata fix for python <3.8

------
## [0.4.0](https://github.com/asfadmin/Discovery-asf_search/compare/v0.3.0...v0.4.0)
### Added
- ASFSearchResults now has a geojson() method which returns a data structure that matches the geojson specification
- ASFProduct now has a geojson() method that produces a data structure matching a geojson feature snippet
- ASFSearchResults and ASFProduct both have a __str__() methods that serializes the output of their geojson() methods
- Added CodeFactor shield to readme
- Now calculates temporal baselines when building a stack
- New search options: 
    - min/maxDoppler
    - min/MaxFaradayRotation
    - flightLine
    - offNadirAngle
    - season

### Changed
- ASFProduct is no longer a subclass of dict. Instead, metadata has been moved to .properties and .geometry
- ASFSearchResults is now a subclass of UserList, for list-type operations
- Newly-built stacks are sorted by temporal baselines, ascending

### Fixed
- Cleaned up cruft from various refactors

------
## [0.3.0](https://github.com/asfadmin/Discovery-asf_search/compare/v0.2.4...v0.3.0)

### Added
- Layed out framework for INSTRUMENT constants (needs to be populated)
- Support for baseline stacking of pre-calculated datasets
- Download support for single products or entire search result sets, token-based auth only
- ASFSearchResults and ASFProduct classes
- Lower-level ASFError exception class
- ASFDownloadError exception class
- ASFBaselineError exception class
- Better path/frame/platform/product example


### Changed
- No longer uses range type for parameters that accept lists of values and/or ranges. Now expects a 2-value tuple.
- Removed DATASET constants (not searchable, use platform+instrument to identify a dataset)
- Updated hello_world.py baseline example
- Removed output options across the board, geojson only until we no longer rely on SearchAPI calls
- insarStackID now a search option (needed for baseline stacking of pre-calculated datasets)
- Flatter structure for constants
- baseline functionality moved into search group (file restructuring)

### Fixed
- Corrected handling of version number in user agent string
- unused import cleanup
- better type hinting on centroid() function

------
## [0.2.4](https://github.com/asfadmin/Discovery-asf_search/compare/v0.0.0...v0.2.4)

### Added
- product_search(): search using a list of Product IDs (CMR's GranuleUR)
- granule_search(): search using a list of Granule names (aka Scene names)
- geo_search(): search using a WKT string, as well as other parameters
- search(): a generic search function, allowing any combination of the above search features
- stack(): provides basic Baseline stacking functionality (does not yet provide perpendicular/temporal baseline values)
- Numerous constants available, covering common BEAMMODE, DATASET, FLIGHT_DIRECTION, PLATFORM, POLARIZATION, and PRODUCT_TYPE values
- Basic exception classes and error handling for search parameter and server errors
- Populated readme with instructions, examples, and badges

### Changed
- Improved packaging/build process
- Restructured branch layout according to https://gist.github.com/digitaljhelms/4287848

### Fixed
- Removed hard-coded version string
- Install setuptools_scm in pypi publish action

------<|MERGE_RESOLUTION|>--- conflicted
+++ resolved
@@ -26,13 +26,13 @@
 
 -->
 ------
-<<<<<<< HEAD
 ## [v7.1.0](https://github.com/asfadmin/Discovery-asf_search/compare/v7.0.3...v7.1.0)
 ### Added
 - Added `asf.ASFSearchOptions(circle=[lat, long, radius])` search param. Takes list of exactly 3 numbers.
 - Exposed `asf.validator_map`, which given a ops search param, can be used to look up which method we're going to validate it against.
 - Exposed `ASFProduct.get_urls` which returns the URL's for it's products directly. Can control which products with the `fileType` enum.
-=======
+
+------
 ## [v7.0.10](https://github.com/asfadmin/Discovery-asf_search/compare/v7.0.9...v7.0.10)
 ### Added
 - Improved logging in `ASFSession` authentication methods
@@ -46,7 +46,6 @@
 ### Changed
 - collection "ARIA_S1_GUNW" added to `ARIA_S1_GUNW` dataset, V3 products now loaded as `ARIAS1GUNWProduct` subclass
 - `ARIAS1GUNWProduct` now exposes `ariaVersion` and (for V3 products) `inputGranules` in `ARIAS1GUNWProduct.properties`
->>>>>>> 249d9c46
 
 ------
 ## [v7.0.8](https://github.com/asfadmin/Discovery-asf_search/compare/v7.0.7...v7.0.8)
