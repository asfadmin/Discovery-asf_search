# Changelog

All notable changes to this project will be documented in this file.

The format is based on [Keep a Changelog](https://keepachangelog.com/en/1.0.0/),
and this project adheres to [PEP 440](https://www.python.org/dev/peps/pep-0440/) 
and uses [Semantic Versioning](https://semver.org/spec/v2.0.0.html).


<!--
## Example template!!

## [version](https://github.com/asfadmin/Discovery-PytestAutomation/compare/vOLD...vNEW)

### Added:
-

### Changed:
-

### Fixed:
- 

### Removed:
-

-->
------
<<<<<<< HEAD
## [TODO](https://github.com/asfadmin/Discovery-asf_search/compare/v6.6.2...TODO)
### Added
- Added `asf.ASFSearchOptions(circle=[lat, long, radius])` search param. Takes list of exactly 3 numbers.
- Exposed `asf.validator_map`, which given a ops search param, can be used to look up which method we're going to validate it against.
- Exposed `ASFProduct.get_urls` which returns the URL's for it's products directly. Can control which products with the `fileType` enum.
### Fixed
- Fixed bug in `ASFProduct` where asking for `asf.ADDITIONAL_FILES` on non-burst products would throw a KeyError.
### Changed
- `stack_from_id()` now raises if results are incomplete, before checking if reference was found
=======
## [v6.6.3](https://github.com/asfadmin/Discovery-asf_search/compare/v6.6.2...v6.6.3)
### Fixed
- Fixes type hinting compatibility break introduced in v6.6.2 in `search_generator.py` for Python versions < v3.9
>>>>>>> e7df54f2

------
## [v6.6.2](https://github.com/asfadmin/Discovery-asf_search/compare/v6.6.1...v6.6.2)
### Added
- Adds new `CMRIncompleteError` exception, raised by search methods when CMR returns an incomplete page
### Fixed
- Fixes bug in `search_generator()` causing results to sometimes wrongly be marked as incomplete
### Changed
- `stack_from_id()` now raises if results are incomplete, before checking if reference was found

------
## [v6.6.1](https://github.com/asfadmin/Discovery-asf_search/compare/v6.6.0...v6.6.1)
### Added
- Adds automated release notes
### Fixed
- `filename` can be used again with `ASFProduct.Download()` method (ignored if multiple files are to be downloaded)

------
## [v6.6.0](https://github.com/asfadmin/Discovery-asf_search/compare/v6.5.0...v6.6.0)
### Added
- Adds `fileType` param to `ASFProduct` and `ASFSearchResults` download method. Let's users download burst .xml and/or .tiff from the burst extractor with `FileDownloadType` enum (`DEFAULT_FILE`, `ADDITIONAL_FILES`, `ALL_FILES`)
### Fixed
- Fixes typo in convex hull warning message

------
## [v6.5.0](https://github.com/asfadmin/Discovery-asf_search/compare/v6.4.0...v6.5.0)
### Added
- Adds `collections` search keyword, letting results be limited to the provided concept-ids
- Adds `temporalBaselineDays` search keyword, allows searching `Sentinel-1 Interferogram (BETA)` products by their temporal baseline
### Changed
- `search_generator()` now uses tenacity library to poll CMR
- moves/re-organizes certain constant url fields to `INTERNAL.py`
### Fixed
- TimeoutErrors now properly caught and logged

------
## [v6.4.0](https://github.com/asfadmin/Discovery-asf_search/compare/v6.3.1...v6.4.0)
### Added
- Burst product downloads now supported
- `IPFVersion` field added to `ASFProduct` properties
### Fixed
- `BURST` product `url`, `fileName`, and `bytes` properties populated again
- `search_count()` now uses `ASFSearchOptions.host` when building query url
### Changed:
- `BURST` product baseline stackng now uses `fullBurstID` and `polarization` for getting initial stack
- Changed order of entries in `ASFSession`'s `User-Agent` header
- `BURST` `filename` field uses "`sceneName`.`extension`" format

------
## [v6.3.1](https://github.com/asfadmin/Discovery-asf_search/compare/v6.3.0...v6.3.1)
### Changed
- Changed `CMR_PAGE_SIZE` constant from 500 to 250

------
## [v6.3.0](https://github.com/asfadmin/Discovery-asf_search/compare/v6.2.0...v6.3.0)
### Added
- `BURST` product temporal/perpendicular baseline stacking now supported
- Added searchable burst keyword params, `relativeBurstID`, `absoluteBurstID`, and `fullBurstID`
### Changed
- `validate_wkt()` now returns both wrapped and unwrapped wkts along with repair reports. 
- asf-search now sends the wrapped wkt to CMR when using the `intersectsWith` keyword
- Removed `burstAnxTime`, `timeFromAnxSeconds` 
- Added `azimuthAnxTime`, `azimuthTime`

------
## [v6.2.0](https://github.com/asfadmin/Discovery-asf_search/compare/v6.1.0...v6.2.0)
### Added
- `search_generator()` returns a generator, which returns results from CMR page-by-page, yielding each page as an `ASFSearchResults` object. See /examples/1-Basic_Overview.ipynb for an example.
  - The generator can be passed to different output formats via `results_to_[format]()` methods, allowing users to stream results to different format strings as they're received from CMR
### Changed
- Removed Jinja2 as a dependency for metalink, kml, and csv output formats.

------
## [v6.1.0](https://github.com/asfadmin/Discovery-asf_search/compare/v6.0.2...v6.1.0)
### Added
- Burst metadata available in `ASFProduct.properties['burst']`, also available in `csv`, `kml`, `jsonlite`, and `jsonlite2` output formats.
- Added `BURST` to `PRODUCT_TYPE.py` constants
- Added python `logging` support, for easier debugging and reporting when using asf_search inside an application.

### Changed
- Decreased the scope of tested platforms used in platform test cases

### Fixed
- Adds markupsafe<=2.0.1 as package requirement (Jinja2 requires this version)
- CMR url will now actually use the `host` property in `ASFSearchOptions` object

------
## [v6.0.2](https://github.com/asfadmin/Discovery-asf_search/compare/v6.0.1...v6.0.2)
### Fixed
- Fixed Setuptools not including csv, kml, and metalink export templates

------
## [v6.0.1](https://github.com/asfadmin/Discovery-asf_search/compare/v6.0.0...v6.0.1)
### Fixed
- `csv()`, `metalink()`, and `kml()` output formats should now work properly when installed from pip

------
## [v6.0.0](https://github.com/asfadmin/Discovery-asf_search/compare/v5.1.2...v6.0.0)
### Added
- Search errors are now automatically reported to ASF, users can opt out by changing `asf_search.REPORT_ERRORS` after import
  - Example and information available in "Usage" section of /examples/1-Basic_Overview.ipynb
- `ASFSearchResults` now has `raise_if_incomplete()` method, raises `ASFSearchError()` if a search encountered an error and was unable to return all results from CMR
- `ASFProduct` now has a `remotezip()` method, which takes a user's pre-authenticated `ASFSession` and returns a `RemoteZip` object. This can be used to list and download specific files from a product's zip archive, rather than the whole zip file. 
  - Example available in /examples/5-Download.ipynb
  - see https://github.com/gtsystem/python-remotezip for further details on how to use the `RemoteZip` class.
- Adds `GRD_FD`, `PROJECTED_ML3X3`, `THREEFP` product type constants.

### Changed
- While returning results, `search()` will no longer throw. Instead, `search()` will retry the request 3 times. If all 3 attempts fail:
  -  `search()` will return the results it found before the search error
  -  An error will be logged warning the user, and the returned results will be marked as incomplete. Use `raise_if_incomplete()` to raise an error when the returned `ASFSearchResults` are incomplete.

------
## [5.1.2](https://github.com/asfadmin/Discovery-asf_search/compare/v5.1.0...v5.1.2)
### Changed
- `CMR_PAGE_SIZE` reduced from 2000 to 500

------
## [5.1.0](https://github.com/asfadmin/Discovery-asf_search/compare/v5.0.2...v5.1.0)
### Added
- Adds export support to ASFSearchResults for `csv`, `jsonlite`, `jsonlite2`, `kml`, `metalink`
  - example availabe in "Output" section of /examples/1-Basic_Overview.ipynb
- Adds `beamSwath` as a searchable parameter

### Fixed
- `count()` type hinting changed to `int`

### Changed
- Improved testing coverage of `ASFSearchResults`

------
## [5.0.2](https://github.com/asfadmin/Discovery-asf_search/compare/v5.0.1...v5.0.2)
### Fixed
- non-rectangular polygons are now sent to CMR instead of their bounding boxes

------
## [5.0.1](https://github.com/asfadmin/Discovery-asf_search/compare/v5.0.0...v5.0.1)
### Changed
- `ASFProduct` is now aware of the session used during search (if available) and will use that by default to download. A session can still be explicitly provided as before.
- `ASFProduct.stack()` now uses the session provided via the opts argument. If none is provided, it will use the session referenced by `ASFProduct.session`.
- `ASFProduct` more gracefully handles missing or malformed metadata during instantiation.

------
## [5.0.0](https://github.com/asfadmin/Discovery-asf_search/compare/v4.0.3...v5.0.0)
### Changed
- `asf_search` now searches CMR directly, no longer relying on ASF's SearchAPI
  - This should significantly improve reliability and performance
  - With this change, ALL metadata fields provided by CMR's UMM JSON format are now available through `ASFProduct`.
    -  All metadata fields previously available through `ASFProduct.properties` remain where they are
      - For those and any other fields, the full CMR `umm` and `meta` records are available through `ASFProduct.umm` and `ASFProduct.meta` respectively
- Some geojson fields were previously presented as strings, they are now more appropriate types such as `int` or `float`:
  - `bytes`, `centerLat`, `centerLon`, `frame`, `offNadirAngle`, `orbit`, `pathNumber`
- Timestamps in geojson fields now include an explicit `Z` time zone indicator.
- `ASFSearchOptions.reset()` has been renamed to `reset_search()` for clarity of purpose and to make room for future similar functionality regarding search opts configuration.
- `search()` (and related functions) now return results pre-sorted, most recent first

------
## [4.0.3](https://github.com/asfadmin/Discovery-asf_search/compare/v4.0.2...v4.0.3)
### Fixed
- `product_search()` now assigns `product_list` parameter to `ASFSearchOptions.product_list` instead of `ASFSearchOptions.granule_list` 

------
## [4.0.2](https://github.com/asfadmin/Discovery-asf_search/compare/v4.0.1...v4.0.2)
### Changed
- Removed `scikit-learn` module as a dependency, greatly reducing install footprint
- Simplified AOI refinement:
  - AOIs are iteratively simplified with an increasing threshold, that threshold now starts at 0.004
  - AOIs with an MBR <= 0.004 in lat/lon are collapsed to a single point
  - AOIs with an MBR <= 0.004 in either lat or lon are collapsed to a line along the center of the rectangle

------
## [4.0.1](https://github.com/asfadmin/Discovery-asf_search/compare/v4.0.0...v4.0.1)
### Changed
- Removed WKTUtils module as a dependency, that functionality is now directly included

------
## [4.0.0](https://github.com/asfadmin/Discovery-asf_search/compare/v3.0.4...v4.0.0)
### Added
- `ASFSearchOptions`: This class provides a number of useful ways to build search results
  - Search parameters are immediately validated upon object creation/edit instead of at search time, which should lead to fewer errors at search time
  - All search functions allow both the previous style of keyword arguments, as well as simply passing in an ASFSearchOptions object using the `opts` keyword arg. `opts` is always optional.
    - If both approaches are used, the two are merged, with specific keyword args superseding the options in the object
    - Most search functions now expect only their specific parameters, and an optional `opts` parameter. This allows simple usage in most cases, while the `opts` parameter provides access to advanced behavior or alternate workflows.
  - Internally, all search functions work by passing ASFSearchOptions objects. This allows consistency when working with differently-configured search environments, such as in development.
  - `ASFSearchResults` objects now include a `searchOptions` property, which describes the search used to create those results. This object can be copied, altered, used for subsequent searches, etc.
    - When downloading, `ASFSearchResults` and `ASFProduct` default to use the session inside `searchOptions`, so you don't have to pass the same session in for both fetching and downloading results.
- Exposed `get_stack_opts()` to support more approaches for building insar stacks.
  - `get_stack_opts()` accepts an `ASFProduct` as a stack reference and returns the ASFSearchOptions object that would be used to build a corresponding insar stack
    - A matching convenience method has been added to `ASFProduct`
  - Supports the new `opts` argument described above.

### Changed
- All search functions now accepts the optional `opts=` argument, see `ASFSearchOptions` notes above.
- Replaced all `cmr_token` key arguments with `session`, which takes a `Session`-compatible object. See https://docs.asf.alaska.edu/asf_search/ASFSession/ for more details.
- Removed old GitHub actions

### Fixed
- `season` filter in `asf.search()` now doesn't throw when used.

------
## [3.2.2](https://github.com/asfadmin/Discovery-PytestAutomation/compare/v3.2.1...v3.2.2)
### Fixed
- netrc authentication works again, affects `ASFProduct.download()`, `ASFSearchResults.download()`, `download_urls()`, `download_url()`

------
## [3.2.1](https://github.com/asfadmin/Discovery-PytestAutomation/compare/v3.2.0...v3.2.1)
### Fixed
- `ASFProduct.stack()` and `asf_search.baseline_search.stack_from_id()` now return ASFSearchResults instead of a list

------
## [3.2.0](https://github.com/asfadmin/Discovery-PytestAutomation/compare/v3.1.3...v3.2.0)
### Changed
- `ASFProduct.stack()` and `asf_search.baseline_search.stack_from_id()` now calculate `temporalBaseline` and `perpendicularBaseline` values of stacked products locally
- `search()` now internally uses a custom format when communicating with ASF's SearchAPI. This should have no apparent impact on current usage of asf_search. 

------
## [3.1.3](https://github.com/asfadmin/Discovery-PytestAutomation/compare/v3.1.2...v3.1.3)
### Fixed
- Centroid calculation fixed for scenes spanning the antimeridian

------
## [3.1.2](https://github.com/asfadmin/Discovery-PytestAutomation/compare/v3.1.1...v3.1.2)
### Changed
- `ASFSession` methods `auth_with_cookiejar()` and `auth_with_token()` now raise an error if the passed cookiejar/token is invalid or expired
- `ASFAuthenticationError` raised when encountering a 400 level error while downloading files
### Fixed
- Downloading files with sessions authenticated by `auth_with_token()` method works again

------
## [3.1.1](https://github.com/asfadmin/Discovery-PytestAutomation/compare/v3.1.0...v3.1.1)
### Fixed:
- Fixes missing CMR module import

------
## [3.1.0](https://github.com/asfadmin/Discovery-asf_search/compare/v3.0.6...v3.1.0)
### Added
- Added walkthrough in the form of several jupyter notebooks in /examples
- Added `campaigns()` in `Campaigns` module, returns a list of campaigns for `UAV, AIRSAR, SENTINEL-1 INTERFEROGRAM (BETA)` platforms

### Changed
- Re-enable run-pytest workflow
  - Add tests for `ASFSearch, ASFSession, ASFProduct` as well as baseline, geographic, and search modules
  - Add Pytest-Automation Plugin integration
  - Add automated CodeCov badge to readme
- "collectionName" parameter in `geo_search()` and `search()` is deprecated and raises a warning. Will be removed in a future release, use "campaign" instead

### Fixed
- Fix error while raising ASFBaselineError in `baseline_search.get_stack_params()`

------
## [3.0.6](https://github.com/asfadmin/Discovery-asf_search/compare/v3.0.5...v3.0.6)
### Changed
- Skip download if file already exists
  - In the future we will apply file size and/or checksum checks to ensure the existing file is correct

------
## [3.0.5](https://github.com/asfadmin/Discovery-asf_search/compare/v3.0.4...v3.0.5)
### Added
- Add documentation URL to setup.py
- Add Gitter badge/link to readme
### Fixed
- Change hyphens to underscores in some product type constants

------
## [3.0.4](https://github.com/asfadmin/Discovery-asf_search/compare/v3.0.3...v3.0.4)
### Changed
- When working with source, package **must** be installed directly:
  - `python3 -m pip install -e .`
### Fixed
- In-region S3 downloads should now function without issue

------
## [3.0.3](https://github.com/asfadmin/Discovery-asf_search/compare/v3.0.2...v3.0.3)
### Fixed
- Replace `ASFProduct.centroid()` calculation with shapely-based calculation
  - See: https://github.com/asfadmin/Discovery-asf_search/pull/53
  - Removes numpy requirement
  - Adds shapely requirement

------
## [3.0.2](https://github.com/asfadmin/Discovery-asf_search/compare/v3.0.0...v3.0.2)
### Added
- Feature and Bug Report github issue templates

### Fixed
- Fix download authentication header issue during direct-to-S3 redirects
- Fix Sentinel-1 stacking to include both A and B in stacks

------
## [3.0.0](https://github.com/asfadmin/Discovery-asf_search/compare/v2.0.2...v3.0.0)
### Added
- Auth support for username/password and cookiejars, in addition to the previously available token-based approach. Create a session, authenticate it with the method of choice, then pass the session to whichever download method is being used.
    - Sessions can be created using the `ASFSession` class, a subclass of `requests.Session`
    - Once a session is created, call one of its authentication methods:
      - `auth_with_creds('user', 'pass)`
      - `auth_with_token(`EDL token`)
      - `auth_with_cookiejar(http.cookiejar)`
    - If you were previously using the `token` argument, such as:
      - `results.download(path='...', token='EDL token')`
    - Updating can be as simple as:
      - `results.download(path='...', session=ASFSession().auth_with_token('EDL token'))`
    - Sessions can be re-used and are thread-safe

### Changed
- `download_url()`, `download_urls()`, `ASFProduct.download()` and `ASFSearchResults.download()` now expect a `session` argument instead of `token`
- Send auth headers to every step along a download redirect chain (including final AWS S3 buckets)

------
## [2.0.2](https://github.com/asfadmin/Discovery-asf_search/compare/v2.0.1...v2.0.2)
### Added
- INSTRUMENT constants for C-SAR, PALSAR, and ANVIR-2

------
## [2.0.1](https://github.com/asfadmin/Discovery-asf_search/compare/v2.0.0...v2.0.1)
### Fixed
- Versioning workflow corrected for proper versioning, stop bumping major instead of patch!

------
## [2.0.0](https://github.com/asfadmin/Discovery-asf_search/compare/v1.1.0...v2.0.0)
### Fixed
- Fixed import order of operations bug
- Updated ASFProduct and ASFSearchResults to use path arg in download methods

------
## [1.1.0](https://github.com/asfadmin/Discovery-asf_search/compare/v0.4.0...v1.1.0)
### Added
- Parallel downloads now supported by ASFSearchResults. Defaults to 1 (sequential download)
- For `search()`-based functions that take an argument as a list, single values are now also allowed

### Changed
- Import download functionality in asf_search (for `download_url()` and `download_urls()`)
- "parallel" is now "processes" in download functionality

### Fixed
- Fixed ASFProduct import in search.py
- importlib metadata fix for python <3.8

------
## [0.4.0](https://github.com/asfadmin/Discovery-asf_search/compare/v0.3.0...v0.4.0)
### Added
- ASFSearchResults now has a geojson() method which returns a data structure that matches the geojson specification
- ASFProduct now has a geojson() method that produces a data structure matching a geojson feature snippet
- ASFSearchResults and ASFProduct both have a __str__() methods that serializes the output of their geojson() methods
- Added CodeFactor shield to readme
- Now calculates temporal baselines when building a stack
- New search options: 
    - min/maxDoppler
    - min/MaxFaradayRotation
    - flightLine
    - offNadirAngle
    - season

### Changed
- ASFProduct is no longer a subclass of dict. Instead, metadata has been moved to .properties and .geometry
- ASFSearchResults is now a subclass of UserList, for list-type operations
- Newly-built stacks are sorted by temporal baselines, ascending

### Fixed
- Cleaned up cruft from various refactors

------
## [0.3.0](https://github.com/asfadmin/Discovery-asf_search/compare/v0.2.4...v0.3.0)

### Added
- Layed out framework for INSTRUMENT constants (needs to be populated)
- Support for baseline stacking of pre-calculated datasets
- Download support for single products or entire search result sets, token-based auth only
- ASFSearchResults and ASFProduct classes
- Lower-level ASFError exception class
- ASFDownloadError exception class
- ASFBaselineError exception class
- Better path/frame/platform/product example


### Changed
- No longer uses range type for parameters that accept lists of values and/or ranges. Now expects a 2-value tuple.
- Removed DATASET constants (not searchable, use platform+instrument to identify a dataset)
- Updated hello_world.py baseline example
- Removed output options across the board, geojson only until we no longer rely on SearchAPI calls
- insarStackID now a search option (needed for baseline stacking of pre-calculated datasets)
- Flatter structure for constants
- baseline functionality moved into search group (file restructuring)

### Fixed
- Corrected handling of version number in user agent string
- unused import cleanup
- better type hinting on centroid() function

------
## [0.2.4](https://github.com/asfadmin/Discovery-asf_search/compare/v0.0.0...v0.2.4)

### Added
- product_search(): search using a list of Product IDs (CMR's GranuleUR)
- granule_search(): search using a list of Granule names (aka Scene names)
- geo_search(): search using a WKT string, as well as other parameters
- search(): a generic search function, allowing any combination of the above search features
- stack(): provides basic Baseline stacking functionality (does not yet provide perpendicular/temporal baseline values)
- Numerous constants available, covering common BEAMMODE, DATASET, FLIGHT_DIRECTION, PLATFORM, POLARIZATION, and PRODUCT_TYPE values
- Basic exception classes and error handling for search parameter and server errors
- Populated readme with instructions, examples, and badges

### Changed
- Improved packaging/build process
- Restructured branch layout according to https://gist.github.com/digitaljhelms/4287848

### Fixed
- Removed hard-coded version string
- Install setuptools_scm in pypi publish action

------<|MERGE_RESOLUTION|>--- conflicted
+++ resolved
@@ -26,21 +26,18 @@
 
 -->
 ------
-<<<<<<< HEAD
-## [TODO](https://github.com/asfadmin/Discovery-asf_search/compare/v6.6.2...TODO)
+## [TODO](https://github.com/asfadmin/Discovery-asf_search/compare/v6.6.3...TODO)
 ### Added
 - Added `asf.ASFSearchOptions(circle=[lat, long, radius])` search param. Takes list of exactly 3 numbers.
 - Exposed `asf.validator_map`, which given a ops search param, can be used to look up which method we're going to validate it against.
 - Exposed `ASFProduct.get_urls` which returns the URL's for it's products directly. Can control which products with the `fileType` enum.
 ### Fixed
 - Fixed bug in `ASFProduct` where asking for `asf.ADDITIONAL_FILES` on non-burst products would throw a KeyError.
-### Changed
-- `stack_from_id()` now raises if results are incomplete, before checking if reference was found
-=======
+
+------
 ## [v6.6.3](https://github.com/asfadmin/Discovery-asf_search/compare/v6.6.2...v6.6.3)
 ### Fixed
 - Fixes type hinting compatibility break introduced in v6.6.2 in `search_generator.py` for Python versions < v3.9
->>>>>>> e7df54f2
 
 ------
 ## [v6.6.2](https://github.com/asfadmin/Discovery-asf_search/compare/v6.6.1...v6.6.2)
