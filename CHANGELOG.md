# Changelog

All notable changes to this project will be documented in this file.

The format is based on [Keep a Changelog](https://keepachangelog.com/en/1.0.0/),
and this project adheres to [PEP 440](https://www.python.org/dev/peps/pep-0440/) 
and uses [Semantic Versioning](https://semver.org/spec/v2.0.0.html).


<!--
## Example template!!

## [version](https://github.com/asfadmin/Discovery-PytestAutomation/compare/vOLD...vNEW)

### Added:
-

### Changed:
-

### Fixed:
- 

### Removed:
-

-->
------
<<<<<<< HEAD
## [v11.0.0](https://github.com/asfadmin/Discovery-asf_search/compare/v10.3.0...v11.0.0)
### Changed
- `ASF_AUTH_HOST` `auth.asf.alaska.edu` replaced with `cumulus.asf.alaska.edu`. This change should be seamless
- `auth_with_creds()` now queries `ASF_AUTH_HOST` for `asf-urs` cookie after generating EDL token via `https://urs.earthdata.nasa.gov/api/users/find_or_create_token`
=======
## [v10.3.0](https://github.com/asfadmin/Discovery-asf_search/compare/v10.2.1...v10.3.0)
### Added
- Add a Pair class that groups ASFProducts as reference and secondary scenes, and provides temporal and perpendicular baselines as member variables. Pair will be used for creating InSAR SBAS stacks, though its utility extends beyond that use case. A new dependency group `coherence` is included in the `setup.py`.
>>>>>>> 3db7664f

------
## [v10.2.1](https://github.com/asfadmin/Discovery-asf_search/compare/v10.2.0...v10.2.1)
### Added
- Added `get_searchable_attributes()` search method, return dict mapping of additional attribute names to `AdditionalAttribute` data class object

------
## [v10.2.0](https://github.com/asfadmin/Discovery-asf_search/compare/v10.1.2...v10.2.0)
### Changed
- `SEATSAT 1` collections in CMR have been merged into a new single collection. Filtering by processing level for same scene no longer necessary. Different file urls, s3 uris, sizes, and md5sums of each scene now accessible via `additionalUrls`, `s3Urls`, `bytes`, and `md5sum` keys in each scene's `properties` dict.
- NISAR products have collection id and collection name in products and jsonlite export

### Added
- Added authentication test case support for main `master` branch, `--auth_with_creds` and `--auth-with-token` for local test session authentication

### Fixed
- Removed `CRSD` from NISAR dataset and relevant constants, no longer part of `L0B` science product type

------
## [v10.1.2](https://github.com/asfadmin/Discovery-asf_search/compare/v10.1.1...v10.1.2)
### Added
- Add `CRSD` and `RRSD` constants to `PRODUCT_TYPE`
- Add docstrings for `DATASET.NISAR` and the various related `PRODUCT_TYPE` constants
- Add static method `get_stack_opts_for_frame()` to `ARIAS1GUNWProduct` class, returns ARIA frame stack opts for given frame ID

### Fixed
- No longer query CMR with `L0B` directly, now properly aliased to `CRSD` and `RRSD` product types

### Changed
- Bump asf-enumeration version minimum version to 0.4.0 for Sentinel-1C support

------
## [v10.1.1](https://github.com/asfadmin/Discovery-asf_search/compare/v10.1.0...v10.1.1)
### Added
- Adds `TROPO_ZENITH` OPERA-S1 product type constant to `PRODUCT_TYPE.py` and concept-id to dataset

------
## [v10.1.0](https://github.com/asfadmin/Discovery-asf_search/compare/v10.0.5...v10.1.0)
### Changed
- Updated publish `action-create-release` github action to v3

### Fixed
- Updated ARIA test case

------
## [v10.0.5](https://github.com/asfadmin/Discovery-asf_search/compare/v10.0.4...v10.0.5)
### Fixed
- Updates `ASFSession.auth_with_creds` to check for `asf-urs` in cookies
- Cleans up NISAR size display for csv/kml/metalink formats

------
## [v10.0.4](https://github.com/asfadmin/Discovery-asf_search/compare/v10.0.3...v10.0.4)
### Fixed
- Removes erroneous deprecation warning when setting `cmr_host` in `ASFSession` constructor.

------
## [v10.0.3](https://github.com/asfadmin/Discovery-asf_search/compare/v10.0.2...v10.0.3)
### Added
- constant `CUSTOM` now available in `PRODUCTION_CONFIGURATION` module

------
## [v10.0.2](https://github.com/asfadmin/Discovery-asf_search/compare/v10.0.1...v10.0.2)
### Fixed
- `PRODUCTION_CONFIGURATION` constants module now accessible as top level import
- NISAR Urgent Response works properly with processing level searches

------
## [v10.0.1](https://github.com/asfadmin/Discovery-asf_search/compare/v10.0.0...v10.0.1)
### Added
- adds NISAR file sizes to the `nisar` attribute of exports

------
## [v10.0.0](https://github.com/asfadmin/Discovery-asf_search/compare/v9.0.9...v10.0.0)
### Added
- adds `asf-enumeration` package as optional dependency (installable via `pip install asf-search[asf-enumeration]`)
    - Enables SLC baseline stacking based on `ARIA S1 GUNW` frame
       - `ARIAS1GUNWProduct.stack()` returns stack of SLCs over ARIA Frame
       - to use with `stack_from_id()`, pass `ASFSearchOptions` object to `opts` with `dataset` set to `constants.DATASET.ARIA_S1_GUNW`

### Changed
- Dropped legacy backport package `importlib_metadata` as dependency, using `importlib` instead

### Breaking
- Dropped support for python versions < 3.10 (See Python official release timeline for more information https://devguide.python.org/versions/ )

------
## [v9.0.9](https://github.com/asfadmin/Discovery-asf_search/compare/v9.0.8...v9.0.9)
### Added
- Added NISAR L-SAR `RANGED_BANDWIDTH` constants `BW_20` and `BW_40`
- Added NISAR `GSLC` and `GUNW` `processingLevel` collection aliases

------
## [v9.0.8](https://github.com/asfadmin/Discovery-asf_search/compare/v9.0.7...v9.0.8)
### Changed
- Changed certain NISAR collection aliases to reference latest concept-ids

------
## [v9.0.7](https://github.com/asfadmin/Discovery-asf_search/compare/v9.0.6...v9.0.7)
### Fixed
- `json` output populates `relativeOrbit` field properly

------
## [v9.0.6](https://github.com/asfadmin/Discovery-asf_search/compare/v9.0.5...v9.0.6)
### Fixed
- Minor `json` output fixes

------
## [v9.0.5](https://github.com/asfadmin/Discovery-asf_search/compare/v9.0.4...v9.0.5)
### Added
- Added `ASFSearchResults.json()` json string stream output

------
## [v9.0.4](https://github.com/asfadmin/Discovery-asf_search/compare/v9.0.3...v9.0.4)
### Changed
- Doubled max iterations for geometry simplification, allowing simplification of polygons with more points

------
## [v9.0.3](https://github.com/asfadmin/Discovery-asf_search/compare/v9.0.2...v9.0.3)
### Fixed
- Add SENTINEL-1C UAT concept-ids

------
## [v9.0.2](https://github.com/asfadmin/Discovery-asf_search/compare/v9.0.1...v9.0.2)
### Fixed
- Fix OPERA Displacement product type output for jsonlite formats
- `bbox` now wrapped between -180 and 180 when passed directly

------
## [v9.0.1](https://github.com/asfadmin/Discovery-asf_search/compare/v9.0.0...v9.0.1)
### Changed
- `productionConfiguration` now supports list of strings

------
## [v9.0.0](https://github.com/asfadmin/Discovery-asf_search/compare/v8.3.5...v9.0.0)
### Added
- `ASFSession.auth_with_creds()` now also queries Earth Data Login's `/find_or_create_token`. If successful, will set `Authorization` to use the returned EDL bearer token, allowing authorized users to download restricted data they have access to from Earth Data Cloud like when authed with `auth_with_token()`. 
- Added `EDL_HOST_UAT` and `CMR_HOST_UAT` to `constants.INTERNAL`

### Fixed
- `NISARProduct` now properly sets `browse` in `properties` dictionary when available
- Updated various `NISAR` UAT collection concept-ids to latest

------
## [v8.3.5](https://github.com/asfadmin/Discovery-asf_search/compare/v8.3.4...v8.3.5)
### Added
- Added NISAR product type constants `L0B`, `RSLC`, `RIFG`, `RUNW`, `ROFF`, `GSLC`, `GCOV`, `GUNW`, `GOFF`, `SME2` to `constants.PRODUCT_TYPE`, supported for use with `processingLevel`.
    - Added concept-id aliases for above processing level constants, used when searching

### Removed
- Invalid `HH_HV_VV_VH` quad-polarization removed (`HH_HV_VH_VV` is the correct ordering)

------
## [v8.3.4](https://github.com/asfadmin/Discovery-asf_search/compare/v8.3.3...v8.3.4)
### Added
- Added `NISAR_UR_L0B_RRSD`, `NISAR_UR_L1`, `NISAR_UR_L2`, `NISAR_ANC_AUX`, `NISAR_OE`, `NISAR_RP`, `NISAR_LRCLK`, `NISAR_STUF`, `NISAR_OROST`, `NISAR_TEC`, `NISAR_DC_RADAR`, `NISAR_COP`, collections to `NISAR` dataset constant

------
## [v8.3.3](https://github.com/asfadmin/Discovery-asf_search/compare/v8.3.2...v8.3.3)
### Added
- Added `productionConfiguration` keyword
- Added `PRODUCTION` and `URGENT_RESPONSE` to `constants.PRODUCTION_CONFIGURATION`
- Added `productionConfiguration` key to `NISARProduct` properties dictionary

------
## [v8.3.2](https://github.com/asfadmin/Discovery-asf_search/compare/v8.3.1...v8.3.2)
### Fixed
- `ALOS2Product` baseline stacking no longer raises error
- Fixed missing f-string AOI simplification report and typo

### Changed
- Made output formats more resilient to potentially missing fields
- Changed AOI base coordinate merge threshold from 0.004 to 0.0004

------
## [v8.3.2](https://github.com/asfadmin/Discovery-asf_search/compare/v8.3.1...v8.3.2)
### Fixed
- `ALOS2Product` baseline stacking no longer raises error
- Fixed missing f-string AOI simplification report and typo

### Changed
- Made output formats more resilient to potentially missing fields
- Changed AOI base coordinate merge threshold from 0.004 to 0.0004

------
## [v8.3.1](https://github.com/asfadmin/Discovery-asf_search/compare/v8.3.0...v8.3.1)
### Fixed
- Fixed typo in `error_reporting.py`

------
## [v8.3.0](https://github.com/asfadmin/Discovery-asf_search/compare/v8.2.2...v8.3.0)
### Changed
- `search()` no longer raises error if results are incomplete
- if `asf-search` receives an incomplete page from CMR, log as a warning and continue querying until results are exhausted

### Fixed
- `S1BurstProduct` No longer include null frame value in jsonlite outputs
- `S1BurstProduct` includes `SizeMB` in jsonlite outputs
- `ARIAVersion` now populated in jsonlite outputs
- `absoluteOrbit` field supports lists in jsonlite outputs

------
## [v8.2.3](https://github.com/asfadmin/Discovery-asf_search/compare/v8.2.2...v8.2.3)
### Fixed
- Fix csv output for `ALOS2Product` type

------
## [v8.2.2](https://github.com/asfadmin/Discovery-asf_search/compare/v8.2.1...v8.2.2)
### Added
- Added `constants.PRODUCT_TYPE.DISP_S1` processing level constant, concept-ids added to `OPERA-S1` dataset constant
- Added key OPERA-S1 Displacement fields to `OPERAS1Product` properties when available
    - `frameNumber`
    - `OperaDispStackID`
    - `zarrUri` (S3 uri for gzipped kerchunked zarr store for source s3 netcdf4 data)
    - `zarrStackUri` (S3 uri for gzipped kerchunked zarr store for temporal stack of each product's `short_wavelength_displacement` layer)

## [v8.2.1](https://github.com/asfadmin/Discovery-asf_search/compare/v8.2.0...v8.2.1)
### Changed
- `ARIAS1GUNWProduct` uses `fileID` for `sceneName` if unpopulated

## [v8.2.0](https://github.com/asfadmin/Discovery-asf_search/compare/v8.1.4...v8.2.0)
### Added
- Add `ALOS2Product`, `DATASET.ALOS_2` constant, and dataset concept-id aliases for ALOS-2 products
- Initial stacking support for `ALOS2Product`
- `AdditionalUrls` included in jsonlite `NISARProduct` entries

### Fixed
- `NISARProduct` uses `FRAME_NUMBER` instead of `ESA_FRAME` for searches and parsed results

### Changed
- `jsonlite2` output `nisar` key changed to `nsr`

------
## [v8.1.4](https://github.com/asfadmin/Discovery-asf_search/compare/v8.1.3...v8.1.4)
### Added
- `ASFSearchOptions` now accepts the following search keywords:
    - `bbox`        
    - `maxBaselinePerp`
    - `minBaselinePerp`
    - `maxInsarStackSize`
    - `minInsarStackSize`

### Fixed
- `instrument` now accepts a list of instrument names.

------
## [v8.1.3](https://github.com/asfadmin/Discovery-asf_search/compare/v8.1.2...v8.1.3)
### Added
- Added `INSTRUMENT.S_SAR` and `INSTRUMENT.L_SAR` constants for NISAR

### Fixed
- `instrument` now accepts a list of instrument names
- `tenacity` version pin changed to require minimum of `v8.2.2`
### Added
- Added `Sentinel-1C` support `S1Product`, baseline stacking support, and search constants
- Added `INSTRUMENT.S_SAR` and `INSTRUMENT.L_SAR` constants for NISAR

------
## [v8.1.2](https://github.com/asfadmin/Discovery-asf_search/compare/v8.1.1...v8.1.2)
### Added
- Added NISAR search parameters `frameCoverage`, `jointObservation`, `mainBandPolarization`, `sideBandPolarization`, `rangeBandwidth`.
- Updated `NISARProduct` to include these new searchable fields in `properties` dictionary
- Include new NISAR fields in jsonlite & jsonlite2 output

------
## [v8.1.1](https://github.com/asfadmin/Discovery-asf_search/compare/v8.1.0...v8.1.1)
### Fixed
- SLC Burst product urls are now searchable with `find_urls()`

------
## [v8.1.0](https://github.com/asfadmin/Discovery-asf_search/compare/v8.0.1...v8.1.0)
### Added
- Adds `ASFSearchResults.find_urls()` and `ASFProduct.find_urls()` to gather urls/uris from results by extension and/or regex pattern
### Changed
- Changed log level from warning to debug/info for search timing log messages
- Raised minimum Python version to 3.9 from 3.8, which reached EOL last year (see the official [Status of Python versions](https://devguide.python.org/versions/) for the Python version release cycle)

------
## [v8.0.1](https://github.com/asfadmin/Discovery-asf_search/compare/v8.0.0...v8.0.1)
### Fixed
- Fixed setting end date timezone when translating search opts to CMR opts

------
## [v8.0.0](https://github.com/asfadmin/Discovery-asf_search/compare/v7.1.0...v8.0.0)
### Added
- Added `asf.ASFSearchOptions(circle=[lat, long, radius])` search param. Takes list of exactly 3 numbers.
- Exposed `asf.validator_map`, which given a ops search param, can be used to look up which method we're going to validate it against.
- Exposed `ASFProduct.get_urls` which returns the URL's for it's products directly. Can control which products with the `fileType` enum.

### Removed
- Removes `get_property_paths()` static method from `ASFProduct`, just uses `_base_properties`

## [v7.1.4](https://github.com/asfadmin/Discovery-asf_search/compare/v7.1.3...v7.1.4)
### Changed
- replaces `ciso8601` package with `dateutil` for package wheel compatibility. `ciso8601` used when installed via `extra` dependency
### Fixed
- Fixes syntax warning with escaped slash in `translate.py`

------
## [v7.1.3](https://github.com/asfadmin/Discovery-asf_search/compare/v7.1.2...v7.1.3)
### Fixed
- Adds missing values for polarization constants `DUAL_HH`, `DUAL_VV`, `DUAL_HV`, `DUAL_VH`, `HH_3SCAN`, `HH_4SCAN`, `HH_5SCAN`
- processingLevel `RAW` now includes `C1234413256-ASFDEV` in collection alias list (`SENTINEL-1B_RAW`'s collection for ASFDEV provider)

------
## [v7.1.2](https://github.com/asfadmin/Discovery-asf_search/compare/v7.1.1...v7.1.2)
### Fixed
- `OPERAS1Product` subclass now properly assigned to PGE v2.0.1 results
### Changed
- `ARIAS1GUNWProduct.is_ARIAS1GUNWProduct()` removed, replaced with `ASFProduct._is_subclass()` implementation

------
## [v7.1.1](https://github.com/asfadmin/Discovery-asf_search/compare/v7.1.0...v7.1.1)
### Changed
- Uses `ciso8601.parse_datetime()` in baseline calculations, speeds up calculations on larger stacks
### Added
- Adds `ASF_LOGGER` logging in `search_generator()` and related methods
### Fixed
- `ASFProduct.get_sort_keys()` will no longer returns `None` if missing sort key, defaults to empty string 

------
## [v7.1.0](https://github.com/asfadmin/Discovery-asf_search/compare/v7.0.9...v7.1.0)
### Added
- Improved logging in `ASFSession` authentication methods
### Changed
- Uses `ciso8601` module for parsing dates from CMR response, significant performance improvement post-query
- `ASFSession` now allows for authorized user access to hidden/restricted CMR datasets via `auth_with_creds()` or `auth_with_cookiejar()` authentication methods (previously only supported via `auth_with_token()` method)
- `ASFSession.auth_with_token()` now authenticates directly against EDL endpoint
- UMM Platform ShortName used as final fallback criteria for product subclass assignment

------
## [v7.0.9](https://github.com/asfadmin/Discovery-asf_search/compare/v7.0.8...v7.0.9)
### Changed
- collection "ARIA_S1_GUNW" added to `ARIA_S1_GUNW` dataset, V3 products now loaded as `ARIAS1GUNWProduct` subclass
- `ARIAS1GUNWProduct` now exposes `ariaVersion` and (for V3 products) `inputGranules` in `ARIAS1GUNWProduct.properties`

------
## [v7.0.8](https://github.com/asfadmin/Discovery-asf_search/compare/v7.0.7...v7.0.8)
### Added
- `s3Urls` property added to `S1Product`, `OPERAS1Product`, and `NISARProduct` types, exposing direct access S3 links

------
## [v7.0.7](https://github.com/asfadmin/Discovery-asf_search/compare/v7.0.6...v7.0.7)
### Added
- Adds `cmr_keywords` search keyword, enables passing CMR format strings in search directly
- Adds `shortName` keyword, for use with lists of collection short names
### Changed
- Allows using `dataset` and `platform` in same search

------
## [v7.0.6](https://github.com/asfadmin/Discovery-asf_search/compare/v7.0.5...v7.0.6)
### Changed
- timestamps while building queries and reading results from CMR now use UTC if no timezone is provided
- Changed what collections the `NISAR` dataset and platform collections lists are pointed at.

------
## [v7.0.5](https://github.com/asfadmin/Discovery-asf_search/compare/v7.0.4...v7.0.5)
### Added
- Adds basic NISAR dataset search and product functionality for test data

------
## [v7.0.4](https://github.com/asfadmin/Discovery-asf_search/compare/v7.0.3...v7.0.4)
### Changed
- `OPERA-S1-CALIBRATION` dataset is now the `OPERA-S1-CALVAL` dataset, uses the `OPERA_S1_CALVAL` constant

------
## [v7.0.3](https://github.com/asfadmin/Discovery-asf_search/compare/v7.0.2...v7.0.3)
### Fixed
- Fixes typo for constant variable name `constants.PRODUCT_TYPE.CSLC_STATIC`
- Normalizes concept-id lists for `OPERA-S1` dataset product types

### Changed
- Completely removes `CSLC-STATIC` Calval and `RTC-STATIC` Calval collections from concept-id lists

------
## [v7.0.2](https://github.com/asfadmin/Discovery-asf_search/compare/v7.0.1...v7.0.2)
### Added
- Adds `AUTH_COOKIES` to `constants.INTERNAL` and `auth_cookie_names` variable for `ASFSession`, used by `auth_with_creds()` and `auth_with_cookiejar()` to confirm login.

### Fixed
- Attempting to authorize `ASFSession` against CMR UAT using `auth_with_creds()` and `auth_with_cookiejar()` no longer raises an exception on valid login
- Fixes custom host in `ASFSearchOptions` raising type error while searching.

------
## [v7.0.1](https://github.com/asfadmin/Discovery-asf_search/compare/v7.0.0...v7.0.1)
### Fixed
- Fixed `OPERA-S1-CALIBRATION` dataset products raising error during search.

------
## [v7.0.0](https://github.com/asfadmin/Discovery-asf_search/compare/v6.7.3...v7.0.0)
### Added
- `ASFProduct` now has 13 sublcasses for different sub-products that correspond to datasets:
  - `S1Product`, `S1BurstProduct`, `OPERAS1Product`, `ARIAS1GUNWProduct`, `ALOSProduct`, `RADARSATProduct`, `AIRSARProduct`, `ERSProduct`, `JERSProduct`, `UAVSARProduct`, `SIRCProduct`, `SEASATProduct`, `SMAPProduct`
  - Each subclass defines relevant keys to pull from `umm` response, reducing the amount of irrelevant values in `properties` dict for certain product types 
- Adds `collectionAlias` to `ASFSearchOptions` validator map as config param. Set to `False` to disable concept-id aliasing behaviour for `processingLevel` and `platform`.
- Adds warning when scenes in stack are missing state vectors, and logs baseline warnings with `ASF_LOGGER`
- Adds `OPERA-S1-CALIBRATION` entry to `dataset_collections` and corresponding `OPERA_S1_CALIBRATION` constant to `DATASET.py`, used to search for OPERA-S1 `CSLC` and `RTC` calibration data.

### Changed
- `remotezip` is now an optional dependency of asf-search's pip and conda installs, (pip install example: `python3 -m pip install asf-search[extras]`).
- Constants are no longer top level import, are now accessible through respective modules
- `processingLevel` and `platform` are now aliased by collection concept-ids, (lists of concept ids by their processing levels/platforms viewable in `dataset.py`), improving search performance and dodging subquery system
- Baseline stacking no longer excludes products with missing state vectors from final stack, like SearchAPI
- `OPERA-S1` dataset no longer includes calibration data (moved to new dataset)
- Adds optional `ASFSession` constructor keyword arguments for new class variables:
   - `edl_host`
   - `edl_client_id`
   - `asf_auth_host`
   - `cmr_host`
   - `cmr_collections`
   - `auth_domains`
- `ASFSession` imports `asf_search.constants.INTERNAL` in constructor call
- `ASFSession` methods `auth_with_creds()`, `auth_with_token()`, and `rebuild_auth()` use new class variables instead of constants

------
## [v6.7.3](https://github.com/asfadmin/Discovery-asf_search/compare/v6.7.2...v6.7.3)
### Added
- Adds OPERA-S1 constants `RTC`, `RTC_STATIC` (RTC-STATIC), `CSLC`, `CSLC_STATIC` (CSLC-STATIC) to `PRODUCT_TYPE.py`

### Fixed
- Harmonizes `search()`, `geo_search()`, and `search_count()` parameters
- Updates python version requirement in `setup.py` to 3.8+

### Changed
- search method params with `Iterable` type hinting now changed to `Sequence`
- search method param validators updated to support `Sequence` type

------
## [v6.7.2](https://github.com/asfadmin/Discovery-asf_search/compare/v6.7.1...v6.7.2)
### Added
- Adds constants for `dataset` keyword, under `asf_search.DATASET`
- Adds CALVAL concept-ids to 'OPERA-S1' dataset
- Adds `validityStartDate` for applicable OPERA-S1 products

### Fixed
- Fixes OPERA-S1 dataset `RTC-STATIC` and `CSLC-STATIC` breaking returned results, sorts by `validityStartDate` in place of `stopTime`

------
## [v6.7.1](https://github.com/asfadmin/Discovery-asf_search/compare/v6.7.0...v6.7.1)
### Fixed
- Fixes issue with certain S1 products not stacking properly in certain environments, which caused null `perpendicularBaseline` values

------
## [v6.7.0](https://github.com/asfadmin/Discovery-asf_search/compare/v6.6.3...v6.7.0)
### Added
- Adds new `dataset` keyword to `search()` as an alternative to `platform`. Allows users to get results from multiple platforms at once in a single page
- Adds `operaBurstID` keyword to `search()`
- Adds OPERA-S1 param `operaBurstID` to `ASFProduct.properties`, and adds Opera product urls to `additionalUrls`
- OPERA-S1 RTC product `polarization` now shows both polarizations as list
- adds `frameNumber` properties support for new `Sentinel-1 Interferogram` products
- added `CMR_TIMEOUT` constant. This is the amount of time in seconds to wait without seeing *any* data. (Default=30)

### Changed
- Changes `CMR_FORMAT_EXT` constant from `umm_json_v1_4` to `umm_json`, umm returned from CMR will now be in latest umm format by default

### Fixed
- ERS-1, ERS-2, JERS-1, and RADARSAT-1 now assign `FRAME_NUMBER` to the `frameNumber` properties field

------
## [v6.6.3](https://github.com/asfadmin/Discovery-asf_search/compare/v6.6.2...v6.6.3)
### Fixed
- Fixes type hinting compatibility break introduced in v6.6.2 in `search_generator.py` for Python versions < v3.9

------
## [v6.6.2](https://github.com/asfadmin/Discovery-asf_search/compare/v6.6.1...v6.6.2)
### Added
- Adds new `CMRIncompleteError` exception, raised by search methods when CMR returns an incomplete page
### Fixed
- Fixes bug in `search_generator()` causing results to sometimes wrongly be marked as incomplete
### Changed
- `stack_from_id()` now raises if results are incomplete, before checking if reference was found

------
## [v6.6.1](https://github.com/asfadmin/Discovery-asf_search/compare/v6.6.0...v6.6.1)
### Added
- Adds automated release notes
### Fixed
- `filename` can be used again with `ASFProduct.Download()` method (ignored if multiple files are to be downloaded)

------
## [v6.6.0](https://github.com/asfadmin/Discovery-asf_search/compare/v6.5.0...v6.6.0)
### Added
- Adds `fileType` param to `ASFProduct` and `ASFSearchResults` download method. Let's users download burst .xml and/or .tiff from the burst extractor with `FileDownloadType` enum (`DEFAULT_FILE`, `ADDITIONAL_FILES`, `ALL_FILES`)
### Fixed
- Fixes typo in convex hull warning message

------
## [v6.5.0](https://github.com/asfadmin/Discovery-asf_search/compare/v6.4.0...v6.5.0)
### Added
- Adds `collections` search keyword, letting results be limited to the provided concept-ids
- Adds `temporalBaselineDays` search keyword, allows searching `Sentinel-1 Interferogram (BETA)` products by their temporal baseline
### Changed
- `search_generator()` now uses tenacity library to poll CMR
- moves/re-organizes certain constant url fields to `INTERNAL.py`
### Fixed
- TimeoutErrors now properly caught and logged

------
## [v6.4.0](https://github.com/asfadmin/Discovery-asf_search/compare/v6.3.1...v6.4.0)
### Added
- Burst product downloads now supported
- `IPFVersion` field added to `ASFProduct` properties
### Fixed
- `BURST` product `url`, `fileName`, and `bytes` properties populated again
- `search_count()` now uses `ASFSearchOptions.host` when building query url
### Changed:
- `BURST` product baseline stackng now uses `fullBurstID` and `polarization` for getting initial stack
- Changed order of entries in `ASFSession`'s `User-Agent` header
- `BURST` `filename` field uses "`sceneName`.`extension`" format

------
## [v6.3.1](https://github.com/asfadmin/Discovery-asf_search/compare/v6.3.0...v6.3.1)
### Changed
- Changed `CMR_PAGE_SIZE` constant from 500 to 250

------
## [v6.3.0](https://github.com/asfadmin/Discovery-asf_search/compare/v6.2.0...v6.3.0)
### Added
- `BURST` product temporal/perpendicular baseline stacking now supported
- Added searchable burst keyword params, `relativeBurstID`, `absoluteBurstID`, and `fullBurstID`
### Changed
- `validate_wkt()` now returns both wrapped and unwrapped wkts along with repair reports. 
- asf-search now sends the wrapped wkt to CMR when using the `intersectsWith` keyword
- Removed `burstAnxTime`, `timeFromAnxSeconds` 
- Added `azimuthAnxTime`, `azimuthTime`

------
## [v6.2.0](https://github.com/asfadmin/Discovery-asf_search/compare/v6.1.0...v6.2.0)
### Added
- `search_generator()` returns a generator, which returns results from CMR page-by-page, yielding each page as an `ASFSearchResults` object. See /examples/1-Basic_Overview.ipynb for an example.
  - The generator can be passed to different output formats via `results_to_[format]()` methods, allowing users to stream results to different format strings as they're received from CMR
### Changed
- Removed Jinja2 as a dependency for metalink, kml, and csv output formats.

------
## [v6.1.0](https://github.com/asfadmin/Discovery-asf_search/compare/v6.0.2...v6.1.0)
### Added
- Burst metadata available in `ASFProduct.properties['burst']`, also available in `csv`, `kml`, `jsonlite`, and `jsonlite2` output formats.
- Added `BURST` to `PRODUCT_TYPE.py` constants
- Added python `logging` support, for easier debugging and reporting when using asf_search inside an application.

### Changed
- Decreased the scope of tested platforms used in platform test cases

### Fixed
- Adds markupsafe<=2.0.1 as package requirement (Jinja2 requires this version)
- CMR url will now actually use the `host` property in `ASFSearchOptions` object

------
## [v6.0.2](https://github.com/asfadmin/Discovery-asf_search/compare/v6.0.1...v6.0.2)
### Fixed
- Fixed Setuptools not including csv, kml, and metalink export templates

------
## [v6.0.1](https://github.com/asfadmin/Discovery-asf_search/compare/v6.0.0...v6.0.1)
### Fixed
- `csv()`, `metalink()`, and `kml()` output formats should now work properly when installed from pip

------
## [v6.0.0](https://github.com/asfadmin/Discovery-asf_search/compare/v5.1.2...v6.0.0)
### Added
- Search errors are now automatically reported to ASF, users can opt out by changing `asf_search.REPORT_ERRORS` after import
  - Example and information available in "Usage" section of /examples/1-Basic_Overview.ipynb
- `ASFSearchResults` now has `raise_if_incomplete()` method, raises `ASFSearchError()` if a search encountered an error and was unable to return all results from CMR
- `ASFProduct` now has a `remotezip()` method, which takes a user's pre-authenticated `ASFSession` and returns a `RemoteZip` object. This can be used to list and download specific files from a product's zip archive, rather than the whole zip file. 
  - Example available in /examples/5-Download.ipynb
  - see https://github.com/gtsystem/python-remotezip for further details on how to use the `RemoteZip` class.
- Adds `GRD_FD`, `PROJECTED_ML3X3`, `THREEFP` product type constants.

### Changed
- While returning results, `search()` will no longer throw. Instead, `search()` will retry the request 3 times. If all 3 attempts fail:
  -  `search()` will return the results it found before the search error
  -  An error will be logged warning the user, and the returned results will be marked as incomplete. Use `raise_if_incomplete()` to raise an error when the returned `ASFSearchResults` are incomplete.

------
## [5.1.2](https://github.com/asfadmin/Discovery-asf_search/compare/v5.1.0...v5.1.2)
### Changed
- `CMR_PAGE_SIZE` reduced from 2000 to 500

------
## [5.1.0](https://github.com/asfadmin/Discovery-asf_search/compare/v5.0.2...v5.1.0)
### Added
- Adds export support to ASFSearchResults for `csv`, `jsonlite`, `jsonlite2`, `kml`, `metalink`
  - example availabe in "Output" section of /examples/1-Basic_Overview.ipynb
- Adds `beamSwath` as a searchable parameter

### Fixed
- `count()` type hinting changed to `int`

### Changed
- Improved testing coverage of `ASFSearchResults`

------
## [5.0.2](https://github.com/asfadmin/Discovery-asf_search/compare/v5.0.1...v5.0.2)
### Fixed
- non-rectangular polygons are now sent to CMR instead of their bounding boxes

------
## [5.0.1](https://github.com/asfadmin/Discovery-asf_search/compare/v5.0.0...v5.0.1)
### Changed
- `ASFProduct` is now aware of the session used during search (if available) and will use that by default to download. A session can still be explicitly provided as before.
- `ASFProduct.stack()` now uses the session provided via the opts argument. If none is provided, it will use the session referenced by `ASFProduct.session`.
- `ASFProduct` more gracefully handles missing or malformed metadata during instantiation.

------
## [5.0.0](https://github.com/asfadmin/Discovery-asf_search/compare/v4.0.3...v5.0.0)
### Changed
- `asf_search` now searches CMR directly, no longer relying on ASF's SearchAPI
  - This should significantly improve reliability and performance
  - With this change, ALL metadata fields provided by CMR's UMM JSON format are now available through `ASFProduct`.
    -  All metadata fields previously available through `ASFProduct.properties` remain where they are
      - For those and any other fields, the full CMR `umm` and `meta` records are available through `ASFProduct.umm` and `ASFProduct.meta` respectively
- Some geojson fields were previously presented as strings, they are now more appropriate types such as `int` or `float`:
  - `bytes`, `centerLat`, `centerLon`, `frame`, `offNadirAngle`, `orbit`, `pathNumber`
- Timestamps in geojson fields now include an explicit `Z` time zone indicator.
- `ASFSearchOptions.reset()` has been renamed to `reset_search()` for clarity of purpose and to make room for future similar functionality regarding search opts configuration.
- `search()` (and related functions) now return results pre-sorted, most recent first

------
## [4.0.3](https://github.com/asfadmin/Discovery-asf_search/compare/v4.0.2...v4.0.3)
### Fixed
- `product_search()` now assigns `product_list` parameter to `ASFSearchOptions.product_list` instead of `ASFSearchOptions.granule_list` 

------
## [4.0.2](https://github.com/asfadmin/Discovery-asf_search/compare/v4.0.1...v4.0.2)
### Changed
- Removed `scikit-learn` module as a dependency, greatly reducing install footprint
- Simplified AOI refinement:
  - AOIs are iteratively simplified with an increasing threshold, that threshold now starts at 0.004
  - AOIs with an MBR <= 0.004 in lat/lon are collapsed to a single point
  - AOIs with an MBR <= 0.004 in either lat or lon are collapsed to a line along the center of the rectangle

------
## [4.0.1](https://github.com/asfadmin/Discovery-asf_search/compare/v4.0.0...v4.0.1)
### Changed
- Removed WKTUtils module as a dependency, that functionality is now directly included

------
## [4.0.0](https://github.com/asfadmin/Discovery-asf_search/compare/v3.0.4...v4.0.0)
### Added
- `ASFSearchOptions`: This class provides a number of useful ways to build search results
  - Search parameters are immediately validated upon object creation/edit instead of at search time, which should lead to fewer errors at search time
  - All search functions allow both the previous style of keyword arguments, as well as simply passing in an ASFSearchOptions object using the `opts` keyword arg. `opts` is always optional.
    - If both approaches are used, the two are merged, with specific keyword args superseding the options in the object
    - Most search functions now expect only their specific parameters, and an optional `opts` parameter. This allows simple usage in most cases, while the `opts` parameter provides access to advanced behavior or alternate workflows.
  - Internally, all search functions work by passing ASFSearchOptions objects. This allows consistency when working with differently-configured search environments, such as in development.
  - `ASFSearchResults` objects now include a `searchOptions` property, which describes the search used to create those results. This object can be copied, altered, used for subsequent searches, etc.
    - When downloading, `ASFSearchResults` and `ASFProduct` default to use the session inside `searchOptions`, so you don't have to pass the same session in for both fetching and downloading results.
- Exposed `get_stack_opts()` to support more approaches for building insar stacks.
  - `get_stack_opts()` accepts an `ASFProduct` as a stack reference and returns the ASFSearchOptions object that would be used to build a corresponding insar stack
    - A matching convenience method has been added to `ASFProduct`
  - Supports the new `opts` argument described above.

### Changed
- All search functions now accepts the optional `opts=` argument, see `ASFSearchOptions` notes above.
- Replaced all `cmr_token` key arguments with `session`, which takes a `Session`-compatible object. See https://docs.asf.alaska.edu/asf_search/ASFSession/ for more details.
- Removed old GitHub actions

### Fixed
- `season` filter in `asf.search()` now doesn't throw when used.

------
## [3.2.2](https://github.com/asfadmin/Discovery-PytestAutomation/compare/v3.2.1...v3.2.2)
### Fixed
- netrc authentication works again, affects `ASFProduct.download()`, `ASFSearchResults.download()`, `download_urls()`, `download_url()`

------
## [3.2.1](https://github.com/asfadmin/Discovery-PytestAutomation/compare/v3.2.0...v3.2.1)
### Fixed
- `ASFProduct.stack()` and `asf_search.baseline_search.stack_from_id()` now return ASFSearchResults instead of a list

------
## [3.2.0](https://github.com/asfadmin/Discovery-PytestAutomation/compare/v3.1.3...v3.2.0)
### Changed
- `ASFProduct.stack()` and `asf_search.baseline_search.stack_from_id()` now calculate `temporalBaseline` and `perpendicularBaseline` values of stacked products locally
- `search()` now internally uses a custom format when communicating with ASF's SearchAPI. This should have no apparent impact on current usage of asf_search. 

------
## [3.1.3](https://github.com/asfadmin/Discovery-PytestAutomation/compare/v3.1.2...v3.1.3)
### Fixed
- Centroid calculation fixed for scenes spanning the antimeridian

------
## [3.1.2](https://github.com/asfadmin/Discovery-PytestAutomation/compare/v3.1.1...v3.1.2)
### Changed
- `ASFSession` methods `auth_with_cookiejar()` and `auth_with_token()` now raise an error if the passed cookiejar/token is invalid or expired
- `ASFAuthenticationError` raised when encountering a 400 level error while downloading files
### Fixed
- Downloading files with sessions authenticated by `auth_with_token()` method works again

------
## [3.1.1](https://github.com/asfadmin/Discovery-PytestAutomation/compare/v3.1.0...v3.1.1)
### Fixed:
- Fixes missing CMR module import

------
## [3.1.0](https://github.com/asfadmin/Discovery-asf_search/compare/v3.0.6...v3.1.0)
### Added
- Added walkthrough in the form of several jupyter notebooks in /examples
- Added `campaigns()` in `Campaigns` module, returns a list of campaigns for `UAV, AIRSAR, SENTINEL-1 INTERFEROGRAM (BETA)` platforms

### Changed
- Re-enable run-pytest workflow
  - Add tests for `ASFSearch, ASFSession, ASFProduct` as well as baseline, geographic, and search modules
  - Add Pytest-Automation Plugin integration
  - Add automated CodeCov badge to readme
- "collectionName" parameter in `geo_search()` and `search()` is deprecated and raises a warning. Will be removed in a future release, use "campaign" instead

### Fixed
- Fix error while raising ASFBaselineError in `baseline_search.get_stack_params()`

------
## [3.0.6](https://github.com/asfadmin/Discovery-asf_search/compare/v3.0.5...v3.0.6)
### Changed
- Skip download if file already exists
  - In the future we will apply file size and/or checksum checks to ensure the existing file is correct

------
## [3.0.5](https://github.com/asfadmin/Discovery-asf_search/compare/v3.0.4...v3.0.5)
### Added
- Add documentation URL to setup.py
- Add Gitter badge/link to readme
### Fixed
- Change hyphens to underscores in some product type constants

------
## [3.0.4](https://github.com/asfadmin/Discovery-asf_search/compare/v3.0.3...v3.0.4)
### Changed
- When working with source, package **must** be installed directly:
  - `python3 -m pip install -e .`
### Fixed
- In-region S3 downloads should now function without issue

------
## [3.0.3](https://github.com/asfadmin/Discovery-asf_search/compare/v3.0.2...v3.0.3)
### Fixed
- Replace `ASFProduct.centroid()` calculation with shapely-based calculation
  - See: https://github.com/asfadmin/Discovery-asf_search/pull/53
  - Removes numpy requirement
  - Adds shapely requirement

------
## [3.0.2](https://github.com/asfadmin/Discovery-asf_search/compare/v3.0.0...v3.0.2)
### Added
- Feature and Bug Report github issue templates

### Fixed
- Fix download authentication header issue during direct-to-S3 redirects
- Fix Sentinel-1 stacking to include both A and B in stacks

------
## [3.0.0](https://github.com/asfadmin/Discovery-asf_search/compare/v2.0.2...v3.0.0)
### Added
- Auth support for username/password and cookiejars, in addition to the previously available token-based approach. Create a session, authenticate it with the method of choice, then pass the session to whichever download method is being used.
    - Sessions can be created using the `ASFSession` class, a subclass of `requests.Session`
    - Once a session is created, call one of its authentication methods:
      - `auth_with_creds('user', 'pass)`
      - `auth_with_token(`EDL token`)
      - `auth_with_cookiejar(http.cookiejar)`
    - If you were previously using the `token` argument, such as:
      - `results.download(path='...', token='EDL token')`
    - Updating can be as simple as:
      - `results.download(path='...', session=ASFSession().auth_with_token('EDL token'))`
    - Sessions can be re-used and are thread-safe

### Changed
- `download_url()`, `download_urls()`, `ASFProduct.download()` and `ASFSearchResults.download()` now expect a `session` argument instead of `token`
- Send auth headers to every step along a download redirect chain (including final AWS S3 buckets)

------
## [2.0.2](https://github.com/asfadmin/Discovery-asf_search/compare/v2.0.1...v2.0.2)
### Added
- INSTRUMENT constants for C-SAR, PALSAR, and ANVIR-2

------
## [2.0.1](https://github.com/asfadmin/Discovery-asf_search/compare/v2.0.0...v2.0.1)
### Fixed
- Versioning workflow corrected for proper versioning, stop bumping major instead of patch!

------
## [2.0.0](https://github.com/asfadmin/Discovery-asf_search/compare/v1.1.0...v2.0.0)
### Fixed
- Fixed import order of operations bug
- Updated ASFProduct and ASFSearchResults to use path arg in download methods

------
## [1.1.0](https://github.com/asfadmin/Discovery-asf_search/compare/v0.4.0...v1.1.0)
### Added
- Parallel downloads now supported by ASFSearchResults. Defaults to 1 (sequential download)
- For `search()`-based functions that take an argument as a list, single values are now also allowed

### Changed
- Import download functionality in asf_search (for `download_url()` and `download_urls()`)
- "parallel" is now "processes" in download functionality

### Fixed
- Fixed ASFProduct import in search.py
- importlib metadata fix for python <3.8

------
## [0.4.0](https://github.com/asfadmin/Discovery-asf_search/compare/v0.3.0...v0.4.0)
### Added
- ASFSearchResults now has a geojson() method which returns a data structure that matches the geojson specification
- ASFProduct now has a geojson() method that produces a data structure matching a geojson feature snippet
- ASFSearchResults and ASFProduct both have a __str__() methods that serializes the output of their geojson() methods
- Added CodeFactor shield to readme
- Now calculates temporal baselines when building a stack
- New search options: 
    - min/maxDoppler
    - min/MaxFaradayRotation
    - flightLine
    - offNadirAngle
    - season

### Changed
- ASFProduct is no longer a subclass of dict. Instead, metadata has been moved to .properties and .geometry
- ASFSearchResults is now a subclass of UserList, for list-type operations
- Newly-built stacks are sorted by temporal baselines, ascending

### Fixed
- Cleaned up cruft from various refactors

------
## [0.3.0](https://github.com/asfadmin/Discovery-asf_search/compare/v0.2.4...v0.3.0)

### Added
- Layed out framework for INSTRUMENT constants (needs to be populated)
- Support for baseline stacking of pre-calculated datasets
- Download support for single products or entire search result sets, token-based auth only
- ASFSearchResults and ASFProduct classes
- Lower-level ASFError exception class
- ASFDownloadError exception class
- ASFBaselineError exception class
- Better path/frame/platform/product example


### Changed
- No longer uses range type for parameters that accept lists of values and/or ranges. Now expects a 2-value tuple.
- Removed DATASET constants (not searchable, use platform+instrument to identify a dataset)
- Updated hello_world.py baseline example
- Removed output options across the board, geojson only until we no longer rely on SearchAPI calls
- insarStackID now a search option (needed for baseline stacking of pre-calculated datasets)
- Flatter structure for constants
- baseline functionality moved into search group (file restructuring)

### Fixed
- Corrected handling of version number in user agent string
- unused import cleanup
- better type hinting on centroid() function

------
## [0.2.4](https://github.com/asfadmin/Discovery-asf_search/compare/v0.0.0...v0.2.4)

### Added
- product_search(): search using a list of Product IDs (CMR's GranuleUR)
- granule_search(): search using a list of Granule names (aka Scene names)
- geo_search(): search using a WKT string, as well as other parameters
- search(): a generic search function, allowing any combination of the above search features
- stack(): provides basic Baseline stacking functionality (does not yet provide perpendicular/temporal baseline values)
- Numerous constants available, covering common BEAMMODE, DATASET, FLIGHT_DIRECTION, PLATFORM, POLARIZATION, and PRODUCT_TYPE values
- Basic exception classes and error handling for search parameter and server errors
- Populated readme with instructions, examples, and badges

### Changed
- Improved packaging/build process
- Restructured branch layout according to https://gist.github.com/digitaljhelms/4287848

### Fixed
- Removed hard-coded version string
- Install setuptools_scm in pypi publish action

------<|MERGE_RESOLUTION|>--- conflicted
+++ resolved
@@ -26,16 +26,15 @@
 
 -->
 ------
-<<<<<<< HEAD
 ## [v11.0.0](https://github.com/asfadmin/Discovery-asf_search/compare/v10.3.0...v11.0.0)
 ### Changed
 - `ASF_AUTH_HOST` `auth.asf.alaska.edu` replaced with `cumulus.asf.alaska.edu`. This change should be seamless
 - `auth_with_creds()` now queries `ASF_AUTH_HOST` for `asf-urs` cookie after generating EDL token via `https://urs.earthdata.nasa.gov/api/users/find_or_create_token`
-=======
+
+------
 ## [v10.3.0](https://github.com/asfadmin/Discovery-asf_search/compare/v10.2.1...v10.3.0)
 ### Added
 - Add a Pair class that groups ASFProducts as reference and secondary scenes, and provides temporal and perpendicular baselines as member variables. Pair will be used for creating InSAR SBAS stacks, though its utility extends beyond that use case. A new dependency group `coherence` is included in the `setup.py`.
->>>>>>> 3db7664f
 
 ------
 ## [v10.2.1](https://github.com/asfadmin/Discovery-asf_search/compare/v10.2.0...v10.2.1)
