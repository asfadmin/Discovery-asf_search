--- conflicted
+++ resolved
@@ -27,7 +27,6 @@
 -->
 ------
 ## [v8.1.3](https://github.com/asfadmin/Discovery-asf_search/compare/v8.1.2...v8.1.3)
-<<<<<<< HEAD
 ### Added
 - `ASFSearchOptions` now accepts the following search keywords:
     - `bbox`        
@@ -35,12 +34,10 @@
     - `minBaselinePerp`
     - `maxInsarStackSize`
     - `minInsarStackSize`
-=======
+- Added `INSTRUMENT.S_SAR` and `INSTRUMENT.L_SAR` constants for NISAR
+
 ### Fixed
 - `instrument` now accepts a list of instrument names.
-### Added
-- Added `INSTRUMENT.S_SAR` and `INSTRUMENT.L_SAR` constants for NISAR
->>>>>>> c6eb222e
 
 ------
 ## [v8.1.2](https://github.com/asfadmin/Discovery-asf_search/compare/v8.1.1...v8.1.2)
