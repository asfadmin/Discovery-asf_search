# Changelog

All notable changes to this project will be documented in this file.

The format is based on [Keep a Changelog](https://keepachangelog.com/en/1.0.0/),
and this project adheres to [PEP 440](https://www.python.org/dev/peps/pep-0440/) 
and uses [Semantic Versioning](https://semver.org/spec/v2.0.0.html).


<!--
## Example template!!

## [version](https://github.com/asfadmin/Discovery-PytestAutomation/compare/vOLD...vNEW)

### Added:
-

### Changed:
-

### Fixed:
- 

### Removed:
-

-->
------
## [v10.1.2](https://github.com/asfadmin/Discovery-asf_search/compare/v10.1.1...v10.1.2)
### Added
<<<<<<< HEAD
- Adds a Pair class that groups ASFProducts as reference and secondary scenes, and provides temporal and perpendicular baselines as member variables. Pair will be used for creating InSAR SBAS stacks, though its utility extends beyond that use case. A new dependency group `sbas` is included in the `setup.py`.
=======
- Add `CRSD` and `RRSD` constants to `PRODUCT_TYPE`
- Add docstrings for `DATASET.NISAR` and the various related `PRODUCT_TYPE` constants
- Add static method `get_stack_opts_for_frame()` to `ARIAS1GUNWProduct` class, returns ARIA frame stack opts for given frame ID

### Fixed
- No longer query CMR with `L0B` directly, now properly aliased to `CRSD` and `RRSD` product types

### Changed
- Bump asf-enumeration version minimum version to 0.4.0 for Sentinel-1C support
>>>>>>> 07dcc6bc

------
## [v10.1.1](https://github.com/asfadmin/Discovery-asf_search/compare/v10.1.0...v10.1.1)
### Added
- Adds `TROPO_ZENITH` OPERA-S1 product type constant to `PRODUCT_TYPE.py` and concept-id to dataset

------
## [v10.1.0](https://github.com/asfadmin/Discovery-asf_search/compare/v10.0.5...v10.1.0)
### Changed
- Updated publish `action-create-release` github action to v3

### Fixed
- Updated ARIA test case

------
## [v10.0.5](https://github.com/asfadmin/Discovery-asf_search/compare/v10.0.4...v10.0.5)
### Fixed
- Updates `ASFSession.auth_with_creds` to check for `asf-urs` in cookies
- Cleans up NISAR size display for csv/kml/metalink formats

------
## [v10.0.4](https://github.com/asfadmin/Discovery-asf_search/compare/v10.0.3...v10.0.4)
### Fixed
- Removes erroneous deprecation warning when setting `cmr_host` in `ASFSession` constructor.

------
## [v10.0.3](https://github.com/asfadmin/Discovery-asf_search/compare/v10.0.2...v10.0.3)
### Added
- constant `CUSTOM` now available in `PRODUCTION_CONFIGURATION` module

------
## [v10.0.2](https://github.com/asfadmin/Discovery-asf_search/compare/v10.0.1...v10.0.2)
### Fixed
- `PRODUCTION_CONFIGURATION` constants module now accessible as top level import
- NISAR Urgent Response works properly with processing level searches

------
## [v10.0.1](https://github.com/asfadmin/Discovery-asf_search/compare/v10.0.0...v10.0.1)
### Added
- adds NISAR file sizes to the `nisar` attribute of exports

------
## [v10.0.0](https://github.com/asfadmin/Discovery-asf_search/compare/v9.0.9...v10.0.0)
### Added
- adds `asf-enumeration` package as optional dependency (installable via `pip install asf-search[asf-enumeration]`)
    - Enables SLC baseline stacking based on `ARIA S1 GUNW` frame
       - `ARIAS1GUNWProduct.stack()` returns stack of SLCs over ARIA Frame
       - to use with `stack_from_id()`, pass `ASFSearchOptions` object to `opts` with `dataset` set to `constants.DATASET.ARIA_S1_GUNW`

### Changed
- Dropped legacy backport package `importlib_metadata` as dependency, using `importlib` instead

### Breaking
- Dropped support for python versions < 3.10 (See Python official release timeline for more information https://devguide.python.org/versions/ )

------
## [v9.0.9](https://github.com/asfadmin/Discovery-asf_search/compare/v9.0.8...v9.0.9)
### Added
- Added NISAR L-SAR `RANGED_BANDWIDTH` constants `BW_20` and `BW_40`
- Added NISAR `GSLC` and `GUNW` `processingLevel` collection aliases

------
## [v9.0.8](https://github.com/asfadmin/Discovery-asf_search/compare/v9.0.7...v9.0.8)
### Changed
- Changed certain NISAR collection aliases to reference latest concept-ids

------
## [v9.0.7](https://github.com/asfadmin/Discovery-asf_search/compare/v9.0.6...v9.0.7)
### Fixed
- `json` output populates `relativeOrbit` field properly

------
## [v9.0.6](https://github.com/asfadmin/Discovery-asf_search/compare/v9.0.5...v9.0.6)
### Fixed
- Minor `json` output fixes

------
## [v9.0.5](https://github.com/asfadmin/Discovery-asf_search/compare/v9.0.4...v9.0.5)
### Added
- Added `ASFSearchResults.json()` json string stream output

------
## [v9.0.4](https://github.com/asfadmin/Discovery-asf_search/compare/v9.0.3...v9.0.4)
### Changed
- Doubled max iterations for geometry simplification, allowing simplification of polygons with more points

------
## [v9.0.3](https://github.com/asfadmin/Discovery-asf_search/compare/v9.0.2...v9.0.3)
### Fixed
- Add SENTINEL-1C UAT concept-ids

------
## [v9.0.2](https://github.com/asfadmin/Discovery-asf_search/compare/v9.0.1...v9.0.2)
### Fixed
- Fix OPERA Displacement product type output for jsonlite formats
- `bbox` now wrapped between -180 and 180 when passed directly

------
## [v9.0.1](https://github.com/asfadmin/Discovery-asf_search/compare/v9.0.0...v9.0.1)
### Changed
- `productionConfiguration` now supports list of strings

------
## [v9.0.0](https://github.com/asfadmin/Discovery-asf_search/compare/v8.3.5...v9.0.0)
### Added
- `ASFSession.auth_with_creds()` now also queries Earth Data Login's `/find_or_create_token`. If successful, will set `Authorization` to use the returned EDL bearer token, allowing authorized users to download restricted data they have access to from Earth Data Cloud like when authed with `auth_with_token()`. 
- Added `EDL_HOST_UAT` and `CMR_HOST_UAT` to `constants.INTERNAL`

### Fixed
- `NISARProduct` now properly sets `browse` in `properties` dictionary when available
- Updated various `NISAR` UAT collection concept-ids to latest

------
## [v8.3.5](https://github.com/asfadmin/Discovery-asf_search/compare/v8.3.4...v8.3.5)
### Added
- Added NISAR product type constants `L0B`, `RSLC`, `RIFG`, `RUNW`, `ROFF`, `GSLC`, `GCOV`, `GUNW`, `GOFF`, `SME2` to `constants.PRODUCT_TYPE`, supported for use with `processingLevel`.
    - Added concept-id aliases for above processing level constants, used when searching

### Removed
- Invalid `HH_HV_VV_VH` quad-polarization removed (`HH_HV_VH_VV` is the correct ordering)

------
## [v8.3.4](https://github.com/asfadmin/Discovery-asf_search/compare/v8.3.3...v8.3.4)
### Added
- Added `NISAR_UR_L0B_RRSD`, `NISAR_UR_L1`, `NISAR_UR_L2`, `NISAR_ANC_AUX`, `NISAR_OE`, `NISAR_RP`, `NISAR_LRCLK`, `NISAR_STUF`, `NISAR_OROST`, `NISAR_TEC`, `NISAR_DC_RADAR`, `NISAR_COP`, collections to `NISAR` dataset constant

------
## [v8.3.3](https://github.com/asfadmin/Discovery-asf_search/compare/v8.3.2...v8.3.3)
### Added
- Added `productionConfiguration` keyword
- Added `PRODUCTION` and `URGENT_RESPONSE` to `constants.PRODUCTION_CONFIGURATION`
- Added `productionConfiguration` key to `NISARProduct` properties dictionary

------
## [v8.3.2](https://github.com/asfadmin/Discovery-asf_search/compare/v8.3.1...v8.3.2)
### Fixed
- `ALOS2Product` baseline stacking no longer raises error
- Fixed missing f-string AOI simplification report and typo

### Changed
- Made output formats more resilient to potentially missing fields
- Changed AOI base coordinate merge threshold from 0.004 to 0.0004

------
## [v8.3.2](https://github.com/asfadmin/Discovery-asf_search/compare/v8.3.1...v8.3.2)
### Fixed
- `ALOS2Product` baseline stacking no longer raises error
- Fixed missing f-string AOI simplification report and typo

### Changed
- Made output formats more resilient to potentially missing fields
- Changed AOI base coordinate merge threshold from 0.004 to 0.0004

------
## [v8.3.1](https://github.com/asfadmin/Discovery-asf_search/compare/v8.3.0...v8.3.1)
### Fixed
- Fixed typo in `error_reporting.py`

------
## [v8.3.0](https://github.com/asfadmin/Discovery-asf_search/compare/v8.2.2...v8.3.0)
### Changed
- `search()` no longer raises error if results are incomplete
- if `asf-search` receives an incomplete page from CMR, log as a warning and continue querying until results are exhausted

### Fixed
- `S1BurstProduct` No longer include null frame value in jsonlite outputs
- `S1BurstProduct` includes `SizeMB` in jsonlite outputs
- `ARIAVersion` now populated in jsonlite outputs
- `absoluteOrbit` field supports lists in jsonlite outputs

------
## [v8.2.3](https://github.com/asfadmin/Discovery-asf_search/compare/v8.2.2...v8.2.3)
### Fixed
- Fix csv output for `ALOS2Product` type

------
## [v8.2.2](https://github.com/asfadmin/Discovery-asf_search/compare/v8.2.1...v8.2.2)
### Added
- Added `constants.PRODUCT_TYPE.DISP_S1` processing level constant, concept-ids added to `OPERA-S1` dataset constant
- Added key OPERA-S1 Displacement fields to `OPERAS1Product` properties when available
    - `frameNumber`
    - `OperaDispStackID`
    - `zarrUri` (S3 uri for gzipped kerchunked zarr store for source s3 netcdf4 data)
    - `zarrStackUri` (S3 uri for gzipped kerchunked zarr store for temporal stack of each product's `short_wavelength_displacement` layer)

## [v8.2.1](https://github.com/asfadmin/Discovery-asf_search/compare/v8.2.0...v8.2.1)
### Changed
- `ARIAS1GUNWProduct` uses `fileID` for `sceneName` if unpopulated

## [v8.2.0](https://github.com/asfadmin/Discovery-asf_search/compare/v8.1.4...v8.2.0)
### Added
- Add `ALOS2Product`, `DATASET.ALOS_2` constant, and dataset concept-id aliases for ALOS-2 products
- Initial stacking support for `ALOS2Product`
- `AdditionalUrls` included in jsonlite `NISARProduct` entries

### Fixed
- `NISARProduct` uses `FRAME_NUMBER` instead of `ESA_FRAME` for searches and parsed results

### Changed
- `jsonlite2` output `nisar` key changed to `nsr`

------
## [v8.1.4](https://github.com/asfadmin/Discovery-asf_search/compare/v8.1.3...v8.1.4)
### Added
- `ASFSearchOptions` now accepts the following search keywords:
    - `bbox`        
    - `maxBaselinePerp`
    - `minBaselinePerp`
    - `maxInsarStackSize`
    - `minInsarStackSize`

### Fixed
- `instrument` now accepts a list of instrument names.

------
## [v8.1.3](https://github.com/asfadmin/Discovery-asf_search/compare/v8.1.2...v8.1.3)
### Added
- Added `INSTRUMENT.S_SAR` and `INSTRUMENT.L_SAR` constants for NISAR

### Fixed
- `instrument` now accepts a list of instrument names
- `tenacity` version pin changed to require minimum of `v8.2.2`
### Added
- Added `Sentinel-1C` support `S1Product`, baseline stacking support, and search constants
- Added `INSTRUMENT.S_SAR` and `INSTRUMENT.L_SAR` constants for NISAR

------
## [v8.1.2](https://github.com/asfadmin/Discovery-asf_search/compare/v8.1.1...v8.1.2)
### Added
- Added NISAR search parameters `frameCoverage`, `jointObservation`, `mainBandPolarization`, `sideBandPolarization`, `rangeBandwidth`.
- Updated `NISARProduct` to include these new searchable fields in `properties` dictionary
- Include new NISAR fields in jsonlite & jsonlite2 output

------
## [v8.1.1](https://github.com/asfadmin/Discovery-asf_search/compare/v8.1.0...v8.1.1)
### Fixed
- SLC Burst product urls are now searchable with `find_urls()`

------
## [v8.1.0](https://github.com/asfadmin/Discovery-asf_search/compare/v8.0.1...v8.1.0)
### Added
- Adds `ASFSearchResults.find_urls()` and `ASFProduct.find_urls()` to gather urls/uris from results by extension and/or regex pattern
### Changed
- Changed log level from warning to debug/info for search timing log messages
- Raised minimum Python version to 3.9 from 3.8, which reached EOL last year (see the official [Status of Python versions](https://devguide.python.org/versions/) for the Python version release cycle)

------
## [v8.0.1](https://github.com/asfadmin/Discovery-asf_search/compare/v8.0.0...v8.0.1)
### Fixed
- Fixed setting end date timezone when translating search opts to CMR opts

------
## [v8.0.0](https://github.com/asfadmin/Discovery-asf_search/compare/v7.1.0...v8.0.0)
### Added
- Added `asf.ASFSearchOptions(circle=[lat, long, radius])` search param. Takes list of exactly 3 numbers.
- Exposed `asf.validator_map`, which given a ops search param, can be used to look up which method we're going to validate it against.
- Exposed `ASFProduct.get_urls` which returns the URL's for it's products directly. Can control which products with the `fileType` enum.

### Removed
- Removes `get_property_paths()` static method from `ASFProduct`, just uses `_base_properties`

## [v7.1.4](https://github.com/asfadmin/Discovery-asf_search/compare/v7.1.3...v7.1.4)
### Changed
- replaces `ciso8601` package with `dateutil` for package wheel compatibility. `ciso8601` used when installed via `extra` dependency
### Fixed
- Fixes syntax warning with escaped slash in `translate.py`

------
## [v7.1.3](https://github.com/asfadmin/Discovery-asf_search/compare/v7.1.2...v7.1.3)
### Fixed
- Adds missing values for polarization constants `DUAL_HH`, `DUAL_VV`, `DUAL_HV`, `DUAL_VH`, `HH_3SCAN`, `HH_4SCAN`, `HH_5SCAN`
- processingLevel `RAW` now includes `C1234413256-ASFDEV` in collection alias list (`SENTINEL-1B_RAW`'s collection for ASFDEV provider)

------
## [v7.1.2](https://github.com/asfadmin/Discovery-asf_search/compare/v7.1.1...v7.1.2)
### Fixed
- `OPERAS1Product` subclass now properly assigned to PGE v2.0.1 results
### Changed
- `ARIAS1GUNWProduct.is_ARIAS1GUNWProduct()` removed, replaced with `ASFProduct._is_subclass()` implementation

------
## [v7.1.1](https://github.com/asfadmin/Discovery-asf_search/compare/v7.1.0...v7.1.1)
### Changed
- Uses `ciso8601.parse_datetime()` in baseline calculations, speeds up calculations on larger stacks
### Added
- Adds `ASF_LOGGER` logging in `search_generator()` and related methods
### Fixed
- `ASFProduct.get_sort_keys()` will no longer returns `None` if missing sort key, defaults to empty string 

------
## [v7.1.0](https://github.com/asfadmin/Discovery-asf_search/compare/v7.0.9...v7.1.0)
### Added
- Improved logging in `ASFSession` authentication methods
### Changed
- Uses `ciso8601` module for parsing dates from CMR response, significant performance improvement post-query
- `ASFSession` now allows for authorized user access to hidden/restricted CMR datasets via `auth_with_creds()` or `auth_with_cookiejar()` authentication methods (previously only supported via `auth_with_token()` method)
- `ASFSession.auth_with_token()` now authenticates directly against EDL endpoint
- UMM Platform ShortName used as final fallback criteria for product subclass assignment

------
## [v7.0.9](https://github.com/asfadmin/Discovery-asf_search/compare/v7.0.8...v7.0.9)
### Changed
- collection "ARIA_S1_GUNW" added to `ARIA_S1_GUNW` dataset, V3 products now loaded as `ARIAS1GUNWProduct` subclass
- `ARIAS1GUNWProduct` now exposes `ariaVersion` and (for V3 products) `inputGranules` in `ARIAS1GUNWProduct.properties`

------
## [v7.0.8](https://github.com/asfadmin/Discovery-asf_search/compare/v7.0.7...v7.0.8)
### Added
- `s3Urls` property added to `S1Product`, `OPERAS1Product`, and `NISARProduct` types, exposing direct access S3 links

------
## [v7.0.7](https://github.com/asfadmin/Discovery-asf_search/compare/v7.0.6...v7.0.7)
### Added
- Adds `cmr_keywords` search keyword, enables passing CMR format strings in search directly
- Adds `shortName` keyword, for use with lists of collection short names
### Changed
- Allows using `dataset` and `platform` in same search

------
## [v7.0.6](https://github.com/asfadmin/Discovery-asf_search/compare/v7.0.5...v7.0.6)
### Changed
- timestamps while building queries and reading results from CMR now use UTC if no timezone is provided
- Changed what collections the `NISAR` dataset and platform collections lists are pointed at.

------
## [v7.0.5](https://github.com/asfadmin/Discovery-asf_search/compare/v7.0.4...v7.0.5)
### Added
- Adds basic NISAR dataset search and product functionality for test data

------
## [v7.0.4](https://github.com/asfadmin/Discovery-asf_search/compare/v7.0.3...v7.0.4)
### Changed
- `OPERA-S1-CALIBRATION` dataset is now the `OPERA-S1-CALVAL` dataset, uses the `OPERA_S1_CALVAL` constant

------
## [v7.0.3](https://github.com/asfadmin/Discovery-asf_search/compare/v7.0.2...v7.0.3)
### Fixed
- Fixes typo for constant variable name `constants.PRODUCT_TYPE.CSLC_STATIC`
- Normalizes concept-id lists for `OPERA-S1` dataset product types

### Changed
- Completely removes `CSLC-STATIC` Calval and `RTC-STATIC` Calval collections from concept-id lists

------
## [v7.0.2](https://github.com/asfadmin/Discovery-asf_search/compare/v7.0.1...v7.0.2)
### Added
- Adds `AUTH_COOKIES` to `constants.INTERNAL` and `auth_cookie_names` variable for `ASFSession`, used by `auth_with_creds()` and `auth_with_cookiejar()` to confirm login.

### Fixed
- Attempting to authorize `ASFSession` against CMR UAT using `auth_with_creds()` and `auth_with_cookiejar()` no longer raises an exception on valid login
- Fixes custom host in `ASFSearchOptions` raising type error while searching.

------
## [v7.0.1](https://github.com/asfadmin/Discovery-asf_search/compare/v7.0.0...v7.0.1)
### Fixed
- Fixed `OPERA-S1-CALIBRATION` dataset products raising error during search.

------
## [v7.0.0](https://github.com/asfadmin/Discovery-asf_search/compare/v6.7.3...v7.0.0)
### Added
- `ASFProduct` now has 13 sublcasses for different sub-products that correspond to datasets:
  - `S1Product`, `S1BurstProduct`, `OPERAS1Product`, `ARIAS1GUNWProduct`, `ALOSProduct`, `RADARSATProduct`, `AIRSARProduct`, `ERSProduct`, `JERSProduct`, `UAVSARProduct`, `SIRCProduct`, `SEASATProduct`, `SMAPProduct`
  - Each subclass defines relevant keys to pull from `umm` response, reducing the amount of irrelevant values in `properties` dict for certain product types 
- Adds `collectionAlias` to `ASFSearchOptions` validator map as config param. Set to `False` to disable concept-id aliasing behaviour for `processingLevel` and `platform`.
- Adds warning when scenes in stack are missing state vectors, and logs baseline warnings with `ASF_LOGGER`
- Adds `OPERA-S1-CALIBRATION` entry to `dataset_collections` and corresponding `OPERA_S1_CALIBRATION` constant to `DATASET.py`, used to search for OPERA-S1 `CSLC` and `RTC` calibration data.

### Changed
- `remotezip` is now an optional dependency of asf-search's pip and conda installs, (pip install example: `python3 -m pip install asf-search[extras]`).
- Constants are no longer top level import, are now accessible through respective modules
- `processingLevel` and `platform` are now aliased by collection concept-ids, (lists of concept ids by their processing levels/platforms viewable in `dataset.py`), improving search performance and dodging subquery system
- Baseline stacking no longer excludes products with missing state vectors from final stack, like SearchAPI
- `OPERA-S1` dataset no longer includes calibration data (moved to new dataset)
- Adds optional `ASFSession` constructor keyword arguments for new class variables:
   - `edl_host`
   - `edl_client_id`
   - `asf_auth_host`
   - `cmr_host`
   - `cmr_collections`
   - `auth_domains`
- `ASFSession` imports `asf_search.constants.INTERNAL` in constructor call
- `ASFSession` methods `auth_with_creds()`, `auth_with_token()`, and `rebuild_auth()` use new class variables instead of constants

------
## [v6.7.3](https://github.com/asfadmin/Discovery-asf_search/compare/v6.7.2...v6.7.3)
### Added
- Adds OPERA-S1 constants `RTC`, `RTC_STATIC` (RTC-STATIC), `CSLC`, `CSLC_STATIC` (CSLC-STATIC) to `PRODUCT_TYPE.py`

### Fixed
- Harmonizes `search()`, `geo_search()`, and `search_count()` parameters
- Updates python version requirement in `setup.py` to 3.8+

### Changed
- search method params with `Iterable` type hinting now changed to `Sequence`
- search method param validators updated to support `Sequence` type

------
## [v6.7.2](https://github.com/asfadmin/Discovery-asf_search/compare/v6.7.1...v6.7.2)
### Added
- Adds constants for `dataset` keyword, under `asf_search.DATASET`
- Adds CALVAL concept-ids to 'OPERA-S1' dataset
- Adds `validityStartDate` for applicable OPERA-S1 products

### Fixed
- Fixes OPERA-S1 dataset `RTC-STATIC` and `CSLC-STATIC` breaking returned results, sorts by `validityStartDate` in place of `stopTime`

------
## [v6.7.1](https://github.com/asfadmin/Discovery-asf_search/compare/v6.7.0...v6.7.1)
### Fixed
- Fixes issue with certain S1 products not stacking properly in certain environments, which caused null `perpendicularBaseline` values

------
## [v6.7.0](https://github.com/asfadmin/Discovery-asf_search/compare/v6.6.3...v6.7.0)
### Added
- Adds new `dataset` keyword to `search()` as an alternative to `platform`. Allows users to get results from multiple platforms at once in a single page
- Adds `operaBurstID` keyword to `search()`
- Adds OPERA-S1 param `operaBurstID` to `ASFProduct.properties`, and adds Opera product urls to `additionalUrls`
- OPERA-S1 RTC product `polarization` now shows both polarizations as list
- adds `frameNumber` properties support for new `Sentinel-1 Interferogram` products
- added `CMR_TIMEOUT` constant. This is the amount of time in seconds to wait without seeing *any* data. (Default=30)

### Changed
- Changes `CMR_FORMAT_EXT` constant from `umm_json_v1_4` to `umm_json`, umm returned from CMR will now be in latest umm format by default

### Fixed
- ERS-1, ERS-2, JERS-1, and RADARSAT-1 now assign `FRAME_NUMBER` to the `frameNumber` properties field

------
## [v6.6.3](https://github.com/asfadmin/Discovery-asf_search/compare/v6.6.2...v6.6.3)
### Fixed
- Fixes type hinting compatibility break introduced in v6.6.2 in `search_generator.py` for Python versions < v3.9

------
## [v6.6.2](https://github.com/asfadmin/Discovery-asf_search/compare/v6.6.1...v6.6.2)
### Added
- Adds new `CMRIncompleteError` exception, raised by search methods when CMR returns an incomplete page
### Fixed
- Fixes bug in `search_generator()` causing results to sometimes wrongly be marked as incomplete
### Changed
- `stack_from_id()` now raises if results are incomplete, before checking if reference was found

------
## [v6.6.1](https://github.com/asfadmin/Discovery-asf_search/compare/v6.6.0...v6.6.1)
### Added
- Adds automated release notes
### Fixed
- `filename` can be used again with `ASFProduct.Download()` method (ignored if multiple files are to be downloaded)

------
## [v6.6.0](https://github.com/asfadmin/Discovery-asf_search/compare/v6.5.0...v6.6.0)
### Added
- Adds `fileType` param to `ASFProduct` and `ASFSearchResults` download method. Let's users download burst .xml and/or .tiff from the burst extractor with `FileDownloadType` enum (`DEFAULT_FILE`, `ADDITIONAL_FILES`, `ALL_FILES`)
### Fixed
- Fixes typo in convex hull warning message

------
## [v6.5.0](https://github.com/asfadmin/Discovery-asf_search/compare/v6.4.0...v6.5.0)
### Added
- Adds `collections` search keyword, letting results be limited to the provided concept-ids
- Adds `temporalBaselineDays` search keyword, allows searching `Sentinel-1 Interferogram (BETA)` products by their temporal baseline
### Changed
- `search_generator()` now uses tenacity library to poll CMR
- moves/re-organizes certain constant url fields to `INTERNAL.py`
### Fixed
- TimeoutErrors now properly caught and logged

------
## [v6.4.0](https://github.com/asfadmin/Discovery-asf_search/compare/v6.3.1...v6.4.0)
### Added
- Burst product downloads now supported
- `IPFVersion` field added to `ASFProduct` properties
### Fixed
- `BURST` product `url`, `fileName`, and `bytes` properties populated again
- `search_count()` now uses `ASFSearchOptions.host` when building query url
### Changed:
- `BURST` product baseline stackng now uses `fullBurstID` and `polarization` for getting initial stack
- Changed order of entries in `ASFSession`'s `User-Agent` header
- `BURST` `filename` field uses "`sceneName`.`extension`" format

------
## [v6.3.1](https://github.com/asfadmin/Discovery-asf_search/compare/v6.3.0...v6.3.1)
### Changed
- Changed `CMR_PAGE_SIZE` constant from 500 to 250

------
## [v6.3.0](https://github.com/asfadmin/Discovery-asf_search/compare/v6.2.0...v6.3.0)
### Added
- `BURST` product temporal/perpendicular baseline stacking now supported
- Added searchable burst keyword params, `relativeBurstID`, `absoluteBurstID`, and `fullBurstID`
### Changed
- `validate_wkt()` now returns both wrapped and unwrapped wkts along with repair reports. 
- asf-search now sends the wrapped wkt to CMR when using the `intersectsWith` keyword
- Removed `burstAnxTime`, `timeFromAnxSeconds` 
- Added `azimuthAnxTime`, `azimuthTime`

------
## [v6.2.0](https://github.com/asfadmin/Discovery-asf_search/compare/v6.1.0...v6.2.0)
### Added
- `search_generator()` returns a generator, which returns results from CMR page-by-page, yielding each page as an `ASFSearchResults` object. See /examples/1-Basic_Overview.ipynb for an example.
  - The generator can be passed to different output formats via `results_to_[format]()` methods, allowing users to stream results to different format strings as they're received from CMR
### Changed
- Removed Jinja2 as a dependency for metalink, kml, and csv output formats.

------
## [v6.1.0](https://github.com/asfadmin/Discovery-asf_search/compare/v6.0.2...v6.1.0)
### Added
- Burst metadata available in `ASFProduct.properties['burst']`, also available in `csv`, `kml`, `jsonlite`, and `jsonlite2` output formats.
- Added `BURST` to `PRODUCT_TYPE.py` constants
- Added python `logging` support, for easier debugging and reporting when using asf_search inside an application.

### Changed
- Decreased the scope of tested platforms used in platform test cases

### Fixed
- Adds markupsafe<=2.0.1 as package requirement (Jinja2 requires this version)
- CMR url will now actually use the `host` property in `ASFSearchOptions` object

------
## [v6.0.2](https://github.com/asfadmin/Discovery-asf_search/compare/v6.0.1...v6.0.2)
### Fixed
- Fixed Setuptools not including csv, kml, and metalink export templates

------
## [v6.0.1](https://github.com/asfadmin/Discovery-asf_search/compare/v6.0.0...v6.0.1)
### Fixed
- `csv()`, `metalink()`, and `kml()` output formats should now work properly when installed from pip

------
## [v6.0.0](https://github.com/asfadmin/Discovery-asf_search/compare/v5.1.2...v6.0.0)
### Added
- Search errors are now automatically reported to ASF, users can opt out by changing `asf_search.REPORT_ERRORS` after import
  - Example and information available in "Usage" section of /examples/1-Basic_Overview.ipynb
- `ASFSearchResults` now has `raise_if_incomplete()` method, raises `ASFSearchError()` if a search encountered an error and was unable to return all results from CMR
- `ASFProduct` now has a `remotezip()` method, which takes a user's pre-authenticated `ASFSession` and returns a `RemoteZip` object. This can be used to list and download specific files from a product's zip archive, rather than the whole zip file. 
  - Example available in /examples/5-Download.ipynb
  - see https://github.com/gtsystem/python-remotezip for further details on how to use the `RemoteZip` class.
- Adds `GRD_FD`, `PROJECTED_ML3X3`, `THREEFP` product type constants.

### Changed
- While returning results, `search()` will no longer throw. Instead, `search()` will retry the request 3 times. If all 3 attempts fail:
  -  `search()` will return the results it found before the search error
  -  An error will be logged warning the user, and the returned results will be marked as incomplete. Use `raise_if_incomplete()` to raise an error when the returned `ASFSearchResults` are incomplete.

------
## [5.1.2](https://github.com/asfadmin/Discovery-asf_search/compare/v5.1.0...v5.1.2)
### Changed
- `CMR_PAGE_SIZE` reduced from 2000 to 500

------
## [5.1.0](https://github.com/asfadmin/Discovery-asf_search/compare/v5.0.2...v5.1.0)
### Added
- Adds export support to ASFSearchResults for `csv`, `jsonlite`, `jsonlite2`, `kml`, `metalink`
  - example availabe in "Output" section of /examples/1-Basic_Overview.ipynb
- Adds `beamSwath` as a searchable parameter

### Fixed
- `count()` type hinting changed to `int`

### Changed
- Improved testing coverage of `ASFSearchResults`

------
## [5.0.2](https://github.com/asfadmin/Discovery-asf_search/compare/v5.0.1...v5.0.2)
### Fixed
- non-rectangular polygons are now sent to CMR instead of their bounding boxes

------
## [5.0.1](https://github.com/asfadmin/Discovery-asf_search/compare/v5.0.0...v5.0.1)
### Changed
- `ASFProduct` is now aware of the session used during search (if available) and will use that by default to download. A session can still be explicitly provided as before.
- `ASFProduct.stack()` now uses the session provided via the opts argument. If none is provided, it will use the session referenced by `ASFProduct.session`.
- `ASFProduct` more gracefully handles missing or malformed metadata during instantiation.

------
## [5.0.0](https://github.com/asfadmin/Discovery-asf_search/compare/v4.0.3...v5.0.0)
### Changed
- `asf_search` now searches CMR directly, no longer relying on ASF's SearchAPI
  - This should significantly improve reliability and performance
  - With this change, ALL metadata fields provided by CMR's UMM JSON format are now available through `ASFProduct`.
    -  All metadata fields previously available through `ASFProduct.properties` remain where they are
      - For those and any other fields, the full CMR `umm` and `meta` records are available through `ASFProduct.umm` and `ASFProduct.meta` respectively
- Some geojson fields were previously presented as strings, they are now more appropriate types such as `int` or `float`:
  - `bytes`, `centerLat`, `centerLon`, `frame`, `offNadirAngle`, `orbit`, `pathNumber`
- Timestamps in geojson fields now include an explicit `Z` time zone indicator.
- `ASFSearchOptions.reset()` has been renamed to `reset_search()` for clarity of purpose and to make room for future similar functionality regarding search opts configuration.
- `search()` (and related functions) now return results pre-sorted, most recent first

------
## [4.0.3](https://github.com/asfadmin/Discovery-asf_search/compare/v4.0.2...v4.0.3)
### Fixed
- `product_search()` now assigns `product_list` parameter to `ASFSearchOptions.product_list` instead of `ASFSearchOptions.granule_list` 

------
## [4.0.2](https://github.com/asfadmin/Discovery-asf_search/compare/v4.0.1...v4.0.2)
### Changed
- Removed `scikit-learn` module as a dependency, greatly reducing install footprint
- Simplified AOI refinement:
  - AOIs are iteratively simplified with an increasing threshold, that threshold now starts at 0.004
  - AOIs with an MBR <= 0.004 in lat/lon are collapsed to a single point
  - AOIs with an MBR <= 0.004 in either lat or lon are collapsed to a line along the center of the rectangle

------
## [4.0.1](https://github.com/asfadmin/Discovery-asf_search/compare/v4.0.0...v4.0.1)
### Changed
- Removed WKTUtils module as a dependency, that functionality is now directly included

------
## [4.0.0](https://github.com/asfadmin/Discovery-asf_search/compare/v3.0.4...v4.0.0)
### Added
- `ASFSearchOptions`: This class provides a number of useful ways to build search results
  - Search parameters are immediately validated upon object creation/edit instead of at search time, which should lead to fewer errors at search time
  - All search functions allow both the previous style of keyword arguments, as well as simply passing in an ASFSearchOptions object using the `opts` keyword arg. `opts` is always optional.
    - If both approaches are used, the two are merged, with specific keyword args superseding the options in the object
    - Most search functions now expect only their specific parameters, and an optional `opts` parameter. This allows simple usage in most cases, while the `opts` parameter provides access to advanced behavior or alternate workflows.
  - Internally, all search functions work by passing ASFSearchOptions objects. This allows consistency when working with differently-configured search environments, such as in development.
  - `ASFSearchResults` objects now include a `searchOptions` property, which describes the search used to create those results. This object can be copied, altered, used for subsequent searches, etc.
    - When downloading, `ASFSearchResults` and `ASFProduct` default to use the session inside `searchOptions`, so you don't have to pass the same session in for both fetching and downloading results.
- Exposed `get_stack_opts()` to support more approaches for building insar stacks.
  - `get_stack_opts()` accepts an `ASFProduct` as a stack reference and returns the ASFSearchOptions object that would be used to build a corresponding insar stack
    - A matching convenience method has been added to `ASFProduct`
  - Supports the new `opts` argument described above.

### Changed
- All search functions now accepts the optional `opts=` argument, see `ASFSearchOptions` notes above.
- Replaced all `cmr_token` key arguments with `session`, which takes a `Session`-compatible object. See https://docs.asf.alaska.edu/asf_search/ASFSession/ for more details.
- Removed old GitHub actions

### Fixed
- `season` filter in `asf.search()` now doesn't throw when used.

------
## [3.2.2](https://github.com/asfadmin/Discovery-PytestAutomation/compare/v3.2.1...v3.2.2)
### Fixed
- netrc authentication works again, affects `ASFProduct.download()`, `ASFSearchResults.download()`, `download_urls()`, `download_url()`

------
## [3.2.1](https://github.com/asfadmin/Discovery-PytestAutomation/compare/v3.2.0...v3.2.1)
### Fixed
- `ASFProduct.stack()` and `asf_search.baseline_search.stack_from_id()` now return ASFSearchResults instead of a list

------
## [3.2.0](https://github.com/asfadmin/Discovery-PytestAutomation/compare/v3.1.3...v3.2.0)
### Changed
- `ASFProduct.stack()` and `asf_search.baseline_search.stack_from_id()` now calculate `temporalBaseline` and `perpendicularBaseline` values of stacked products locally
- `search()` now internally uses a custom format when communicating with ASF's SearchAPI. This should have no apparent impact on current usage of asf_search. 

------
## [3.1.3](https://github.com/asfadmin/Discovery-PytestAutomation/compare/v3.1.2...v3.1.3)
### Fixed
- Centroid calculation fixed for scenes spanning the antimeridian

------
## [3.1.2](https://github.com/asfadmin/Discovery-PytestAutomation/compare/v3.1.1...v3.1.2)
### Changed
- `ASFSession` methods `auth_with_cookiejar()` and `auth_with_token()` now raise an error if the passed cookiejar/token is invalid or expired
- `ASFAuthenticationError` raised when encountering a 400 level error while downloading files
### Fixed
- Downloading files with sessions authenticated by `auth_with_token()` method works again

------
## [3.1.1](https://github.com/asfadmin/Discovery-PytestAutomation/compare/v3.1.0...v3.1.1)
### Fixed:
- Fixes missing CMR module import

------
## [3.1.0](https://github.com/asfadmin/Discovery-asf_search/compare/v3.0.6...v3.1.0)
### Added
- Added walkthrough in the form of several jupyter notebooks in /examples
- Added `campaigns()` in `Campaigns` module, returns a list of campaigns for `UAV, AIRSAR, SENTINEL-1 INTERFEROGRAM (BETA)` platforms

### Changed
- Re-enable run-pytest workflow
  - Add tests for `ASFSearch, ASFSession, ASFProduct` as well as baseline, geographic, and search modules
  - Add Pytest-Automation Plugin integration
  - Add automated CodeCov badge to readme
- "collectionName" parameter in `geo_search()` and `search()` is deprecated and raises a warning. Will be removed in a future release, use "campaign" instead

### Fixed
- Fix error while raising ASFBaselineError in `baseline_search.get_stack_params()`

------
## [3.0.6](https://github.com/asfadmin/Discovery-asf_search/compare/v3.0.5...v3.0.6)
### Changed
- Skip download if file already exists
  - In the future we will apply file size and/or checksum checks to ensure the existing file is correct

------
## [3.0.5](https://github.com/asfadmin/Discovery-asf_search/compare/v3.0.4...v3.0.5)
### Added
- Add documentation URL to setup.py
- Add Gitter badge/link to readme
### Fixed
- Change hyphens to underscores in some product type constants

------
## [3.0.4](https://github.com/asfadmin/Discovery-asf_search/compare/v3.0.3...v3.0.4)
### Changed
- When working with source, package **must** be installed directly:
  - `python3 -m pip install -e .`
### Fixed
- In-region S3 downloads should now function without issue

------
## [3.0.3](https://github.com/asfadmin/Discovery-asf_search/compare/v3.0.2...v3.0.3)
### Fixed
- Replace `ASFProduct.centroid()` calculation with shapely-based calculation
  - See: https://github.com/asfadmin/Discovery-asf_search/pull/53
  - Removes numpy requirement
  - Adds shapely requirement

------
## [3.0.2](https://github.com/asfadmin/Discovery-asf_search/compare/v3.0.0...v3.0.2)
### Added
- Feature and Bug Report github issue templates

### Fixed
- Fix download authentication header issue during direct-to-S3 redirects
- Fix Sentinel-1 stacking to include both A and B in stacks

------
## [3.0.0](https://github.com/asfadmin/Discovery-asf_search/compare/v2.0.2...v3.0.0)
### Added
- Auth support for username/password and cookiejars, in addition to the previously available token-based approach. Create a session, authenticate it with the method of choice, then pass the session to whichever download method is being used.
    - Sessions can be created using the `ASFSession` class, a subclass of `requests.Session`
    - Once a session is created, call one of its authentication methods:
      - `auth_with_creds('user', 'pass)`
      - `auth_with_token(`EDL token`)
      - `auth_with_cookiejar(http.cookiejar)`
    - If you were previously using the `token` argument, such as:
      - `results.download(path='...', token='EDL token')`
    - Updating can be as simple as:
      - `results.download(path='...', session=ASFSession().auth_with_token('EDL token'))`
    - Sessions can be re-used and are thread-safe

### Changed
- `download_url()`, `download_urls()`, `ASFProduct.download()` and `ASFSearchResults.download()` now expect a `session` argument instead of `token`
- Send auth headers to every step along a download redirect chain (including final AWS S3 buckets)

------
## [2.0.2](https://github.com/asfadmin/Discovery-asf_search/compare/v2.0.1...v2.0.2)
### Added
- INSTRUMENT constants for C-SAR, PALSAR, and ANVIR-2

------
## [2.0.1](https://github.com/asfadmin/Discovery-asf_search/compare/v2.0.0...v2.0.1)
### Fixed
- Versioning workflow corrected for proper versioning, stop bumping major instead of patch!

------
## [2.0.0](https://github.com/asfadmin/Discovery-asf_search/compare/v1.1.0...v2.0.0)
### Fixed
- Fixed import order of operations bug
- Updated ASFProduct and ASFSearchResults to use path arg in download methods

------
## [1.1.0](https://github.com/asfadmin/Discovery-asf_search/compare/v0.4.0...v1.1.0)
### Added
- Parallel downloads now supported by ASFSearchResults. Defaults to 1 (sequential download)
- For `search()`-based functions that take an argument as a list, single values are now also allowed

### Changed
- Import download functionality in asf_search (for `download_url()` and `download_urls()`)
- "parallel" is now "processes" in download functionality

### Fixed
- Fixed ASFProduct import in search.py
- importlib metadata fix for python <3.8

------
## [0.4.0](https://github.com/asfadmin/Discovery-asf_search/compare/v0.3.0...v0.4.0)
### Added
- ASFSearchResults now has a geojson() method which returns a data structure that matches the geojson specification
- ASFProduct now has a geojson() method that produces a data structure matching a geojson feature snippet
- ASFSearchResults and ASFProduct both have a __str__() methods that serializes the output of their geojson() methods
- Added CodeFactor shield to readme
- Now calculates temporal baselines when building a stack
- New search options: 
    - min/maxDoppler
    - min/MaxFaradayRotation
    - flightLine
    - offNadirAngle
    - season

### Changed
- ASFProduct is no longer a subclass of dict. Instead, metadata has been moved to .properties and .geometry
- ASFSearchResults is now a subclass of UserList, for list-type operations
- Newly-built stacks are sorted by temporal baselines, ascending

### Fixed
- Cleaned up cruft from various refactors

------
## [0.3.0](https://github.com/asfadmin/Discovery-asf_search/compare/v0.2.4...v0.3.0)

### Added
- Layed out framework for INSTRUMENT constants (needs to be populated)
- Support for baseline stacking of pre-calculated datasets
- Download support for single products or entire search result sets, token-based auth only
- ASFSearchResults and ASFProduct classes
- Lower-level ASFError exception class
- ASFDownloadError exception class
- ASFBaselineError exception class
- Better path/frame/platform/product example


### Changed
- No longer uses range type for parameters that accept lists of values and/or ranges. Now expects a 2-value tuple.
- Removed DATASET constants (not searchable, use platform+instrument to identify a dataset)
- Updated hello_world.py baseline example
- Removed output options across the board, geojson only until we no longer rely on SearchAPI calls
- insarStackID now a search option (needed for baseline stacking of pre-calculated datasets)
- Flatter structure for constants
- baseline functionality moved into search group (file restructuring)

### Fixed
- Corrected handling of version number in user agent string
- unused import cleanup
- better type hinting on centroid() function

------
## [0.2.4](https://github.com/asfadmin/Discovery-asf_search/compare/v0.0.0...v0.2.4)

### Added
- product_search(): search using a list of Product IDs (CMR's GranuleUR)
- granule_search(): search using a list of Granule names (aka Scene names)
- geo_search(): search using a WKT string, as well as other parameters
- search(): a generic search function, allowing any combination of the above search features
- stack(): provides basic Baseline stacking functionality (does not yet provide perpendicular/temporal baseline values)
- Numerous constants available, covering common BEAMMODE, DATASET, FLIGHT_DIRECTION, PLATFORM, POLARIZATION, and PRODUCT_TYPE values
- Basic exception classes and error handling for search parameter and server errors
- Populated readme with instructions, examples, and badges

### Changed
- Improved packaging/build process
- Restructured branch layout according to https://gist.github.com/digitaljhelms/4287848

### Fixed
- Removed hard-coded version string
- Install setuptools_scm in pypi publish action

------<|MERGE_RESOLUTION|>--- conflicted
+++ resolved
@@ -26,11 +26,13 @@
 
 -->
 ------
+
+## [v10.1.3](https://github.com/asfadmin/Discovery-asf_search/compare/v10.1.2...v10.1.3)
+### Added
+- Add a Pair class that groups ASFProducts as reference and secondary scenes, and provides temporal and perpendicular baselines as member variables. Pair will be used for creating InSAR SBAS stacks, though its utility extends beyond that use case. A new dependency group `sbas` is included in the `setup.py`.
+
 ## [v10.1.2](https://github.com/asfadmin/Discovery-asf_search/compare/v10.1.1...v10.1.2)
 ### Added
-<<<<<<< HEAD
-- Adds a Pair class that groups ASFProducts as reference and secondary scenes, and provides temporal and perpendicular baselines as member variables. Pair will be used for creating InSAR SBAS stacks, though its utility extends beyond that use case. A new dependency group `sbas` is included in the `setup.py`.
-=======
 - Add `CRSD` and `RRSD` constants to `PRODUCT_TYPE`
 - Add docstrings for `DATASET.NISAR` and the various related `PRODUCT_TYPE` constants
 - Add static method `get_stack_opts_for_frame()` to `ARIAS1GUNWProduct` class, returns ARIA frame stack opts for given frame ID
@@ -40,7 +42,6 @@
 
 ### Changed
 - Bump asf-enumeration version minimum version to 0.4.0 for Sentinel-1C support
->>>>>>> 07dcc6bc
 
 ------
 ## [v10.1.1](https://github.com/asfadmin/Discovery-asf_search/compare/v10.1.0...v10.1.1)
