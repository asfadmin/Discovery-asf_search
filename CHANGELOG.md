--- conflicted
+++ resolved
@@ -25,7 +25,6 @@
 -
 
 -->
-<<<<<<< HEAD
 
 ## [4.0.0](https://github.com/asfadmin/Discovery-asf_search/compare/v3.0.4...v4.0.0)
 ### Added
@@ -36,22 +35,20 @@
     - Most search functions now expect only their specific parameters, and an optional `opts` parameter. This allows simple usage in most cases, while the `opts` parameter provides access to advanced behavior or alternate workflows.
   - Internally, all search functions work by passing ASFSearchOptions objects. This allows consistency when working with differently-configured search environments, such as in development.
   - `ASFSearchResults` objects now include a `searchOptions` property, which describes the search used to create those results. This object can be copied, altered, used for subsequent searches, etc.
-<!--
-- Exposed `stack_from_product()` and `get_stack_opts()` to support more approaches for building insar stacks.
+- Exposed `get_stack_opts()` to support more approaches for building insar stacks.
   - `get_stack_opts()` accepts an `ASFProduct` as a stack reference and returns the ASFSearchOptions object that would be used to build a corresponding insar stack
     - A matching convenience method has been added to `ASFProduct`
-  - Both functions support the new `opts` argument described above.
--->
+  - Supports the new `opts` argument described above.
 
 ### Changed
 - All search functions now accepts the optional `opts=` argument, see `ASFSearchOptions` notes above.
 - Replaced all `cmr_token` key arguments with `session`, which takes a `Session`-compatible object. See https://docs.asf.alaska.edu/asf_search/ASFSession/ for more details.
 - Removed old GitHub actions
-=======
+
+------
 ## [3.2.2](https://github.com/asfadmin/Discovery-PytestAutomation/compare/v3.2.1...v3.2.2)
 ### Fixed
 - netrc authentication works again, affects `ASFProduct.download()`, `ASFSearchResults.download()`, `download_urls()`, `download_url()`
->>>>>>> 1a49c5e4
 
 ------
 ## [3.2.1](https://github.com/asfadmin/Discovery-PytestAutomation/compare/v3.2.0...v3.2.1)
