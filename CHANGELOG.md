# Changelog

All notable changes to this project will be documented in this file.

The format is based on [Keep a Changelog](https://keepachangelog.com/en/1.0.0/),
and this project adheres to [PEP 440](https://www.python.org/dev/peps/pep-0440/) 
and uses [Semantic Versioning](https://semver.org/spec/v2.0.0.html).


<!--
## Example template!!

## [version](https://github.com/asfadmin/Discovery-PytestAutomation/compare/vOLD...vNEW)

### Added:
-

### Changed:
-

### Fixed:
- 

### Removed:
-

-->

------
## [v6.4.0](https://github.com/asfadmin/Discovery-asf_search/compare/v6.3.1...v6.4.0)
### Added
- Burst product downloads now supported
### Fixed:
<<<<<<< HEAD
- `BURST` product `url`, `fileName`, and `bytes` properties populated again
=======
- `BURST` product `url` and `fileName` properties populated again
### Added:
- `IPFVersion` field added to `ASFProduct` properties
>>>>>>> 3d232264
### Changed:
- Changed order of entries in `ASFSession`'s `User-Agent` header
- `BURST` `filename` field uses "`sceneName`.`extension`" format

------
## [v6.3.1](https://github.com/asfadmin/Discovery-asf_search/compare/v6.3.0...v6.3.1)
### Changed
- Changed `CMR_PAGE_SIZE` constant from 500 to 250

------
## [v6.3.0](https://github.com/asfadmin/Discovery-asf_search/compare/v6.2.0...v6.3.0)
### Added
- `BURST` product temporal/perpendicular baseline stacking now supported
- Added searchable burst keyword params, `relativeBurstID`, `absoluteBurstID`, and `fullBurstID`
### Changed
- `validate_wkt()` now returns both wrapped and unwrapped wkts along with repair reports. 
- asf-search now sends the wrapped wkt to CMR when using the `intersectsWith` keyword
- Removed `burstAnxTime`, `timeFromAnxSeconds` 
- Added `azimuthAnxTime`, `azimuthTime`

------
## [v6.2.0](https://github.com/asfadmin/Discovery-asf_search/compare/v6.1.0...v6.2.0)
### Added
- `search_generator()` returns a generator, which returns results from CMR page-by-page, yielding each page as an `ASFSearchResults` object. See /examples/1-Basic_Overview.ipynb for an example.
  - The generator can be passed to different output formats via `results_to_[format]()` methods, allowing users to stream results to different format strings as they're received from CMR
### Changed
- Removed Jinja2 as a dependency for metalink, kml, and csv output formats.

------
## [v6.1.0](https://github.com/asfadmin/Discovery-asf_search/compare/v6.0.2...v6.1.0)
### Added
- Burst metadata available in `ASFProduct.properties['burst']`, also available in `csv`, `kml`, `jsonlite`, and `jsonlite2` output formats.
- Added `BURST` to `PRODUCT_TYPE.py` constants
- Added python `logging` support, for easier debugging and reporting when using asf_search inside an application.

### Changed
- Decreased the scope of tested platforms used in platform test cases

### Fixed
- Adds markupsafe<=2.0.1 as package requirement (Jinja2 requires this version)
- CMR url will now actually use the `host` property in `ASFSearchOptions` object

------
## [v6.0.2](https://github.com/asfadmin/Discovery-asf_search/compare/v6.0.1...v6.0.2)
### Fixed
- Fixed Setuptools not including csv, kml, and metalink export templates

------
## [v6.0.1](https://github.com/asfadmin/Discovery-asf_search/compare/v6.0.0...v6.0.1)
### Fixed
- `csv()`, `metalink()`, and `kml()` output formats should now work properly when installed from pip

------
## [v6.0.0](https://github.com/asfadmin/Discovery-asf_search/compare/v5.1.2...v6.0.0)
### Added
- Search errors are now automatically reported to ASF, users can opt out by changing `asf_search.REPORT_ERRORS` after import
  - Example and information available in "Usage" section of /examples/1-Basic_Overview.ipynb
- `ASFSearchResults` now has `raise_if_incomplete()` method, raises `ASFSearchError()` if a search encountered an error and was unable to return all results from CMR
- `ASFProduct` now has a `remotezip()` method, which takes a user's pre-authenticated `ASFSession` and returns a `RemoteZip` object. This can be used to list and download specific files from a product's zip archive, rather than the whole zip file. 
  - Example available in /examples/5-Download.ipynb
  - see https://github.com/gtsystem/python-remotezip for further details on how to use the `RemoteZip` class.
- Adds `GRD_FD`, `PROJECTED_ML3X3`, `THREEFP` product type constants.

### Changed
- While returning results, `search()` will no longer throw. Instead, `search()` will retry the request 3 times. If all 3 attempts fail:
  -  `search()` will return the results it found before the search error
  -  An error will be logged warning the user, and the returned results will be marked as incomplete. Use `raise_if_incomplete()` to raise an error when the returned `ASFSearchResults` are incomplete.

------
## [5.1.2](https://github.com/asfadmin/Discovery-asf_search/compare/v5.1.0...v5.1.2)
### Changed
- `CMR_PAGE_SIZE` reduced from 2000 to 500

------
## [5.1.0](https://github.com/asfadmin/Discovery-asf_search/compare/v5.0.2...v5.1.0)
### Added
- Adds export support to ASFSearchResults for `csv`, `jsonlite`, `jsonlite2`, `kml`, `metalink`
  - example availabe in "Output" section of /examples/1-Basic_Overview.ipynb
- Adds `beamSwath` as a searchable parameter

### Fixed
- `count()` type hinting changed to `int`

### Changed
- Improved testing coverage of `ASFSearchResults`

------
## [5.0.2](https://github.com/asfadmin/Discovery-asf_search/compare/v5.0.1...v5.0.2)
### Fixed
- non-rectangular polygons are now sent to CMR instead of their bounding boxes

------
## [5.0.1](https://github.com/asfadmin/Discovery-asf_search/compare/v5.0.0...v5.0.1)
### Changed
- `ASFProduct` is now aware of the session used during search (if available) and will use that by default to download. A session can still be explicitly provided as before.
- `ASFProduct.stack()` now uses the session provided via the opts argument. If none is provided, it will use the session referenced by `ASFProduct.session`.
- `ASFProduct` more gracefully handles missing or malformed metadata during instantiation.

------
## [5.0.0](https://github.com/asfadmin/Discovery-asf_search/compare/v4.0.3...v5.0.0)
### Changed
- `asf_search` now searches CMR directly, no longer relying on ASF's SearchAPI
  - This should significantly improve reliability and performance
  - With this change, ALL metadata fields provided by CMR's UMM JSON format are now available through `ASFProduct`.
    -  All metadata fields previously available through `ASFProduct.properties` remain where they are
      - For those and any other fields, the full CMR `umm` and `meta` records are available through `ASFProduct.umm` and `ASFProduct.meta` respectively
- Some geojson fields were previously presented as strings, they are now more appropriate types such as `int` or `float`:
  - `bytes`, `centerLat`, `centerLon`, `frame`, `offNadirAngle`, `orbit`, `pathNumber`
- Timestamps in geojson fields now include an explicit `Z` time zone indicator.
- `ASFSearchOptions.reset()` has been renamed to `reset_search()` for clarity of purpose and to make room for future similar functionality regarding search opts configuration.
- `search()` (and related functions) now return results pre-sorted, most recent first

------
## [4.0.3](https://github.com/asfadmin/Discovery-asf_search/compare/v4.0.2...v4.0.3)
### Fixed
- `product_search()` now assigns `product_list` parameter to `ASFSearchOptions.product_list` instead of `ASFSearchOptions.granule_list` 

------
## [4.0.2](https://github.com/asfadmin/Discovery-asf_search/compare/v4.0.1...v4.0.2)
### Changed
- Removed `scikit-learn` module as a dependency, greatly reducing install footprint
- Simplified AOI refinement:
  - AOIs are iteratively simplified with an increasing threshold, that threshold now starts at 0.004
  - AOIs with an MBR <= 0.004 in lat/lon are collapsed to a single point
  - AOIs with an MBR <= 0.004 in either lat or lon are collapsed to a line along the center of the rectangle

------
## [4.0.1](https://github.com/asfadmin/Discovery-asf_search/compare/v4.0.0...v4.0.1)
### Changed
- Removed WKTUtils module as a dependency, that functionality is now directly included

------
## [4.0.0](https://github.com/asfadmin/Discovery-asf_search/compare/v3.0.4...v4.0.0)
### Added
- `ASFSearchOptions`: This class provides a number of useful ways to build search results
  - Search parameters are immediately validated upon object creation/edit instead of at search time, which should lead to fewer errors at search time
  - All search functions allow both the previous style of keyword arguments, as well as simply passing in an ASFSearchOptions object using the `opts` keyword arg. `opts` is always optional.
    - If both approaches are used, the two are merged, with specific keyword args superseding the options in the object
    - Most search functions now expect only their specific parameters, and an optional `opts` parameter. This allows simple usage in most cases, while the `opts` parameter provides access to advanced behavior or alternate workflows.
  - Internally, all search functions work by passing ASFSearchOptions objects. This allows consistency when working with differently-configured search environments, such as in development.
  - `ASFSearchResults` objects now include a `searchOptions` property, which describes the search used to create those results. This object can be copied, altered, used for subsequent searches, etc.
    - When downloading, `ASFSearchResults` and `ASFProduct` default to use the session inside `searchOptions`, so you don't have to pass the same session in for both fetching and downloading results.
- Exposed `get_stack_opts()` to support more approaches for building insar stacks.
  - `get_stack_opts()` accepts an `ASFProduct` as a stack reference and returns the ASFSearchOptions object that would be used to build a corresponding insar stack
    - A matching convenience method has been added to `ASFProduct`
  - Supports the new `opts` argument described above.

### Changed
- All search functions now accepts the optional `opts=` argument, see `ASFSearchOptions` notes above.
- Replaced all `cmr_token` key arguments with `session`, which takes a `Session`-compatible object. See https://docs.asf.alaska.edu/asf_search/ASFSession/ for more details.
- Removed old GitHub actions

### Fixed
- `season` filter in `asf.search()` now doesn't throw when used.

------
## [3.2.2](https://github.com/asfadmin/Discovery-PytestAutomation/compare/v3.2.1...v3.2.2)
### Fixed
- netrc authentication works again, affects `ASFProduct.download()`, `ASFSearchResults.download()`, `download_urls()`, `download_url()`

------
## [3.2.1](https://github.com/asfadmin/Discovery-PytestAutomation/compare/v3.2.0...v3.2.1)
### Fixed
- `ASFProduct.stack()` and `asf_search.baseline_search.stack_from_id()` now return ASFSearchResults instead of a list

------
## [3.2.0](https://github.com/asfadmin/Discovery-PytestAutomation/compare/v3.1.3...v3.2.0)
### Changed
- `ASFProduct.stack()` and `asf_search.baseline_search.stack_from_id()` now calculate `temporalBaseline` and `perpendicularBaseline` values of stacked products locally
- `search()` now internally uses a custom format when communicating with ASF's SearchAPI. This should have no apparent impact on current usage of asf_search. 

------
## [3.1.3](https://github.com/asfadmin/Discovery-PytestAutomation/compare/v3.1.2...v3.1.3)
### Fixed
- Centroid calculation fixed for scenes spanning the antimeridian

------
## [3.1.2](https://github.com/asfadmin/Discovery-PytestAutomation/compare/v3.1.1...v3.1.2)
### Changed
- `ASFSession` methods `auth_with_cookiejar()` and `auth_with_token()` now raise an error if the passed cookiejar/token is invalid or expired
- `ASFAuthenticationError` raised when encountering a 400 level error while downloading files
### Fixed
- Downloading files with sessions authenticated by `auth_with_token()` method works again

------
## [3.1.1](https://github.com/asfadmin/Discovery-PytestAutomation/compare/v3.1.0...v3.1.1)
### Fixed:
- Fixes missing CMR module import

------
## [3.1.0](https://github.com/asfadmin/Discovery-asf_search/compare/v3.0.6...v3.1.0)
### Added
- Added walkthrough in the form of several jupyter notebooks in /examples
- Added `campaigns()` in `Campaigns` module, returns a list of campaigns for `UAV, AIRSAR, SENTINEL-1 INTERFEROGRAM (BETA)` platforms

### Changed
- Re-enable run-pytest workflow
  - Add tests for `ASFSearch, ASFSession, ASFProduct` as well as baseline, geographic, and search modules
  - Add Pytest-Automation Plugin integration
  - Add automated CodeCov badge to readme
- "collectionName" parameter in `geo_search()` and `search()` is deprecated and raises a warning. Will be removed in a future release, use "campaign" instead

### Fixed
- Fix error while raising ASFBaselineError in `baseline_search.get_stack_params()`

------
## [3.0.6](https://github.com/asfadmin/Discovery-asf_search/compare/v3.0.5...v3.0.6)
### Changed
- Skip download if file already exists
  - In the future we will apply file size and/or checksum checks to ensure the existing file is correct

------
## [3.0.5](https://github.com/asfadmin/Discovery-asf_search/compare/v3.0.4...v3.0.5)
### Added
- Add documentation URL to setup.py
- Add Gitter badge/link to readme
### Fixed
- Change hyphens to underscores in some product type constants

------
## [3.0.4](https://github.com/asfadmin/Discovery-asf_search/compare/v3.0.3...v3.0.4)
### Changed
- When working with source, package **must** be installed directly:
  - `python3 -m pip install -e .`
### Fixed
- In-region S3 downloads should now function without issue

------
## [3.0.3](https://github.com/asfadmin/Discovery-asf_search/compare/v3.0.2...v3.0.3)
### Fixed
- Replace `ASFProduct.centroid()` calculation with shapely-based calculation
  - See: https://github.com/asfadmin/Discovery-asf_search/pull/53
  - Removes numpy requirement
  - Adds shapely requirement

------
## [3.0.2](https://github.com/asfadmin/Discovery-asf_search/compare/v3.0.0...v3.0.2)
### Added
- Feature and Bug Report github issue templates

### Fixed
- Fix download authentication header issue during direct-to-S3 redirects
- Fix Sentinel-1 stacking to include both A and B in stacks

------
## [3.0.0](https://github.com/asfadmin/Discovery-asf_search/compare/v2.0.2...v3.0.0)
### Added
- Auth support for username/password and cookiejars, in addition to the previously available token-based approach. Create a session, authenticate it with the method of choice, then pass the session to whichever download method is being used.
    - Sessions can be created using the `ASFSession` class, a subclass of `requests.Session`
    - Once a session is created, call one of its authentication methods:
      - `auth_with_creds('user', 'pass)`
      - `auth_with_token(`EDL token`)
      - `auth_with_cookiejar(http.cookiejar)`
    - If you were previously using the `token` argument, such as:
      - `results.download(path='...', token='EDL token')`
    - Updating can be as simple as:
      - `results.download(path='...', session=ASFSession().auth_with_token('EDL token'))`
    - Sessions can be re-used and are thread-safe

### Changed
- `download_url()`, `download_urls()`, `ASFProduct.download()` and `ASFSearchResults.download()` now expect a `session` argument instead of `token`
- Send auth headers to every step along a download redirect chain (including final AWS S3 buckets)

------
## [2.0.2](https://github.com/asfadmin/Discovery-asf_search/compare/v2.0.1...v2.0.2)
### Added
- INSTRUMENT constants for C-SAR, PALSAR, and ANVIR-2

------
## [2.0.1](https://github.com/asfadmin/Discovery-asf_search/compare/v2.0.0...v2.0.1)
### Fixed
- Versioning workflow corrected for proper versioning, stop bumping major instead of patch!

------
## [2.0.0](https://github.com/asfadmin/Discovery-asf_search/compare/v1.1.0...v2.0.0)
### Fixed
- Fixed import order of operations bug
- Updated ASFProduct and ASFSearchResults to use path arg in download methods

------
## [1.1.0](https://github.com/asfadmin/Discovery-asf_search/compare/v0.4.0...v1.1.0)
### Added
- Parallel downloads now supported by ASFSearchResults. Defaults to 1 (sequential download)
- For `search()`-based functions that take an argument as a list, single values are now also allowed

### Changed
- Import download functionality in asf_search (for `download_url()` and `download_urls()`)
- "parallel" is now "processes" in download functionality

### Fixed
- Fixed ASFProduct import in search.py
- importlib metadata fix for python <3.8

------
## [0.4.0](https://github.com/asfadmin/Discovery-asf_search/compare/v0.3.0...v0.4.0)
### Added
- ASFSearchResults now has a geojson() method which returns a data structure that matches the geojson specification
- ASFProduct now has a geojson() method that produces a data structure matching a geojson feature snippet
- ASFSearchResults and ASFProduct both have a __str__() methods that serializes the output of their geojson() methods
- Added CodeFactor shield to readme
- Now calculates temporal baselines when building a stack
- New search options: 
    - min/maxDoppler
    - min/MaxFaradayRotation
    - flightLine
    - offNadirAngle
    - season

### Changed
- ASFProduct is no longer a subclass of dict. Instead, metadata has been moved to .properties and .geometry
- ASFSearchResults is now a subclass of UserList, for list-type operations
- Newly-built stacks are sorted by temporal baselines, ascending

### Fixed
- Cleaned up cruft from various refactors

------
## [0.3.0](https://github.com/asfadmin/Discovery-asf_search/compare/v0.2.4...v0.3.0)

### Added
- Layed out framework for INSTRUMENT constants (needs to be populated)
- Support for baseline stacking of pre-calculated datasets
- Download support for single products or entire search result sets, token-based auth only
- ASFSearchResults and ASFProduct classes
- Lower-level ASFError exception class
- ASFDownloadError exception class
- ASFBaselineError exception class
- Better path/frame/platform/product example


### Changed
- No longer uses range type for parameters that accept lists of values and/or ranges. Now expects a 2-value tuple.
- Removed DATASET constants (not searchable, use platform+instrument to identify a dataset)
- Updated hello_world.py baseline example
- Removed output options across the board, geojson only until we no longer rely on SearchAPI calls
- insarStackID now a search option (needed for baseline stacking of pre-calculated datasets)
- Flatter structure for constants
- baseline functionality moved into search group (file restructuring)

### Fixed
- Corrected handling of version number in user agent string
- unused import cleanup
- better type hinting on centroid() function

------
## [0.2.4](https://github.com/asfadmin/Discovery-asf_search/compare/v0.0.0...v0.2.4)

### Added
- product_search(): search using a list of Product IDs (CMR's GranuleUR)
- granule_search(): search using a list of Granule names (aka Scene names)
- geo_search(): search using a WKT string, as well as other parameters
- search(): a generic search function, allowing any combination of the above search features
- stack(): provides basic Baseline stacking functionality (does not yet provide perpendicular/temporal baseline values)
- Numerous constants available, covering common BEAMMODE, DATASET, FLIGHT_DIRECTION, PLATFORM, POLARIZATION, and PRODUCT_TYPE values
- Basic exception classes and error handling for search parameter and server errors
- Populated readme with instructions, examples, and badges

### Changed
- Improved packaging/build process
- Restructured branch layout according to https://gist.github.com/digitaljhelms/4287848

### Fixed
- Removed hard-coded version string
- Install setuptools_scm in pypi publish action

------<|MERGE_RESOLUTION|>--- conflicted
+++ resolved
@@ -31,13 +31,9 @@
 ### Added
 - Burst product downloads now supported
 ### Fixed:
-<<<<<<< HEAD
 - `BURST` product `url`, `fileName`, and `bytes` properties populated again
-=======
-- `BURST` product `url` and `fileName` properties populated again
 ### Added:
 - `IPFVersion` field added to `ASFProduct` properties
->>>>>>> 3d232264
 ### Changed:
 - Changed order of entries in `ASFSession`'s `User-Agent` header
 - `BURST` `filename` field uses "`sceneName`.`extension`" format
