# Changelog

All notable changes to this project will be documented in this file.

The format is based on [Keep a Changelog](https://keepachangelog.com/en/1.0.0/),
and this project adheres to [PEP 440](https://www.python.org/dev/peps/pep-0440/) 
and uses [Semantic Versioning](https://semver.org/spec/v2.0.0.html).


<!--
## Example template!!

## [version](https://github.com/asfadmin/Discovery-PytestAutomation/compare/vOLD...vNEW)

### Added:
-

### Changed:
-

### Fixed:
- 

### Removed:
-

-->

------
## [v6.2.1](https://github.com/asfadmin/Discovery-asf_search/compare/v6.2.0...v6.2.1)
### Changed
- `validate_wkt()` now returns both wrapped and unwrapped wkts along with repair reports. 
- asf-search now sends the wrapped wkt to CMR when using the `intersectsWith` keyword
### Added
- Temporal/perpendicular baseline values for stacks of SLC `BURST` products can now be calculated
<<<<<<< HEAD
- Added searchable burst keyword params, `relativeBurstID`, `absoluteBurstID`, and `fullBurstID`
=======
### Changed
- Removed `burstAnxTime`, `timeFromAnxSeconds` 
- Added `azimuthAnxTime`, `azimuthTime`
>>>>>>> e3550a5c

------
## [v6.2.0](https://github.com/asfadmin/Discovery-asf_search/compare/v6.1.0...v6.2.0)
### Added
- `search_generator()` returns a generator, which returns results from CMR page-by-page, yielding each page as an `ASFSearchResults` object. See /examples/1-Basic_Overview.ipynb for an example.
  - The generator can be passed to different output formats via `results_to_[format]()` methods, allowing users to stream results to different format strings as they're received from CMR
### Changed
- Removed Jinja2 as a dependency for metalink, kml, and csv output formats.

------
## [v6.1.0](https://github.com/asfadmin/Discovery-asf_search/compare/v6.0.2...v6.1.0)
### Added
- Burst metadata available in `ASFProduct.properties['burst']`, also available in `csv`, `kml`, `jsonlite`, and `jsonlite2` output formats.
- Added `BURST` to `PRODUCT_TYPE.py` constants
- Added python `logging` support, for easier debugging and reporting when using asf_search inside an application.

### Changed
- Decreased the scope of tested platforms used in platform test cases

### Fixed
- Adds markupsafe<=2.0.1 as package requirement (Jinja2 requires this version)
- CMR url will now actually use the `host` property in `ASFSearchOptions` object

------
## [v6.0.2](https://github.com/asfadmin/Discovery-asf_search/compare/v6.0.1...v6.0.2)
### Fixed
- Fixed Setuptools not including csv, kml, and metalink export templates

------
## [v6.0.1](https://github.com/asfadmin/Discovery-asf_search/compare/v6.0.0...v6.0.1)
### Fixed
- `csv()`, `metalink()`, and `kml()` output formats should now work properly when installed from pip

------
## [v6.0.0](https://github.com/asfadmin/Discovery-asf_search/compare/v5.1.2...v6.0.0)
### Added
- Search errors are now automatically reported to ASF, users can opt out by changing `asf_search.REPORT_ERRORS` after import
  - Example and information available in "Usage" section of /examples/1-Basic_Overview.ipynb
- `ASFSearchResults` now has `raise_if_incomplete()` method, raises `ASFSearchError()` if a search encountered an error and was unable to return all results from CMR
- `ASFProduct` now has a `remotezip()` method, which takes a user's pre-authenticated `ASFSession` and returns a `RemoteZip` object. This can be used to list and download specific files from a product's zip archive, rather than the whole zip file. 
  - Example available in /examples/5-Download.ipynb
  - see https://github.com/gtsystem/python-remotezip for further details on how to use the `RemoteZip` class.
- Adds `GRD_FD`, `PROJECTED_ML3X3`, `THREEFP` product type constants.

### Changed
- While returning results, `search()` will no longer throw. Instead, `search()` will retry the request 3 times. If all 3 attempts fail:
  -  `search()` will return the results it found before the search error
  -  An error will be logged warning the user, and the returned results will be marked as incomplete. Use `raise_if_incomplete()` to raise an error when the returned `ASFSearchResults` are incomplete.

------
## [5.1.2](https://github.com/asfadmin/Discovery-asf_search/compare/v5.1.0...v5.1.2)
### Changed
- `CMR_PAGE_SIZE` reduced from 2000 to 500

------
## [5.1.0](https://github.com/asfadmin/Discovery-asf_search/compare/v5.0.2...v5.1.0)
### Added
- Adds export support to ASFSearchResults for `csv`, `jsonlite`, `jsonlite2`, `kml`, `metalink`
  - example availabe in "Output" section of /examples/1-Basic_Overview.ipynb
- Adds `beamSwath` as a searchable parameter

### Fixed
- `count()` type hinting changed to `int`

### Changed
- Improved testing coverage of `ASFSearchResults`

------
## [5.0.2](https://github.com/asfadmin/Discovery-asf_search/compare/v5.0.1...v5.0.2)
### Fixed
- non-rectangular polygons are now sent to CMR instead of their bounding boxes

------
## [5.0.1](https://github.com/asfadmin/Discovery-asf_search/compare/v5.0.0...v5.0.1)
### Changed
- `ASFProduct` is now aware of the session used during search (if available) and will use that by default to download. A session can still be explicitly provided as before.
- `ASFProduct.stack()` now uses the session provided via the opts argument. If none is provided, it will use the session referenced by `ASFProduct.session`.
- `ASFProduct` more gracefully handles missing or malformed metadata during instantiation.

------
## [5.0.0](https://github.com/asfadmin/Discovery-asf_search/compare/v4.0.3...v5.0.0)
### Changed
- `asf_search` now searches CMR directly, no longer relying on ASF's SearchAPI
  - This should significantly improve reliability and performance
  - With this change, ALL metadata fields provided by CMR's UMM JSON format are now available through `ASFProduct`.
    -  All metadata fields previously available through `ASFProduct.properties` remain where they are
      - For those and any other fields, the full CMR `umm` and `meta` records are available through `ASFProduct.umm` and `ASFProduct.meta` respectively
- Some geojson fields were previously presented as strings, they are now more appropriate types such as `int` or `float`:
  - `bytes`, `centerLat`, `centerLon`, `frame`, `offNadirAngle`, `orbit`, `pathNumber`
- Timestamps in geojson fields now include an explicit `Z` time zone indicator.
- `ASFSearchOptions.reset()` has been renamed to `reset_search()` for clarity of purpose and to make room for future similar functionality regarding search opts configuration.
- `search()` (and related functions) now return results pre-sorted, most recent first

------
## [4.0.3](https://github.com/asfadmin/Discovery-asf_search/compare/v4.0.2...v4.0.3)
### Fixed
- `product_search()` now assigns `product_list` parameter to `ASFSearchOptions.product_list` instead of `ASFSearchOptions.granule_list` 

------
## [4.0.2](https://github.com/asfadmin/Discovery-asf_search/compare/v4.0.1...v4.0.2)
### Changed
- Removed `scikit-learn` module as a dependency, greatly reducing install footprint
- Simplified AOI refinement:
  - AOIs are iteratively simplified with an increasing threshold, that threshold now starts at 0.004
  - AOIs with an MBR <= 0.004 in lat/lon are collapsed to a single point
  - AOIs with an MBR <= 0.004 in either lat or lon are collapsed to a line along the center of the rectangle

------
## [4.0.1](https://github.com/asfadmin/Discovery-asf_search/compare/v4.0.0...v4.0.1)
### Changed
- Removed WKTUtils module as a dependency, that functionality is now directly included

------
## [4.0.0](https://github.com/asfadmin/Discovery-asf_search/compare/v3.0.4...v4.0.0)
### Added
- `ASFSearchOptions`: This class provides a number of useful ways to build search results
  - Search parameters are immediately validated upon object creation/edit instead of at search time, which should lead to fewer errors at search time
  - All search functions allow both the previous style of keyword arguments, as well as simply passing in an ASFSearchOptions object using the `opts` keyword arg. `opts` is always optional.
    - If both approaches are used, the two are merged, with specific keyword args superseding the options in the object
    - Most search functions now expect only their specific parameters, and an optional `opts` parameter. This allows simple usage in most cases, while the `opts` parameter provides access to advanced behavior or alternate workflows.
  - Internally, all search functions work by passing ASFSearchOptions objects. This allows consistency when working with differently-configured search environments, such as in development.
  - `ASFSearchResults` objects now include a `searchOptions` property, which describes the search used to create those results. This object can be copied, altered, used for subsequent searches, etc.
    - When downloading, `ASFSearchResults` and `ASFProduct` default to use the session inside `searchOptions`, so you don't have to pass the same session in for both fetching and downloading results.
- Exposed `get_stack_opts()` to support more approaches for building insar stacks.
  - `get_stack_opts()` accepts an `ASFProduct` as a stack reference and returns the ASFSearchOptions object that would be used to build a corresponding insar stack
    - A matching convenience method has been added to `ASFProduct`
  - Supports the new `opts` argument described above.

### Changed
- All search functions now accepts the optional `opts=` argument, see `ASFSearchOptions` notes above.
- Replaced all `cmr_token` key arguments with `session`, which takes a `Session`-compatible object. See https://docs.asf.alaska.edu/asf_search/ASFSession/ for more details.
- Removed old GitHub actions

### Fixed
- `season` filter in `asf.search()` now doesn't throw when used.

------
## [3.2.2](https://github.com/asfadmin/Discovery-PytestAutomation/compare/v3.2.1...v3.2.2)
### Fixed
- netrc authentication works again, affects `ASFProduct.download()`, `ASFSearchResults.download()`, `download_urls()`, `download_url()`

------
## [3.2.1](https://github.com/asfadmin/Discovery-PytestAutomation/compare/v3.2.0...v3.2.1)
### Fixed
- `ASFProduct.stack()` and `asf_search.baseline_search.stack_from_id()` now return ASFSearchResults instead of a list

------
## [3.2.0](https://github.com/asfadmin/Discovery-PytestAutomation/compare/v3.1.3...v3.2.0)
### Changed
- `ASFProduct.stack()` and `asf_search.baseline_search.stack_from_id()` now calculate `temporalBaseline` and `perpendicularBaseline` values of stacked products locally
- `search()` now internally uses a custom format when communicating with ASF's SearchAPI. This should have no apparent impact on current usage of asf_search. 

------
## [3.1.3](https://github.com/asfadmin/Discovery-PytestAutomation/compare/v3.1.2...v3.1.3)
### Fixed
- Centroid calculation fixed for scenes spanning the antimeridian

------
## [3.1.2](https://github.com/asfadmin/Discovery-PytestAutomation/compare/v3.1.1...v3.1.2)
### Changed
- `ASFSession` methods `auth_with_cookiejar()` and `auth_with_token()` now raise an error if the passed cookiejar/token is invalid or expired
- `ASFAuthenticationError` raised when encountering a 400 level error while downloading files
### Fixed
- Downloading files with sessions authenticated by `auth_with_token()` method works again

------
## [3.1.1](https://github.com/asfadmin/Discovery-PytestAutomation/compare/v3.1.0...v3.1.1)
### Fixed:
- Fixes missing CMR module import

------
## [3.1.0](https://github.com/asfadmin/Discovery-asf_search/compare/v3.0.6...v3.1.0)
### Added
- Added walkthrough in the form of several jupyter notebooks in /examples
- Added `campaigns()` in `Campaigns` module, returns a list of campaigns for `UAV, AIRSAR, SENTINEL-1 INTERFEROGRAM (BETA)` platforms

### Changed
- Re-enable run-pytest workflow
  - Add tests for `ASFSearch, ASFSession, ASFProduct` as well as baseline, geographic, and search modules
  - Add Pytest-Automation Plugin integration
  - Add automated CodeCov badge to readme
- "collectionName" parameter in `geo_search()` and `search()` is deprecated and raises a warning. Will be removed in a future release, use "campaign" instead

### Fixed
- Fix error while raising ASFBaselineError in `baseline_search.get_stack_params()`

------
## [3.0.6](https://github.com/asfadmin/Discovery-asf_search/compare/v3.0.5...v3.0.6)
### Changed
- Skip download if file already exists
  - In the future we will apply file size and/or checksum checks to ensure the existing file is correct

------
## [3.0.5](https://github.com/asfadmin/Discovery-asf_search/compare/v3.0.4...v3.0.5)
### Added
- Add documentation URL to setup.py
- Add Gitter badge/link to readme
### Fixed
- Change hyphens to underscores in some product type constants

------
## [3.0.4](https://github.com/asfadmin/Discovery-asf_search/compare/v3.0.3...v3.0.4)
### Changed
- When working with source, package **must** be installed directly:
  - `python3 -m pip install -e .`
### Fixed
- In-region S3 downloads should now function without issue

------
## [3.0.3](https://github.com/asfadmin/Discovery-asf_search/compare/v3.0.2...v3.0.3)
### Fixed
- Replace `ASFProduct.centroid()` calculation with shapely-based calculation
  - See: https://github.com/asfadmin/Discovery-asf_search/pull/53
  - Removes numpy requirement
  - Adds shapely requirement

------
## [3.0.2](https://github.com/asfadmin/Discovery-asf_search/compare/v3.0.0...v3.0.2)
### Added
- Feature and Bug Report github issue templates

### Fixed
- Fix download authentication header issue during direct-to-S3 redirects
- Fix Sentinel-1 stacking to include both A and B in stacks

------
## [3.0.0](https://github.com/asfadmin/Discovery-asf_search/compare/v2.0.2...v3.0.0)
### Added
- Auth support for username/password and cookiejars, in addition to the previously available token-based approach. Create a session, authenticate it with the method of choice, then pass the session to whichever download method is being used.
    - Sessions can be created using the `ASFSession` class, a subclass of `requests.Session`
    - Once a session is created, call one of its authentication methods:
      - `auth_with_creds('user', 'pass)`
      - `auth_with_token(`EDL token`)
      - `auth_with_cookiejar(http.cookiejar)`
    - If you were previously using the `token` argument, such as:
      - `results.download(path='...', token='EDL token')`
    - Updating can be as simple as:
      - `results.download(path='...', session=ASFSession().auth_with_token('EDL token'))`
    - Sessions can be re-used and are thread-safe

### Changed
- `download_url()`, `download_urls()`, `ASFProduct.download()` and `ASFSearchResults.download()` now expect a `session` argument instead of `token`
- Send auth headers to every step along a download redirect chain (including final AWS S3 buckets)

------
## [2.0.2](https://github.com/asfadmin/Discovery-asf_search/compare/v2.0.1...v2.0.2)
### Added
- INSTRUMENT constants for C-SAR, PALSAR, and ANVIR-2

------
## [2.0.1](https://github.com/asfadmin/Discovery-asf_search/compare/v2.0.0...v2.0.1)
### Fixed
- Versioning workflow corrected for proper versioning, stop bumping major instead of patch!

------
## [2.0.0](https://github.com/asfadmin/Discovery-asf_search/compare/v1.1.0...v2.0.0)
### Fixed
- Fixed import order of operations bug
- Updated ASFProduct and ASFSearchResults to use path arg in download methods

------
## [1.1.0](https://github.com/asfadmin/Discovery-asf_search/compare/v0.4.0...v1.1.0)
### Added
- Parallel downloads now supported by ASFSearchResults. Defaults to 1 (sequential download)
- For `search()`-based functions that take an argument as a list, single values are now also allowed

### Changed
- Import download functionality in asf_search (for `download_url()` and `download_urls()`)
- "parallel" is now "processes" in download functionality

### Fixed
- Fixed ASFProduct import in search.py
- importlib metadata fix for python <3.8

------
## [0.4.0](https://github.com/asfadmin/Discovery-asf_search/compare/v0.3.0...v0.4.0)
### Added
- ASFSearchResults now has a geojson() method which returns a data structure that matches the geojson specification
- ASFProduct now has a geojson() method that produces a data structure matching a geojson feature snippet
- ASFSearchResults and ASFProduct both have a __str__() methods that serializes the output of their geojson() methods
- Added CodeFactor shield to readme
- Now calculates temporal baselines when building a stack
- New search options: 
    - min/maxDoppler
    - min/MaxFaradayRotation
    - flightLine
    - offNadirAngle
    - season

### Changed
- ASFProduct is no longer a subclass of dict. Instead, metadata has been moved to .properties and .geometry
- ASFSearchResults is now a subclass of UserList, for list-type operations
- Newly-built stacks are sorted by temporal baselines, ascending

### Fixed
- Cleaned up cruft from various refactors

------
## [0.3.0](https://github.com/asfadmin/Discovery-asf_search/compare/v0.2.4...v0.3.0)

### Added
- Layed out framework for INSTRUMENT constants (needs to be populated)
- Support for baseline stacking of pre-calculated datasets
- Download support for single products or entire search result sets, token-based auth only
- ASFSearchResults and ASFProduct classes
- Lower-level ASFError exception class
- ASFDownloadError exception class
- ASFBaselineError exception class
- Better path/frame/platform/product example


### Changed
- No longer uses range type for parameters that accept lists of values and/or ranges. Now expects a 2-value tuple.
- Removed DATASET constants (not searchable, use platform+instrument to identify a dataset)
- Updated hello_world.py baseline example
- Removed output options across the board, geojson only until we no longer rely on SearchAPI calls
- insarStackID now a search option (needed for baseline stacking of pre-calculated datasets)
- Flatter structure for constants
- baseline functionality moved into search group (file restructuring)

### Fixed
- Corrected handling of version number in user agent string
- unused import cleanup
- better type hinting on centroid() function

------
## [0.2.4](https://github.com/asfadmin/Discovery-asf_search/compare/v0.0.0...v0.2.4)

### Added
- product_search(): search using a list of Product IDs (CMR's GranuleUR)
- granule_search(): search using a list of Granule names (aka Scene names)
- geo_search(): search using a WKT string, as well as other parameters
- search(): a generic search function, allowing any combination of the above search features
- stack(): provides basic Baseline stacking functionality (does not yet provide perpendicular/temporal baseline values)
- Numerous constants available, covering common BEAMMODE, DATASET, FLIGHT_DIRECTION, PLATFORM, POLARIZATION, and PRODUCT_TYPE values
- Basic exception classes and error handling for search parameter and server errors
- Populated readme with instructions, examples, and badges

### Changed
- Improved packaging/build process
- Restructured branch layout according to https://gist.github.com/digitaljhelms/4287848

### Fixed
- Removed hard-coded version string
- Install setuptools_scm in pypi publish action

------<|MERGE_RESOLUTION|>--- conflicted
+++ resolved
@@ -33,13 +33,10 @@
 - asf-search now sends the wrapped wkt to CMR when using the `intersectsWith` keyword
 ### Added
 - Temporal/perpendicular baseline values for stacks of SLC `BURST` products can now be calculated
-<<<<<<< HEAD
 - Added searchable burst keyword params, `relativeBurstID`, `absoluteBurstID`, and `fullBurstID`
-=======
 ### Changed
 - Removed `burstAnxTime`, `timeFromAnxSeconds` 
 - Added `azimuthAnxTime`, `azimuthTime`
->>>>>>> e3550a5c
 
 ------
 ## [v6.2.0](https://github.com/asfadmin/Discovery-asf_search/compare/v6.1.0...v6.2.0)
