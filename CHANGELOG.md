# Changelog

All notable changes to this project will be documented in this file.

The format is based on [Keep a Changelog](https://keepachangelog.com/en/1.0.0/),
and this project adheres to [PEP 440](https://www.python.org/dev/peps/pep-0440/) 
and uses [Semantic Versioning](https://semver.org/spec/v2.0.0.html).


<!--
## Example template!!

## [version](https://github.com/asfadmin/Discovery-PytestAutomation/compare/vOLD...vNEW)

### Added:
-

### Changed:
-

### Fixed:
- 

### Removed:
-

-->
------
<<<<<<< HEAD
## [v7.1.0](https://github.com/asfadmin/Discovery-asf_search/compare/v7.0.3...v7.1.0)
### Added
- Added `asf.ASFSearchOptions(circle=[lat, long, radius])` search param. Takes list of exactly 3 numbers.
- Exposed `asf.validator_map`, which given a ops search param, can be used to look up which method we're going to validate it against.
- Exposed `ASFProduct.get_urls` which returns the URL's for it's products directly. Can control which products with the `fileType` enum.
=======
## [v7.0.6](https://github.com/asfadmin/Discovery-asf_search/compare/v7.0.5...v7.0.6)
### Changed
- timestamps while building queries and reading results from CMR now use UTC if no timezone is provided
- Changed what collections the `NISAR` dataset and platform collections lists are pointed at.
>>>>>>> 00f92460

------
## [v7.0.5](https://github.com/asfadmin/Discovery-asf_search/compare/v7.0.4...v7.0.5)
### Added
- Adds basic NISAR dataset search and product functionality for test data
- Adds `cmr_keywords` search keyword, enables passing CMR format strings in search directly

------
## [v7.0.4](https://github.com/asfadmin/Discovery-asf_search/compare/v7.0.3...v7.0.4)
### Changed
- `OPERA-S1-CALIBRATION` dataset is now the `OPERA-S1-CALVAL` dataset, uses the `OPERA_S1_CALVAL` constant

------
## [v7.0.3](https://github.com/asfadmin/Discovery-asf_search/compare/v7.0.2...v7.0.3)
### Fixed
- Fixes typo for constant variable name `constants.PRODUCT_TYPE.CSLC_STATIC`
- Normalizes concept-id lists for `OPERA-S1` dataset product types

### Changed
- Completely removes `CSLC-STATIC` Calval and `RTC-STATIC` Calval collections from concept-id lists

------
## [v7.0.2](https://github.com/asfadmin/Discovery-asf_search/compare/v7.0.1...v7.0.2)
### Added
- Adds `AUTH_COOKIES` to `constants.INTERNAL` and `auth_cookie_names` variable for `ASFSession`, used by `auth_with_creds()` and `auth_with_cookiejar()` to confirm login.

### Fixed
- Attempting to authorize `ASFSession` against CMR UAT using `auth_with_creds()` and `auth_with_cookiejar()` no longer raises an exception on valid login
- Fixes custom host in `ASFSearchOptions` raising type error while searching.

------
## [v7.0.1](https://github.com/asfadmin/Discovery-asf_search/compare/v7.0.0...v7.0.1)
### Fixed
- Fixed `OPERA-S1-CALIBRATION` dataset products raising error during search.

------
## [v7.0.0](https://github.com/asfadmin/Discovery-asf_search/compare/v6.7.3...v7.0.0)
### Added
- `ASFProduct` now has 13 sublcasses for different sub-products that correspond to datasets:
  - `S1Product`, `S1BurstProduct`, `OPERAS1Product`, `ARIAS1GUNWProduct`, `ALOSProduct`, `RADARSATProduct`, `AIRSARProduct`, `ERSProduct`, `JERSProduct`, `UAVSARProduct`, `SIRCProduct`, `SEASATProduct`, `SMAPProduct`
  - Each subclass defines relevant keys to pull from `umm` response, reducing the amount of irrelevant values in `properties` dict for certain product types 
- Adds `collectionAlias` to `ASFSearchOptions` validator map as config param. Set to `False` to disable concept-id aliasing behaviour for `processingLevel` and `platform`.
- Adds warning when scenes in stack are missing state vectors, and logs baseline warnings with `ASF_LOGGER`
- Adds `OPERA-S1-CALIBRATION` entry to `dataset_collections` and corresponding `OPERA_S1_CALIBRATION` constant to `DATASET.py`, used to search for OPERA-S1 `CSLC` and `RTC` calibration data.

### Changed
- `remotezip` is now an optional dependency of asf-search's pip and conda installs, (pip install example: `python3 -m pip install asf-search[extras]`).
- Constants are no longer top level import, are now accessible through respective modules
- `processingLevel` and `platform` are now aliased by collection concept-ids, (lists of concept ids by their processing levels/platforms viewable in `dataset.py`), improving search performance and dodging subquery system
- Baseline stacking no longer excludes products with missing state vectors from final stack, like SearchAPI
- `OPERA-S1` dataset no longer includes calibration data (moved to new dataset)
- Adds optional `ASFSession` constructor keyword arguments for new class variables:
   - `edl_host`
   - `edl_client_id`
   - `asf_auth_host`
   - `cmr_host`
   - `cmr_collections`
   - `auth_domains`
- `ASFSession` imports `asf_search.constants.INTERNAL` in constructor call
- `ASFSession` methods `auth_with_creds()`, `auth_with_token()`, and `rebuild_auth()` use new class variables instead of constants

------
## [v6.7.3](https://github.com/asfadmin/Discovery-asf_search/compare/v6.7.2...v6.7.3)
### Added
- Adds OPERA-S1 constants `RTC`, `RTC_STATIC` (RTC-STATIC), `CSLC`, `CSLC_STATIC` (CSLC-STATIC) to `PRODUCT_TYPE.py`

### Fixed
- Harmonizes `search()`, `geo_search()`, and `search_count()` parameters
- Updates python version requirement in `setup.py` to 3.8+

### Changed
- search method params with `Iterable` type hinting now changed to `Sequence`
- search method param validators updated to support `Sequence` type

------
## [v6.7.2](https://github.com/asfadmin/Discovery-asf_search/compare/v6.7.1...v6.7.2)
### Added
- Adds constants for `dataset` keyword, under `asf_search.DATASET`
- Adds CALVAL concept-ids to 'OPERA-S1' dataset
- Adds `validityStartDate` for applicable OPERA-S1 products

### Fixed
- Fixes OPERA-S1 dataset `RTC-STATIC` and `CSLC-STATIC` breaking returned results, sorts by `validityStartDate` in place of `stopTime`

------
## [v6.7.1](https://github.com/asfadmin/Discovery-asf_search/compare/v6.7.0...v6.7.1)
### Fixed
- Fixes issue with certain S1 products not stacking properly in certain environments, which caused null `perpendicularBaseline` values

------
## [v6.7.0](https://github.com/asfadmin/Discovery-asf_search/compare/v6.6.3...v6.7.0)
### Added
- Adds new `dataset` keyword to `search()` as an alternative to `platform`. Allows users to get results from multiple platforms at once in a single page
- Adds `operaBurstID` keyword to `search()`
- Adds OPERA-S1 param `operaBurstID` to `ASFProduct.properties`, and adds Opera product urls to `additionalUrls`
- OPERA-S1 RTC product `polarization` now shows both polarizations as list
- adds `frameNumber` properties support for new `Sentinel-1 Interferogram` products
- added `CMR_TIMEOUT` constant. This is the amount of time in seconds to wait without seeing *any* data. (Default=30)

### Changed
- Changes `CMR_FORMAT_EXT` constant from `umm_json_v1_4` to `umm_json`, umm returned from CMR will now be in latest umm format by default

### Fixed
- ERS-1, ERS-2, JERS-1, and RADARSAT-1 now assign `FRAME_NUMBER` to the `frameNumber` properties field

------
## [v6.6.3](https://github.com/asfadmin/Discovery-asf_search/compare/v6.6.2...v6.6.3)
### Fixed
- Fixes type hinting compatibility break introduced in v6.6.2 in `search_generator.py` for Python versions < v3.9

------
## [v6.6.2](https://github.com/asfadmin/Discovery-asf_search/compare/v6.6.1...v6.6.2)
### Added
- Adds new `CMRIncompleteError` exception, raised by search methods when CMR returns an incomplete page
### Fixed
- Fixes bug in `search_generator()` causing results to sometimes wrongly be marked as incomplete
### Changed
- `stack_from_id()` now raises if results are incomplete, before checking if reference was found

------
## [v6.6.1](https://github.com/asfadmin/Discovery-asf_search/compare/v6.6.0...v6.6.1)
### Added
- Adds automated release notes
### Fixed
- `filename` can be used again with `ASFProduct.Download()` method (ignored if multiple files are to be downloaded)

------
## [v6.6.0](https://github.com/asfadmin/Discovery-asf_search/compare/v6.5.0...v6.6.0)
### Added
- Adds `fileType` param to `ASFProduct` and `ASFSearchResults` download method. Let's users download burst .xml and/or .tiff from the burst extractor with `FileDownloadType` enum (`DEFAULT_FILE`, `ADDITIONAL_FILES`, `ALL_FILES`)
### Fixed
- Fixes typo in convex hull warning message

------
## [v6.5.0](https://github.com/asfadmin/Discovery-asf_search/compare/v6.4.0...v6.5.0)
### Added
- Adds `collections` search keyword, letting results be limited to the provided concept-ids
- Adds `temporalBaselineDays` search keyword, allows searching `Sentinel-1 Interferogram (BETA)` products by their temporal baseline
### Changed
- `search_generator()` now uses tenacity library to poll CMR
- moves/re-organizes certain constant url fields to `INTERNAL.py`
### Fixed
- TimeoutErrors now properly caught and logged

------
## [v6.4.0](https://github.com/asfadmin/Discovery-asf_search/compare/v6.3.1...v6.4.0)
### Added
- Burst product downloads now supported
- `IPFVersion` field added to `ASFProduct` properties
### Fixed
- `BURST` product `url`, `fileName`, and `bytes` properties populated again
- `search_count()` now uses `ASFSearchOptions.host` when building query url
### Changed:
- `BURST` product baseline stackng now uses `fullBurstID` and `polarization` for getting initial stack
- Changed order of entries in `ASFSession`'s `User-Agent` header
- `BURST` `filename` field uses "`sceneName`.`extension`" format

------
## [v6.3.1](https://github.com/asfadmin/Discovery-asf_search/compare/v6.3.0...v6.3.1)
### Changed
- Changed `CMR_PAGE_SIZE` constant from 500 to 250

------
## [v6.3.0](https://github.com/asfadmin/Discovery-asf_search/compare/v6.2.0...v6.3.0)
### Added
- `BURST` product temporal/perpendicular baseline stacking now supported
- Added searchable burst keyword params, `relativeBurstID`, `absoluteBurstID`, and `fullBurstID`
### Changed
- `validate_wkt()` now returns both wrapped and unwrapped wkts along with repair reports. 
- asf-search now sends the wrapped wkt to CMR when using the `intersectsWith` keyword
- Removed `burstAnxTime`, `timeFromAnxSeconds` 
- Added `azimuthAnxTime`, `azimuthTime`

------
## [v6.2.0](https://github.com/asfadmin/Discovery-asf_search/compare/v6.1.0...v6.2.0)
### Added
- `search_generator()` returns a generator, which returns results from CMR page-by-page, yielding each page as an `ASFSearchResults` object. See /examples/1-Basic_Overview.ipynb for an example.
  - The generator can be passed to different output formats via `results_to_[format]()` methods, allowing users to stream results to different format strings as they're received from CMR
### Changed
- Removed Jinja2 as a dependency for metalink, kml, and csv output formats.

------
## [v6.1.0](https://github.com/asfadmin/Discovery-asf_search/compare/v6.0.2...v6.1.0)
### Added
- Burst metadata available in `ASFProduct.properties['burst']`, also available in `csv`, `kml`, `jsonlite`, and `jsonlite2` output formats.
- Added `BURST` to `PRODUCT_TYPE.py` constants
- Added python `logging` support, for easier debugging and reporting when using asf_search inside an application.

### Changed
- Decreased the scope of tested platforms used in platform test cases

### Fixed
- Adds markupsafe<=2.0.1 as package requirement (Jinja2 requires this version)
- CMR url will now actually use the `host` property in `ASFSearchOptions` object

------
## [v6.0.2](https://github.com/asfadmin/Discovery-asf_search/compare/v6.0.1...v6.0.2)
### Fixed
- Fixed Setuptools not including csv, kml, and metalink export templates

------
## [v6.0.1](https://github.com/asfadmin/Discovery-asf_search/compare/v6.0.0...v6.0.1)
### Fixed
- `csv()`, `metalink()`, and `kml()` output formats should now work properly when installed from pip

------
## [v6.0.0](https://github.com/asfadmin/Discovery-asf_search/compare/v5.1.2...v6.0.0)
### Added
- Search errors are now automatically reported to ASF, users can opt out by changing `asf_search.REPORT_ERRORS` after import
  - Example and information available in "Usage" section of /examples/1-Basic_Overview.ipynb
- `ASFSearchResults` now has `raise_if_incomplete()` method, raises `ASFSearchError()` if a search encountered an error and was unable to return all results from CMR
- `ASFProduct` now has a `remotezip()` method, which takes a user's pre-authenticated `ASFSession` and returns a `RemoteZip` object. This can be used to list and download specific files from a product's zip archive, rather than the whole zip file. 
  - Example available in /examples/5-Download.ipynb
  - see https://github.com/gtsystem/python-remotezip for further details on how to use the `RemoteZip` class.
- Adds `GRD_FD`, `PROJECTED_ML3X3`, `THREEFP` product type constants.

### Changed
- While returning results, `search()` will no longer throw. Instead, `search()` will retry the request 3 times. If all 3 attempts fail:
  -  `search()` will return the results it found before the search error
  -  An error will be logged warning the user, and the returned results will be marked as incomplete. Use `raise_if_incomplete()` to raise an error when the returned `ASFSearchResults` are incomplete.

------
## [5.1.2](https://github.com/asfadmin/Discovery-asf_search/compare/v5.1.0...v5.1.2)
### Changed
- `CMR_PAGE_SIZE` reduced from 2000 to 500

------
## [5.1.0](https://github.com/asfadmin/Discovery-asf_search/compare/v5.0.2...v5.1.0)
### Added
- Adds export support to ASFSearchResults for `csv`, `jsonlite`, `jsonlite2`, `kml`, `metalink`
  - example availabe in "Output" section of /examples/1-Basic_Overview.ipynb
- Adds `beamSwath` as a searchable parameter

### Fixed
- `count()` type hinting changed to `int`

### Changed
- Improved testing coverage of `ASFSearchResults`

------
## [5.0.2](https://github.com/asfadmin/Discovery-asf_search/compare/v5.0.1...v5.0.2)
### Fixed
- non-rectangular polygons are now sent to CMR instead of their bounding boxes

------
## [5.0.1](https://github.com/asfadmin/Discovery-asf_search/compare/v5.0.0...v5.0.1)
### Changed
- `ASFProduct` is now aware of the session used during search (if available) and will use that by default to download. A session can still be explicitly provided as before.
- `ASFProduct.stack()` now uses the session provided via the opts argument. If none is provided, it will use the session referenced by `ASFProduct.session`.
- `ASFProduct` more gracefully handles missing or malformed metadata during instantiation.

------
## [5.0.0](https://github.com/asfadmin/Discovery-asf_search/compare/v4.0.3...v5.0.0)
### Changed
- `asf_search` now searches CMR directly, no longer relying on ASF's SearchAPI
  - This should significantly improve reliability and performance
  - With this change, ALL metadata fields provided by CMR's UMM JSON format are now available through `ASFProduct`.
    -  All metadata fields previously available through `ASFProduct.properties` remain where they are
      - For those and any other fields, the full CMR `umm` and `meta` records are available through `ASFProduct.umm` and `ASFProduct.meta` respectively
- Some geojson fields were previously presented as strings, they are now more appropriate types such as `int` or `float`:
  - `bytes`, `centerLat`, `centerLon`, `frame`, `offNadirAngle`, `orbit`, `pathNumber`
- Timestamps in geojson fields now include an explicit `Z` time zone indicator.
- `ASFSearchOptions.reset()` has been renamed to `reset_search()` for clarity of purpose and to make room for future similar functionality regarding search opts configuration.
- `search()` (and related functions) now return results pre-sorted, most recent first

------
## [4.0.3](https://github.com/asfadmin/Discovery-asf_search/compare/v4.0.2...v4.0.3)
### Fixed
- `product_search()` now assigns `product_list` parameter to `ASFSearchOptions.product_list` instead of `ASFSearchOptions.granule_list` 

------
## [4.0.2](https://github.com/asfadmin/Discovery-asf_search/compare/v4.0.1...v4.0.2)
### Changed
- Removed `scikit-learn` module as a dependency, greatly reducing install footprint
- Simplified AOI refinement:
  - AOIs are iteratively simplified with an increasing threshold, that threshold now starts at 0.004
  - AOIs with an MBR <= 0.004 in lat/lon are collapsed to a single point
  - AOIs with an MBR <= 0.004 in either lat or lon are collapsed to a line along the center of the rectangle

------
## [4.0.1](https://github.com/asfadmin/Discovery-asf_search/compare/v4.0.0...v4.0.1)
### Changed
- Removed WKTUtils module as a dependency, that functionality is now directly included

------
## [4.0.0](https://github.com/asfadmin/Discovery-asf_search/compare/v3.0.4...v4.0.0)
### Added
- `ASFSearchOptions`: This class provides a number of useful ways to build search results
  - Search parameters are immediately validated upon object creation/edit instead of at search time, which should lead to fewer errors at search time
  - All search functions allow both the previous style of keyword arguments, as well as simply passing in an ASFSearchOptions object using the `opts` keyword arg. `opts` is always optional.
    - If both approaches are used, the two are merged, with specific keyword args superseding the options in the object
    - Most search functions now expect only their specific parameters, and an optional `opts` parameter. This allows simple usage in most cases, while the `opts` parameter provides access to advanced behavior or alternate workflows.
  - Internally, all search functions work by passing ASFSearchOptions objects. This allows consistency when working with differently-configured search environments, such as in development.
  - `ASFSearchResults` objects now include a `searchOptions` property, which describes the search used to create those results. This object can be copied, altered, used for subsequent searches, etc.
    - When downloading, `ASFSearchResults` and `ASFProduct` default to use the session inside `searchOptions`, so you don't have to pass the same session in for both fetching and downloading results.
- Exposed `get_stack_opts()` to support more approaches for building insar stacks.
  - `get_stack_opts()` accepts an `ASFProduct` as a stack reference and returns the ASFSearchOptions object that would be used to build a corresponding insar stack
    - A matching convenience method has been added to `ASFProduct`
  - Supports the new `opts` argument described above.

### Changed
- All search functions now accepts the optional `opts=` argument, see `ASFSearchOptions` notes above.
- Replaced all `cmr_token` key arguments with `session`, which takes a `Session`-compatible object. See https://docs.asf.alaska.edu/asf_search/ASFSession/ for more details.
- Removed old GitHub actions

### Fixed
- `season` filter in `asf.search()` now doesn't throw when used.

------
## [3.2.2](https://github.com/asfadmin/Discovery-PytestAutomation/compare/v3.2.1...v3.2.2)
### Fixed
- netrc authentication works again, affects `ASFProduct.download()`, `ASFSearchResults.download()`, `download_urls()`, `download_url()`

------
## [3.2.1](https://github.com/asfadmin/Discovery-PytestAutomation/compare/v3.2.0...v3.2.1)
### Fixed
- `ASFProduct.stack()` and `asf_search.baseline_search.stack_from_id()` now return ASFSearchResults instead of a list

------
## [3.2.0](https://github.com/asfadmin/Discovery-PytestAutomation/compare/v3.1.3...v3.2.0)
### Changed
- `ASFProduct.stack()` and `asf_search.baseline_search.stack_from_id()` now calculate `temporalBaseline` and `perpendicularBaseline` values of stacked products locally
- `search()` now internally uses a custom format when communicating with ASF's SearchAPI. This should have no apparent impact on current usage of asf_search. 

------
## [3.1.3](https://github.com/asfadmin/Discovery-PytestAutomation/compare/v3.1.2...v3.1.3)
### Fixed
- Centroid calculation fixed for scenes spanning the antimeridian

------
## [3.1.2](https://github.com/asfadmin/Discovery-PytestAutomation/compare/v3.1.1...v3.1.2)
### Changed
- `ASFSession` methods `auth_with_cookiejar()` and `auth_with_token()` now raise an error if the passed cookiejar/token is invalid or expired
- `ASFAuthenticationError` raised when encountering a 400 level error while downloading files
### Fixed
- Downloading files with sessions authenticated by `auth_with_token()` method works again

------
## [3.1.1](https://github.com/asfadmin/Discovery-PytestAutomation/compare/v3.1.0...v3.1.1)
### Fixed:
- Fixes missing CMR module import

------
## [3.1.0](https://github.com/asfadmin/Discovery-asf_search/compare/v3.0.6...v3.1.0)
### Added
- Added walkthrough in the form of several jupyter notebooks in /examples
- Added `campaigns()` in `Campaigns` module, returns a list of campaigns for `UAV, AIRSAR, SENTINEL-1 INTERFEROGRAM (BETA)` platforms

### Changed
- Re-enable run-pytest workflow
  - Add tests for `ASFSearch, ASFSession, ASFProduct` as well as baseline, geographic, and search modules
  - Add Pytest-Automation Plugin integration
  - Add automated CodeCov badge to readme
- "collectionName" parameter in `geo_search()` and `search()` is deprecated and raises a warning. Will be removed in a future release, use "campaign" instead

### Fixed
- Fix error while raising ASFBaselineError in `baseline_search.get_stack_params()`

------
## [3.0.6](https://github.com/asfadmin/Discovery-asf_search/compare/v3.0.5...v3.0.6)
### Changed
- Skip download if file already exists
  - In the future we will apply file size and/or checksum checks to ensure the existing file is correct

------
## [3.0.5](https://github.com/asfadmin/Discovery-asf_search/compare/v3.0.4...v3.0.5)
### Added
- Add documentation URL to setup.py
- Add Gitter badge/link to readme
### Fixed
- Change hyphens to underscores in some product type constants

------
## [3.0.4](https://github.com/asfadmin/Discovery-asf_search/compare/v3.0.3...v3.0.4)
### Changed
- When working with source, package **must** be installed directly:
  - `python3 -m pip install -e .`
### Fixed
- In-region S3 downloads should now function without issue

------
## [3.0.3](https://github.com/asfadmin/Discovery-asf_search/compare/v3.0.2...v3.0.3)
### Fixed
- Replace `ASFProduct.centroid()` calculation with shapely-based calculation
  - See: https://github.com/asfadmin/Discovery-asf_search/pull/53
  - Removes numpy requirement
  - Adds shapely requirement

------
## [3.0.2](https://github.com/asfadmin/Discovery-asf_search/compare/v3.0.0...v3.0.2)
### Added
- Feature and Bug Report github issue templates

### Fixed
- Fix download authentication header issue during direct-to-S3 redirects
- Fix Sentinel-1 stacking to include both A and B in stacks

------
## [3.0.0](https://github.com/asfadmin/Discovery-asf_search/compare/v2.0.2...v3.0.0)
### Added
- Auth support for username/password and cookiejars, in addition to the previously available token-based approach. Create a session, authenticate it with the method of choice, then pass the session to whichever download method is being used.
    - Sessions can be created using the `ASFSession` class, a subclass of `requests.Session`
    - Once a session is created, call one of its authentication methods:
      - `auth_with_creds('user', 'pass)`
      - `auth_with_token(`EDL token`)
      - `auth_with_cookiejar(http.cookiejar)`
    - If you were previously using the `token` argument, such as:
      - `results.download(path='...', token='EDL token')`
    - Updating can be as simple as:
      - `results.download(path='...', session=ASFSession().auth_with_token('EDL token'))`
    - Sessions can be re-used and are thread-safe

### Changed
- `download_url()`, `download_urls()`, `ASFProduct.download()` and `ASFSearchResults.download()` now expect a `session` argument instead of `token`
- Send auth headers to every step along a download redirect chain (including final AWS S3 buckets)

------
## [2.0.2](https://github.com/asfadmin/Discovery-asf_search/compare/v2.0.1...v2.0.2)
### Added
- INSTRUMENT constants for C-SAR, PALSAR, and ANVIR-2

------
## [2.0.1](https://github.com/asfadmin/Discovery-asf_search/compare/v2.0.0...v2.0.1)
### Fixed
- Versioning workflow corrected for proper versioning, stop bumping major instead of patch!

------
## [2.0.0](https://github.com/asfadmin/Discovery-asf_search/compare/v1.1.0...v2.0.0)
### Fixed
- Fixed import order of operations bug
- Updated ASFProduct and ASFSearchResults to use path arg in download methods

------
## [1.1.0](https://github.com/asfadmin/Discovery-asf_search/compare/v0.4.0...v1.1.0)
### Added
- Parallel downloads now supported by ASFSearchResults. Defaults to 1 (sequential download)
- For `search()`-based functions that take an argument as a list, single values are now also allowed

### Changed
- Import download functionality in asf_search (for `download_url()` and `download_urls()`)
- "parallel" is now "processes" in download functionality

### Fixed
- Fixed ASFProduct import in search.py
- importlib metadata fix for python <3.8

------
## [0.4.0](https://github.com/asfadmin/Discovery-asf_search/compare/v0.3.0...v0.4.0)
### Added
- ASFSearchResults now has a geojson() method which returns a data structure that matches the geojson specification
- ASFProduct now has a geojson() method that produces a data structure matching a geojson feature snippet
- ASFSearchResults and ASFProduct both have a __str__() methods that serializes the output of their geojson() methods
- Added CodeFactor shield to readme
- Now calculates temporal baselines when building a stack
- New search options: 
    - min/maxDoppler
    - min/MaxFaradayRotation
    - flightLine
    - offNadirAngle
    - season

### Changed
- ASFProduct is no longer a subclass of dict. Instead, metadata has been moved to .properties and .geometry
- ASFSearchResults is now a subclass of UserList, for list-type operations
- Newly-built stacks are sorted by temporal baselines, ascending

### Fixed
- Cleaned up cruft from various refactors

------
## [0.3.0](https://github.com/asfadmin/Discovery-asf_search/compare/v0.2.4...v0.3.0)

### Added
- Layed out framework for INSTRUMENT constants (needs to be populated)
- Support for baseline stacking of pre-calculated datasets
- Download support for single products or entire search result sets, token-based auth only
- ASFSearchResults and ASFProduct classes
- Lower-level ASFError exception class
- ASFDownloadError exception class
- ASFBaselineError exception class
- Better path/frame/platform/product example


### Changed
- No longer uses range type for parameters that accept lists of values and/or ranges. Now expects a 2-value tuple.
- Removed DATASET constants (not searchable, use platform+instrument to identify a dataset)
- Updated hello_world.py baseline example
- Removed output options across the board, geojson only until we no longer rely on SearchAPI calls
- insarStackID now a search option (needed for baseline stacking of pre-calculated datasets)
- Flatter structure for constants
- baseline functionality moved into search group (file restructuring)

### Fixed
- Corrected handling of version number in user agent string
- unused import cleanup
- better type hinting on centroid() function

------
## [0.2.4](https://github.com/asfadmin/Discovery-asf_search/compare/v0.0.0...v0.2.4)

### Added
- product_search(): search using a list of Product IDs (CMR's GranuleUR)
- granule_search(): search using a list of Granule names (aka Scene names)
- geo_search(): search using a WKT string, as well as other parameters
- search(): a generic search function, allowing any combination of the above search features
- stack(): provides basic Baseline stacking functionality (does not yet provide perpendicular/temporal baseline values)
- Numerous constants available, covering common BEAMMODE, DATASET, FLIGHT_DIRECTION, PLATFORM, POLARIZATION, and PRODUCT_TYPE values
- Basic exception classes and error handling for search parameter and server errors
- Populated readme with instructions, examples, and badges

### Changed
- Improved packaging/build process
- Restructured branch layout according to https://gist.github.com/digitaljhelms/4287848

### Fixed
- Removed hard-coded version string
- Install setuptools_scm in pypi publish action

------<|MERGE_RESOLUTION|>--- conflicted
+++ resolved
@@ -26,18 +26,17 @@
 
 -->
 ------
-<<<<<<< HEAD
 ## [v7.1.0](https://github.com/asfadmin/Discovery-asf_search/compare/v7.0.3...v7.1.0)
 ### Added
 - Added `asf.ASFSearchOptions(circle=[lat, long, radius])` search param. Takes list of exactly 3 numbers.
 - Exposed `asf.validator_map`, which given a ops search param, can be used to look up which method we're going to validate it against.
 - Exposed `ASFProduct.get_urls` which returns the URL's for it's products directly. Can control which products with the `fileType` enum.
-=======
+
+------
 ## [v7.0.6](https://github.com/asfadmin/Discovery-asf_search/compare/v7.0.5...v7.0.6)
 ### Changed
 - timestamps while building queries and reading results from CMR now use UTC if no timezone is provided
 - Changed what collections the `NISAR` dataset and platform collections lists are pointed at.
->>>>>>> 00f92460
 
 ------
 ## [v7.0.5](https://github.com/asfadmin/Discovery-asf_search/compare/v7.0.4...v7.0.5)
