# Changelog

All notable changes to this project will be documented in this file.

The format is based on [Keep a Changelog](https://keepachangelog.com/en/1.0.0/),
and this project adheres to [PEP 440](https://www.python.org/dev/peps/pep-0440/) 
and uses [Semantic Versioning](https://semver.org/spec/v2.0.0.html).


<!--
## Example template!!

## [version](https://github.com/asfadmin/Discovery-PytestAutomation/compare/vOLD...vNEW)

### Added:
-

### Changed:
-

### Fixed:
- 

### Removed:
-

-->
------
<<<<<<< HEAD
## [v7.0.9](https://github.com/asfadmin/Discovery-asf_search/compare/v7.0.8...v7.0.9)
### Added
- Adds `ASF_LOGGER` logging in `search_generator()` and related methods
### Changed
- UMM Platform ShortName used as final fallback criteria for product subclass assignment
### Fixed
- `ASFProduct.get_sort_keys()` will no longer returns `None` if missing sort key, defaults to empty string 
=======
## [v7.0.10](https://github.com/asfadmin/Discovery-asf_search/compare/v7.0.9...v7.0.10)
### Added
- Improved logging in `ASFSession` authentication methods

### Changed
- `ASFSession` now allows for authorized user access to hidden/restricted CMR datasets via `auth_with_creds()` or `auth_with_cookiejar()` authentication methods (previously only supported via `auth_with_token()` method)
- `ASFSession.auth_with_token()` now authenticates directly against EDL endpoint

------
## [v7.0.9](https://github.com/asfadmin/Discovery-asf_search/compare/v7.0.8...v7.0.9)
### Changed
- collection "ARIA_S1_GUNW" added to `ARIA_S1_GUNW` dataset, V3 products now loaded as `ARIAS1GUNWProduct` subclass
- `ARIAS1GUNWProduct` now exposes `ariaVersion` and (for V3 products) `inputGranules` in `ARIAS1GUNWProduct.properties`
>>>>>>> 249d9c46

------
## [v7.0.8](https://github.com/asfadmin/Discovery-asf_search/compare/v7.0.7...v7.0.8)
### Added
- `s3Urls` property added to `S1Product`, `OPERAS1Product`, and `NISARProduct` types, exposing direct access S3 links

------
## [v7.0.7](https://github.com/asfadmin/Discovery-asf_search/compare/v7.0.6...v7.0.7)
### Added
- Adds `cmr_keywords` search keyword, enables passing CMR format strings in search directly
- Adds `shortName` keyword, for use with lists of collection short names
### Changed
- Allows using `dataset` and `platform` in same search

------
## [v7.0.6](https://github.com/asfadmin/Discovery-asf_search/compare/v7.0.5...v7.0.6)
### Changed
- timestamps while building queries and reading results from CMR now use UTC if no timezone is provided
- Changed what collections the `NISAR` dataset and platform collections lists are pointed at.

------
## [v7.0.5](https://github.com/asfadmin/Discovery-asf_search/compare/v7.0.4...v7.0.5)
### Added
- Adds basic NISAR dataset search and product functionality for test data

------
## [v7.0.4](https://github.com/asfadmin/Discovery-asf_search/compare/v7.0.3...v7.0.4)
### Changed
- `OPERA-S1-CALIBRATION` dataset is now the `OPERA-S1-CALVAL` dataset, uses the `OPERA_S1_CALVAL` constant

------
## [v7.0.3](https://github.com/asfadmin/Discovery-asf_search/compare/v7.0.2...v7.0.3)
### Fixed
- Fixes typo for constant variable name `constants.PRODUCT_TYPE.CSLC_STATIC`
- Normalizes concept-id lists for `OPERA-S1` dataset product types

### Changed
- Completely removes `CSLC-STATIC` Calval and `RTC-STATIC` Calval collections from concept-id lists

------
## [v7.0.2](https://github.com/asfadmin/Discovery-asf_search/compare/v7.0.1...v7.0.2)
### Added
- Adds `AUTH_COOKIES` to `constants.INTERNAL` and `auth_cookie_names` variable for `ASFSession`, used by `auth_with_creds()` and `auth_with_cookiejar()` to confirm login.

### Fixed
- Attempting to authorize `ASFSession` against CMR UAT using `auth_with_creds()` and `auth_with_cookiejar()` no longer raises an exception on valid login
- Fixes custom host in `ASFSearchOptions` raising type error while searching.

------
## [v7.0.1](https://github.com/asfadmin/Discovery-asf_search/compare/v7.0.0...v7.0.1)
### Fixed
- Fixed `OPERA-S1-CALIBRATION` dataset products raising error during search.

------
## [v7.0.0](https://github.com/asfadmin/Discovery-asf_search/compare/v6.7.3...v7.0.0)
### Added
- `ASFProduct` now has 13 sublcasses for different sub-products that correspond to datasets:
  - `S1Product`, `S1BurstProduct`, `OPERAS1Product`, `ARIAS1GUNWProduct`, `ALOSProduct`, `RADARSATProduct`, `AIRSARProduct`, `ERSProduct`, `JERSProduct`, `UAVSARProduct`, `SIRCProduct`, `SEASATProduct`, `SMAPProduct`
  - Each subclass defines relevant keys to pull from `umm` response, reducing the amount of irrelevant values in `properties` dict for certain product types 
- Adds `collectionAlias` to `ASFSearchOptions` validator map as config param. Set to `False` to disable concept-id aliasing behaviour for `processingLevel` and `platform`.
- Adds warning when scenes in stack are missing state vectors, and logs baseline warnings with `ASF_LOGGER`
- Adds `OPERA-S1-CALIBRATION` entry to `dataset_collections` and corresponding `OPERA_S1_CALIBRATION` constant to `DATASET.py`, used to search for OPERA-S1 `CSLC` and `RTC` calibration data.

### Changed
- `remotezip` is now an optional dependency of asf-search's pip and conda installs, (pip install example: `python3 -m pip install asf-search[extras]`).
- Constants are no longer top level import, are now accessible through respective modules
- `processingLevel` and `platform` are now aliased by collection concept-ids, (lists of concept ids by their processing levels/platforms viewable in `dataset.py`), improving search performance and dodging subquery system
- Baseline stacking no longer excludes products with missing state vectors from final stack, like SearchAPI
- `OPERA-S1` dataset no longer includes calibration data (moved to new dataset)
- Adds optional `ASFSession` constructor keyword arguments for new class variables:
   - `edl_host`
   - `edl_client_id`
   - `asf_auth_host`
   - `cmr_host`
   - `cmr_collections`
   - `auth_domains`
- `ASFSession` imports `asf_search.constants.INTERNAL` in constructor call
- `ASFSession` methods `auth_with_creds()`, `auth_with_token()`, and `rebuild_auth()` use new class variables instead of constants

------
## [v6.7.3](https://github.com/asfadmin/Discovery-asf_search/compare/v6.7.2...v6.7.3)
### Added
- Adds OPERA-S1 constants `RTC`, `RTC_STATIC` (RTC-STATIC), `CSLC`, `CSLC_STATIC` (CSLC-STATIC) to `PRODUCT_TYPE.py`

### Fixed
- Harmonizes `search()`, `geo_search()`, and `search_count()` parameters
- Updates python version requirement in `setup.py` to 3.8+

### Changed
- search method params with `Iterable` type hinting now changed to `Sequence`
- search method param validators updated to support `Sequence` type

------
## [v6.7.2](https://github.com/asfadmin/Discovery-asf_search/compare/v6.7.1...v6.7.2)
### Added
- Adds constants for `dataset` keyword, under `asf_search.DATASET`
- Adds CALVAL concept-ids to 'OPERA-S1' dataset
- Adds `validityStartDate` for applicable OPERA-S1 products

### Fixed
- Fixes OPERA-S1 dataset `RTC-STATIC` and `CSLC-STATIC` breaking returned results, sorts by `validityStartDate` in place of `stopTime`

------
## [v6.7.1](https://github.com/asfadmin/Discovery-asf_search/compare/v6.7.0...v6.7.1)
### Fixed
- Fixes issue with certain S1 products not stacking properly in certain environments, which caused null `perpendicularBaseline` values

------
## [v6.7.0](https://github.com/asfadmin/Discovery-asf_search/compare/v6.6.3...v6.7.0)
### Added
- Adds new `dataset` keyword to `search()` as an alternative to `platform`. Allows users to get results from multiple platforms at once in a single page
- Adds `operaBurstID` keyword to `search()`
- Adds OPERA-S1 param `operaBurstID` to `ASFProduct.properties`, and adds Opera product urls to `additionalUrls`
- OPERA-S1 RTC product `polarization` now shows both polarizations as list
- adds `frameNumber` properties support for new `Sentinel-1 Interferogram` products
- added `CMR_TIMEOUT` constant. This is the amount of time in seconds to wait without seeing *any* data. (Default=30)

### Changed
- Changes `CMR_FORMAT_EXT` constant from `umm_json_v1_4` to `umm_json`, umm returned from CMR will now be in latest umm format by default

### Fixed
- ERS-1, ERS-2, JERS-1, and RADARSAT-1 now assign `FRAME_NUMBER` to the `frameNumber` properties field

------
## [v6.6.3](https://github.com/asfadmin/Discovery-asf_search/compare/v6.6.2...v6.6.3)
### Fixed
- Fixes type hinting compatibility break introduced in v6.6.2 in `search_generator.py` for Python versions < v3.9

------
## [v6.6.2](https://github.com/asfadmin/Discovery-asf_search/compare/v6.6.1...v6.6.2)
### Added
- Adds new `CMRIncompleteError` exception, raised by search methods when CMR returns an incomplete page
### Fixed
- Fixes bug in `search_generator()` causing results to sometimes wrongly be marked as incomplete
### Changed
- `stack_from_id()` now raises if results are incomplete, before checking if reference was found

------
## [v6.6.1](https://github.com/asfadmin/Discovery-asf_search/compare/v6.6.0...v6.6.1)
### Added
- Adds automated release notes
### Fixed
- `filename` can be used again with `ASFProduct.Download()` method (ignored if multiple files are to be downloaded)

------
## [v6.6.0](https://github.com/asfadmin/Discovery-asf_search/compare/v6.5.0...v6.6.0)
### Added
- Adds `fileType` param to `ASFProduct` and `ASFSearchResults` download method. Let's users download burst .xml and/or .tiff from the burst extractor with `FileDownloadType` enum (`DEFAULT_FILE`, `ADDITIONAL_FILES`, `ALL_FILES`)
### Fixed
- Fixes typo in convex hull warning message

------
## [v6.5.0](https://github.com/asfadmin/Discovery-asf_search/compare/v6.4.0...v6.5.0)
### Added
- Adds `collections` search keyword, letting results be limited to the provided concept-ids
- Adds `temporalBaselineDays` search keyword, allows searching `Sentinel-1 Interferogram (BETA)` products by their temporal baseline
### Changed
- `search_generator()` now uses tenacity library to poll CMR
- moves/re-organizes certain constant url fields to `INTERNAL.py`
### Fixed
- TimeoutErrors now properly caught and logged

------
## [v6.4.0](https://github.com/asfadmin/Discovery-asf_search/compare/v6.3.1...v6.4.0)
### Added
- Burst product downloads now supported
- `IPFVersion` field added to `ASFProduct` properties
### Fixed
- `BURST` product `url`, `fileName`, and `bytes` properties populated again
- `search_count()` now uses `ASFSearchOptions.host` when building query url
### Changed:
- `BURST` product baseline stackng now uses `fullBurstID` and `polarization` for getting initial stack
- Changed order of entries in `ASFSession`'s `User-Agent` header
- `BURST` `filename` field uses "`sceneName`.`extension`" format

------
## [v6.3.1](https://github.com/asfadmin/Discovery-asf_search/compare/v6.3.0...v6.3.1)
### Changed
- Changed `CMR_PAGE_SIZE` constant from 500 to 250

------
## [v6.3.0](https://github.com/asfadmin/Discovery-asf_search/compare/v6.2.0...v6.3.0)
### Added
- `BURST` product temporal/perpendicular baseline stacking now supported
- Added searchable burst keyword params, `relativeBurstID`, `absoluteBurstID`, and `fullBurstID`
### Changed
- `validate_wkt()` now returns both wrapped and unwrapped wkts along with repair reports. 
- asf-search now sends the wrapped wkt to CMR when using the `intersectsWith` keyword
- Removed `burstAnxTime`, `timeFromAnxSeconds` 
- Added `azimuthAnxTime`, `azimuthTime`

------
## [v6.2.0](https://github.com/asfadmin/Discovery-asf_search/compare/v6.1.0...v6.2.0)
### Added
- `search_generator()` returns a generator, which returns results from CMR page-by-page, yielding each page as an `ASFSearchResults` object. See /examples/1-Basic_Overview.ipynb for an example.
  - The generator can be passed to different output formats via `results_to_[format]()` methods, allowing users to stream results to different format strings as they're received from CMR
### Changed
- Removed Jinja2 as a dependency for metalink, kml, and csv output formats.

------
## [v6.1.0](https://github.com/asfadmin/Discovery-asf_search/compare/v6.0.2...v6.1.0)
### Added
- Burst metadata available in `ASFProduct.properties['burst']`, also available in `csv`, `kml`, `jsonlite`, and `jsonlite2` output formats.
- Added `BURST` to `PRODUCT_TYPE.py` constants
- Added python `logging` support, for easier debugging and reporting when using asf_search inside an application.

### Changed
- Decreased the scope of tested platforms used in platform test cases

### Fixed
- Adds markupsafe<=2.0.1 as package requirement (Jinja2 requires this version)
- CMR url will now actually use the `host` property in `ASFSearchOptions` object

------
## [v6.0.2](https://github.com/asfadmin/Discovery-asf_search/compare/v6.0.1...v6.0.2)
### Fixed
- Fixed Setuptools not including csv, kml, and metalink export templates

------
## [v6.0.1](https://github.com/asfadmin/Discovery-asf_search/compare/v6.0.0...v6.0.1)
### Fixed
- `csv()`, `metalink()`, and `kml()` output formats should now work properly when installed from pip

------
## [v6.0.0](https://github.com/asfadmin/Discovery-asf_search/compare/v5.1.2...v6.0.0)
### Added
- Search errors are now automatically reported to ASF, users can opt out by changing `asf_search.REPORT_ERRORS` after import
  - Example and information available in "Usage" section of /examples/1-Basic_Overview.ipynb
- `ASFSearchResults` now has `raise_if_incomplete()` method, raises `ASFSearchError()` if a search encountered an error and was unable to return all results from CMR
- `ASFProduct` now has a `remotezip()` method, which takes a user's pre-authenticated `ASFSession` and returns a `RemoteZip` object. This can be used to list and download specific files from a product's zip archive, rather than the whole zip file. 
  - Example available in /examples/5-Download.ipynb
  - see https://github.com/gtsystem/python-remotezip for further details on how to use the `RemoteZip` class.
- Adds `GRD_FD`, `PROJECTED_ML3X3`, `THREEFP` product type constants.

### Changed
- While returning results, `search()` will no longer throw. Instead, `search()` will retry the request 3 times. If all 3 attempts fail:
  -  `search()` will return the results it found before the search error
  -  An error will be logged warning the user, and the returned results will be marked as incomplete. Use `raise_if_incomplete()` to raise an error when the returned `ASFSearchResults` are incomplete.

------
## [5.1.2](https://github.com/asfadmin/Discovery-asf_search/compare/v5.1.0...v5.1.2)
### Changed
- `CMR_PAGE_SIZE` reduced from 2000 to 500

------
## [5.1.0](https://github.com/asfadmin/Discovery-asf_search/compare/v5.0.2...v5.1.0)
### Added
- Adds export support to ASFSearchResults for `csv`, `jsonlite`, `jsonlite2`, `kml`, `metalink`
  - example availabe in "Output" section of /examples/1-Basic_Overview.ipynb
- Adds `beamSwath` as a searchable parameter

### Fixed
- `count()` type hinting changed to `int`

### Changed
- Improved testing coverage of `ASFSearchResults`

------
## [5.0.2](https://github.com/asfadmin/Discovery-asf_search/compare/v5.0.1...v5.0.2)
### Fixed
- non-rectangular polygons are now sent to CMR instead of their bounding boxes

------
## [5.0.1](https://github.com/asfadmin/Discovery-asf_search/compare/v5.0.0...v5.0.1)
### Changed
- `ASFProduct` is now aware of the session used during search (if available) and will use that by default to download. A session can still be explicitly provided as before.
- `ASFProduct.stack()` now uses the session provided via the opts argument. If none is provided, it will use the session referenced by `ASFProduct.session`.
- `ASFProduct` more gracefully handles missing or malformed metadata during instantiation.

------
## [5.0.0](https://github.com/asfadmin/Discovery-asf_search/compare/v4.0.3...v5.0.0)
### Changed
- `asf_search` now searches CMR directly, no longer relying on ASF's SearchAPI
  - This should significantly improve reliability and performance
  - With this change, ALL metadata fields provided by CMR's UMM JSON format are now available through `ASFProduct`.
    -  All metadata fields previously available through `ASFProduct.properties` remain where they are
      - For those and any other fields, the full CMR `umm` and `meta` records are available through `ASFProduct.umm` and `ASFProduct.meta` respectively
- Some geojson fields were previously presented as strings, they are now more appropriate types such as `int` or `float`:
  - `bytes`, `centerLat`, `centerLon`, `frame`, `offNadirAngle`, `orbit`, `pathNumber`
- Timestamps in geojson fields now include an explicit `Z` time zone indicator.
- `ASFSearchOptions.reset()` has been renamed to `reset_search()` for clarity of purpose and to make room for future similar functionality regarding search opts configuration.
- `search()` (and related functions) now return results pre-sorted, most recent first

------
## [4.0.3](https://github.com/asfadmin/Discovery-asf_search/compare/v4.0.2...v4.0.3)
### Fixed
- `product_search()` now assigns `product_list` parameter to `ASFSearchOptions.product_list` instead of `ASFSearchOptions.granule_list` 

------
## [4.0.2](https://github.com/asfadmin/Discovery-asf_search/compare/v4.0.1...v4.0.2)
### Changed
- Removed `scikit-learn` module as a dependency, greatly reducing install footprint
- Simplified AOI refinement:
  - AOIs are iteratively simplified with an increasing threshold, that threshold now starts at 0.004
  - AOIs with an MBR <= 0.004 in lat/lon are collapsed to a single point
  - AOIs with an MBR <= 0.004 in either lat or lon are collapsed to a line along the center of the rectangle

------
## [4.0.1](https://github.com/asfadmin/Discovery-asf_search/compare/v4.0.0...v4.0.1)
### Changed
- Removed WKTUtils module as a dependency, that functionality is now directly included

------
## [4.0.0](https://github.com/asfadmin/Discovery-asf_search/compare/v3.0.4...v4.0.0)
### Added
- `ASFSearchOptions`: This class provides a number of useful ways to build search results
  - Search parameters are immediately validated upon object creation/edit instead of at search time, which should lead to fewer errors at search time
  - All search functions allow both the previous style of keyword arguments, as well as simply passing in an ASFSearchOptions object using the `opts` keyword arg. `opts` is always optional.
    - If both approaches are used, the two are merged, with specific keyword args superseding the options in the object
    - Most search functions now expect only their specific parameters, and an optional `opts` parameter. This allows simple usage in most cases, while the `opts` parameter provides access to advanced behavior or alternate workflows.
  - Internally, all search functions work by passing ASFSearchOptions objects. This allows consistency when working with differently-configured search environments, such as in development.
  - `ASFSearchResults` objects now include a `searchOptions` property, which describes the search used to create those results. This object can be copied, altered, used for subsequent searches, etc.
    - When downloading, `ASFSearchResults` and `ASFProduct` default to use the session inside `searchOptions`, so you don't have to pass the same session in for both fetching and downloading results.
- Exposed `get_stack_opts()` to support more approaches for building insar stacks.
  - `get_stack_opts()` accepts an `ASFProduct` as a stack reference and returns the ASFSearchOptions object that would be used to build a corresponding insar stack
    - A matching convenience method has been added to `ASFProduct`
  - Supports the new `opts` argument described above.

### Changed
- All search functions now accepts the optional `opts=` argument, see `ASFSearchOptions` notes above.
- Replaced all `cmr_token` key arguments with `session`, which takes a `Session`-compatible object. See https://docs.asf.alaska.edu/asf_search/ASFSession/ for more details.
- Removed old GitHub actions

### Fixed
- `season` filter in `asf.search()` now doesn't throw when used.

------
## [3.2.2](https://github.com/asfadmin/Discovery-PytestAutomation/compare/v3.2.1...v3.2.2)
### Fixed
- netrc authentication works again, affects `ASFProduct.download()`, `ASFSearchResults.download()`, `download_urls()`, `download_url()`

------
## [3.2.1](https://github.com/asfadmin/Discovery-PytestAutomation/compare/v3.2.0...v3.2.1)
### Fixed
- `ASFProduct.stack()` and `asf_search.baseline_search.stack_from_id()` now return ASFSearchResults instead of a list

------
## [3.2.0](https://github.com/asfadmin/Discovery-PytestAutomation/compare/v3.1.3...v3.2.0)
### Changed
- `ASFProduct.stack()` and `asf_search.baseline_search.stack_from_id()` now calculate `temporalBaseline` and `perpendicularBaseline` values of stacked products locally
- `search()` now internally uses a custom format when communicating with ASF's SearchAPI. This should have no apparent impact on current usage of asf_search. 

------
## [3.1.3](https://github.com/asfadmin/Discovery-PytestAutomation/compare/v3.1.2...v3.1.3)
### Fixed
- Centroid calculation fixed for scenes spanning the antimeridian

------
## [3.1.2](https://github.com/asfadmin/Discovery-PytestAutomation/compare/v3.1.1...v3.1.2)
### Changed
- `ASFSession` methods `auth_with_cookiejar()` and `auth_with_token()` now raise an error if the passed cookiejar/token is invalid or expired
- `ASFAuthenticationError` raised when encountering a 400 level error while downloading files
### Fixed
- Downloading files with sessions authenticated by `auth_with_token()` method works again

------
## [3.1.1](https://github.com/asfadmin/Discovery-PytestAutomation/compare/v3.1.0...v3.1.1)
### Fixed:
- Fixes missing CMR module import

------
## [3.1.0](https://github.com/asfadmin/Discovery-asf_search/compare/v3.0.6...v3.1.0)
### Added
- Added walkthrough in the form of several jupyter notebooks in /examples
- Added `campaigns()` in `Campaigns` module, returns a list of campaigns for `UAV, AIRSAR, SENTINEL-1 INTERFEROGRAM (BETA)` platforms

### Changed
- Re-enable run-pytest workflow
  - Add tests for `ASFSearch, ASFSession, ASFProduct` as well as baseline, geographic, and search modules
  - Add Pytest-Automation Plugin integration
  - Add automated CodeCov badge to readme
- "collectionName" parameter in `geo_search()` and `search()` is deprecated and raises a warning. Will be removed in a future release, use "campaign" instead

### Fixed
- Fix error while raising ASFBaselineError in `baseline_search.get_stack_params()`

------
## [3.0.6](https://github.com/asfadmin/Discovery-asf_search/compare/v3.0.5...v3.0.6)
### Changed
- Skip download if file already exists
  - In the future we will apply file size and/or checksum checks to ensure the existing file is correct

------
## [3.0.5](https://github.com/asfadmin/Discovery-asf_search/compare/v3.0.4...v3.0.5)
### Added
- Add documentation URL to setup.py
- Add Gitter badge/link to readme
### Fixed
- Change hyphens to underscores in some product type constants

------
## [3.0.4](https://github.com/asfadmin/Discovery-asf_search/compare/v3.0.3...v3.0.4)
### Changed
- When working with source, package **must** be installed directly:
  - `python3 -m pip install -e .`
### Fixed
- In-region S3 downloads should now function without issue

------
## [3.0.3](https://github.com/asfadmin/Discovery-asf_search/compare/v3.0.2...v3.0.3)
### Fixed
- Replace `ASFProduct.centroid()` calculation with shapely-based calculation
  - See: https://github.com/asfadmin/Discovery-asf_search/pull/53
  - Removes numpy requirement
  - Adds shapely requirement

------
## [3.0.2](https://github.com/asfadmin/Discovery-asf_search/compare/v3.0.0...v3.0.2)
### Added
- Feature and Bug Report github issue templates

### Fixed
- Fix download authentication header issue during direct-to-S3 redirects
- Fix Sentinel-1 stacking to include both A and B in stacks

------
## [3.0.0](https://github.com/asfadmin/Discovery-asf_search/compare/v2.0.2...v3.0.0)
### Added
- Auth support for username/password and cookiejars, in addition to the previously available token-based approach. Create a session, authenticate it with the method of choice, then pass the session to whichever download method is being used.
    - Sessions can be created using the `ASFSession` class, a subclass of `requests.Session`
    - Once a session is created, call one of its authentication methods:
      - `auth_with_creds('user', 'pass)`
      - `auth_with_token(`EDL token`)
      - `auth_with_cookiejar(http.cookiejar)`
    - If you were previously using the `token` argument, such as:
      - `results.download(path='...', token='EDL token')`
    - Updating can be as simple as:
      - `results.download(path='...', session=ASFSession().auth_with_token('EDL token'))`
    - Sessions can be re-used and are thread-safe

### Changed
- `download_url()`, `download_urls()`, `ASFProduct.download()` and `ASFSearchResults.download()` now expect a `session` argument instead of `token`
- Send auth headers to every step along a download redirect chain (including final AWS S3 buckets)

------
## [2.0.2](https://github.com/asfadmin/Discovery-asf_search/compare/v2.0.1...v2.0.2)
### Added
- INSTRUMENT constants for C-SAR, PALSAR, and ANVIR-2

------
## [2.0.1](https://github.com/asfadmin/Discovery-asf_search/compare/v2.0.0...v2.0.1)
### Fixed
- Versioning workflow corrected for proper versioning, stop bumping major instead of patch!

------
## [2.0.0](https://github.com/asfadmin/Discovery-asf_search/compare/v1.1.0...v2.0.0)
### Fixed
- Fixed import order of operations bug
- Updated ASFProduct and ASFSearchResults to use path arg in download methods

------
## [1.1.0](https://github.com/asfadmin/Discovery-asf_search/compare/v0.4.0...v1.1.0)
### Added
- Parallel downloads now supported by ASFSearchResults. Defaults to 1 (sequential download)
- For `search()`-based functions that take an argument as a list, single values are now also allowed

### Changed
- Import download functionality in asf_search (for `download_url()` and `download_urls()`)
- "parallel" is now "processes" in download functionality

### Fixed
- Fixed ASFProduct import in search.py
- importlib metadata fix for python <3.8

------
## [0.4.0](https://github.com/asfadmin/Discovery-asf_search/compare/v0.3.0...v0.4.0)
### Added
- ASFSearchResults now has a geojson() method which returns a data structure that matches the geojson specification
- ASFProduct now has a geojson() method that produces a data structure matching a geojson feature snippet
- ASFSearchResults and ASFProduct both have a __str__() methods that serializes the output of their geojson() methods
- Added CodeFactor shield to readme
- Now calculates temporal baselines when building a stack
- New search options: 
    - min/maxDoppler
    - min/MaxFaradayRotation
    - flightLine
    - offNadirAngle
    - season

### Changed
- ASFProduct is no longer a subclass of dict. Instead, metadata has been moved to .properties and .geometry
- ASFSearchResults is now a subclass of UserList, for list-type operations
- Newly-built stacks are sorted by temporal baselines, ascending

### Fixed
- Cleaned up cruft from various refactors

------
## [0.3.0](https://github.com/asfadmin/Discovery-asf_search/compare/v0.2.4...v0.3.0)

### Added
- Layed out framework for INSTRUMENT constants (needs to be populated)
- Support for baseline stacking of pre-calculated datasets
- Download support for single products or entire search result sets, token-based auth only
- ASFSearchResults and ASFProduct classes
- Lower-level ASFError exception class
- ASFDownloadError exception class
- ASFBaselineError exception class
- Better path/frame/platform/product example


### Changed
- No longer uses range type for parameters that accept lists of values and/or ranges. Now expects a 2-value tuple.
- Removed DATASET constants (not searchable, use platform+instrument to identify a dataset)
- Updated hello_world.py baseline example
- Removed output options across the board, geojson only until we no longer rely on SearchAPI calls
- insarStackID now a search option (needed for baseline stacking of pre-calculated datasets)
- Flatter structure for constants
- baseline functionality moved into search group (file restructuring)

### Fixed
- Corrected handling of version number in user agent string
- unused import cleanup
- better type hinting on centroid() function

------
## [0.2.4](https://github.com/asfadmin/Discovery-asf_search/compare/v0.0.0...v0.2.4)

### Added
- product_search(): search using a list of Product IDs (CMR's GranuleUR)
- granule_search(): search using a list of Granule names (aka Scene names)
- geo_search(): search using a WKT string, as well as other parameters
- search(): a generic search function, allowing any combination of the above search features
- stack(): provides basic Baseline stacking functionality (does not yet provide perpendicular/temporal baseline values)
- Numerous constants available, covering common BEAMMODE, DATASET, FLIGHT_DIRECTION, PLATFORM, POLARIZATION, and PRODUCT_TYPE values
- Basic exception classes and error handling for search parameter and server errors
- Populated readme with instructions, examples, and badges

### Changed
- Improved packaging/build process
- Restructured branch layout according to https://gist.github.com/digitaljhelms/4287848

### Fixed
- Removed hard-coded version string
- Install setuptools_scm in pypi publish action

------<|MERGE_RESOLUTION|>--- conflicted
+++ resolved
@@ -26,29 +26,22 @@
 
 -->
 ------
-<<<<<<< HEAD
-## [v7.0.9](https://github.com/asfadmin/Discovery-asf_search/compare/v7.0.8...v7.0.9)
-### Added
+## [v7.0.10](https://github.com/asfadmin/Discovery-asf_search/compare/v7.0.9...v7.0.10)
+### Added
+- Improved logging in `ASFSession` authentication methods
 - Adds `ASF_LOGGER` logging in `search_generator()` and related methods
-### Changed
-- UMM Platform ShortName used as final fallback criteria for product subclass assignment
 ### Fixed
 - `ASFProduct.get_sort_keys()` will no longer returns `None` if missing sort key, defaults to empty string 
-=======
-## [v7.0.10](https://github.com/asfadmin/Discovery-asf_search/compare/v7.0.9...v7.0.10)
-### Added
-- Improved logging in `ASFSession` authentication methods
-
 ### Changed
 - `ASFSession` now allows for authorized user access to hidden/restricted CMR datasets via `auth_with_creds()` or `auth_with_cookiejar()` authentication methods (previously only supported via `auth_with_token()` method)
 - `ASFSession.auth_with_token()` now authenticates directly against EDL endpoint
+- UMM Platform ShortName used as final fallback criteria for product subclass assignment
 
 ------
 ## [v7.0.9](https://github.com/asfadmin/Discovery-asf_search/compare/v7.0.8...v7.0.9)
 ### Changed
 - collection "ARIA_S1_GUNW" added to `ARIA_S1_GUNW` dataset, V3 products now loaded as `ARIAS1GUNWProduct` subclass
 - `ARIAS1GUNWProduct` now exposes `ariaVersion` and (for V3 products) `inputGranules` in `ARIAS1GUNWProduct.properties`
->>>>>>> 249d9c46
 
 ------
 ## [v7.0.8](https://github.com/asfadmin/Discovery-asf_search/compare/v7.0.7...v7.0.8)
