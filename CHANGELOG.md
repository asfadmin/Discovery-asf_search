# Changelog

All notable changes to this project will be documented in this file.

The format is based on [Keep a Changelog](https://keepachangelog.com/en/1.0.0/),
and this project adheres to [PEP 440](https://www.python.org/dev/peps/pep-0440/) 
and uses [Semantic Versioning](https://semver.org/spec/v2.0.0.html).


<!--
## Example template!!

## [version](https://github.com/asfadmin/Discovery-PytestAutomation/compare/vOLD...vNEW)

### Added:
-

### Changed:
-

### Fixed:
- 

### Removed:
-

-->

------
## [v6.4.0](https://github.com/asfadmin/Discovery-asf_search/compare/v6.3.1...v6.4.0)
### Added
- Burst product downloads now supported
### Fixed:
<<<<<<< HEAD
- `BURST` product `url` and `fileName` properties populated again
### Changed:
- `BURST` product baseline stackng now uses `fullBurstID` and `polarization` for getting initial stack
=======
- `BURST` product `url`, `fileName`, and `bytes` properties populated again
### Added:
- `IPFVersion` field added to `ASFProduct` properties
### Changed:
- Changed order of entries in `ASFSession`'s `User-Agent` header
- `BURST` `filename` field uses "`sceneName`.`extension`" format
>>>>>>> 4ab61592

------
## [v6.3.1](https://github.com/asfadmin/Discovery-asf_search/compare/v6.3.0...v6.3.1)
### Changed
- Changed `CMR_PAGE_SIZE` constant from 500 to 250

------
## [v6.3.0](https://github.com/asfadmin/Discovery-asf_search/compare/v6.2.0...v6.3.0)
### Added
- `BURST` product temporal/perpendicular baseline stacking now supported
- Added searchable burst keyword params, `relativeBurstID`, `absoluteBurstID`, and `fullBurstID`
### Changed
- `validate_wkt()` now returns both wrapped and unwrapped wkts along with repair reports. 
- asf-search now sends the wrapped wkt to CMR when using the `intersectsWith` keyword
- Removed `burstAnxTime`, `timeFromAnxSeconds` 
- Added `azimuthAnxTime`, `azimuthTime`

------
## [v6.2.0](https://github.com/asfadmin/Discovery-asf_search/compare/v6.1.0...v6.2.0)
### Added
- `search_generator()` returns a generator, which returns results from CMR page-by-page, yielding each page as an `ASFSearchResults` object. See /examples/1-Basic_Overview.ipynb for an example.
  - The generator can be passed to different output formats via `results_to_[format]()` methods, allowing users to stream results to different format strings as they're received from CMR
### Changed
- Removed Jinja2 as a dependency for metalink, kml, and csv output formats.

------
## [v6.1.0](https://github.com/asfadmin/Discovery-asf_search/compare/v6.0.2...v6.1.0)
### Added
- Burst metadata available in `ASFProduct.properties['burst']`, also available in `csv`, `kml`, `jsonlite`, and `jsonlite2` output formats.
- Added `BURST` to `PRODUCT_TYPE.py` constants
- Added python `logging` support, for easier debugging and reporting when using asf_search inside an application.

### Changed
- Decreased the scope of tested platforms used in platform test cases

### Fixed
- Adds markupsafe<=2.0.1 as package requirement (Jinja2 requires this version)
- CMR url will now actually use the `host` property in `ASFSearchOptions` object

------
## [v6.0.2](https://github.com/asfadmin/Discovery-asf_search/compare/v6.0.1...v6.0.2)
### Fixed
- Fixed Setuptools not including csv, kml, and metalink export templates

------
## [v6.0.1](https://github.com/asfadmin/Discovery-asf_search/compare/v6.0.0...v6.0.1)
### Fixed
- `csv()`, `metalink()`, and `kml()` output formats should now work properly when installed from pip

------
## [v6.0.0](https://github.com/asfadmin/Discovery-asf_search/compare/v5.1.2...v6.0.0)
### Added
- Search errors are now automatically reported to ASF, users can opt out by changing `asf_search.REPORT_ERRORS` after import
  - Example and information available in "Usage" section of /examples/1-Basic_Overview.ipynb
- `ASFSearchResults` now has `raise_if_incomplete()` method, raises `ASFSearchError()` if a search encountered an error and was unable to return all results from CMR
- `ASFProduct` now has a `remotezip()` method, which takes a user's pre-authenticated `ASFSession` and returns a `RemoteZip` object. This can be used to list and download specific files from a product's zip archive, rather than the whole zip file. 
  - Example available in /examples/5-Download.ipynb
  - see https://github.com/gtsystem/python-remotezip for further details on how to use the `RemoteZip` class.
- Adds `GRD_FD`, `PROJECTED_ML3X3`, `THREEFP` product type constants.

### Changed
- While returning results, `search()` will no longer throw. Instead, `search()` will retry the request 3 times. If all 3 attempts fail:
  -  `search()` will return the results it found before the search error
  -  An error will be logged warning the user, and the returned results will be marked as incomplete. Use `raise_if_incomplete()` to raise an error when the returned `ASFSearchResults` are incomplete.

------
## [5.1.2](https://github.com/asfadmin/Discovery-asf_search/compare/v5.1.0...v5.1.2)
### Changed
- `CMR_PAGE_SIZE` reduced from 2000 to 500

------
## [5.1.0](https://github.com/asfadmin/Discovery-asf_search/compare/v5.0.2...v5.1.0)
### Added
- Adds export support to ASFSearchResults for `csv`, `jsonlite`, `jsonlite2`, `kml`, `metalink`
  - example availabe in "Output" section of /examples/1-Basic_Overview.ipynb
- Adds `beamSwath` as a searchable parameter

### Fixed
- `count()` type hinting changed to `int`

### Changed
- Improved testing coverage of `ASFSearchResults`

------
## [5.0.2](https://github.com/asfadmin/Discovery-asf_search/compare/v5.0.1...v5.0.2)
### Fixed
- non-rectangular polygons are now sent to CMR instead of their bounding boxes

------
## [5.0.1](https://github.com/asfadmin/Discovery-asf_search/compare/v5.0.0...v5.0.1)
### Changed
- `ASFProduct` is now aware of the session used during search (if available) and will use that by default to download. A session can still be explicitly provided as before.
- `ASFProduct.stack()` now uses the session provided via the opts argument. If none is provided, it will use the session referenced by `ASFProduct.session`.
- `ASFProduct` more gracefully handles missing or malformed metadata during instantiation.

------
## [5.0.0](https://github.com/asfadmin/Discovery-asf_search/compare/v4.0.3...v5.0.0)
### Changed
- `asf_search` now searches CMR directly, no longer relying on ASF's SearchAPI
  - This should significantly improve reliability and performance
  - With this change, ALL metadata fields provided by CMR's UMM JSON format are now available through `ASFProduct`.
    -  All metadata fields previously available through `ASFProduct.properties` remain where they are
      - For those and any other fields, the full CMR `umm` and `meta` records are available through `ASFProduct.umm` and `ASFProduct.meta` respectively
- Some geojson fields were previously presented as strings, they are now more appropriate types such as `int` or `float`:
  - `bytes`, `centerLat`, `centerLon`, `frame`, `offNadirAngle`, `orbit`, `pathNumber`
- Timestamps in geojson fields now include an explicit `Z` time zone indicator.
- `ASFSearchOptions.reset()` has been renamed to `reset_search()` for clarity of purpose and to make room for future similar functionality regarding search opts configuration.
- `search()` (and related functions) now return results pre-sorted, most recent first

------
## [4.0.3](https://github.com/asfadmin/Discovery-asf_search/compare/v4.0.2...v4.0.3)
### Fixed
- `product_search()` now assigns `product_list` parameter to `ASFSearchOptions.product_list` instead of `ASFSearchOptions.granule_list` 

------
## [4.0.2](https://github.com/asfadmin/Discovery-asf_search/compare/v4.0.1...v4.0.2)
### Changed
- Removed `scikit-learn` module as a dependency, greatly reducing install footprint
- Simplified AOI refinement:
  - AOIs are iteratively simplified with an increasing threshold, that threshold now starts at 0.004
  - AOIs with an MBR <= 0.004 in lat/lon are collapsed to a single point
  - AOIs with an MBR <= 0.004 in either lat or lon are collapsed to a line along the center of the rectangle

------
## [4.0.1](https://github.com/asfadmin/Discovery-asf_search/compare/v4.0.0...v4.0.1)
### Changed
- Removed WKTUtils module as a dependency, that functionality is now directly included

------
## [4.0.0](https://github.com/asfadmin/Discovery-asf_search/compare/v3.0.4...v4.0.0)
### Added
- `ASFSearchOptions`: This class provides a number of useful ways to build search results
  - Search parameters are immediately validated upon object creation/edit instead of at search time, which should lead to fewer errors at search time
  - All search functions allow both the previous style of keyword arguments, as well as simply passing in an ASFSearchOptions object using the `opts` keyword arg. `opts` is always optional.
    - If both approaches are used, the two are merged, with specific keyword args superseding the options in the object
    - Most search functions now expect only their specific parameters, and an optional `opts` parameter. This allows simple usage in most cases, while the `opts` parameter provides access to advanced behavior or alternate workflows.
  - Internally, all search functions work by passing ASFSearchOptions objects. This allows consistency when working with differently-configured search environments, such as in development.
  - `ASFSearchResults` objects now include a `searchOptions` property, which describes the search used to create those results. This object can be copied, altered, used for subsequent searches, etc.
    - When downloading, `ASFSearchResults` and `ASFProduct` default to use the session inside `searchOptions`, so you don't have to pass the same session in for both fetching and downloading results.
- Exposed `get_stack_opts()` to support more approaches for building insar stacks.
  - `get_stack_opts()` accepts an `ASFProduct` as a stack reference and returns the ASFSearchOptions object that would be used to build a corresponding insar stack
    - A matching convenience method has been added to `ASFProduct`
  - Supports the new `opts` argument described above.

### Changed
- All search functions now accepts the optional `opts=` argument, see `ASFSearchOptions` notes above.
- Replaced all `cmr_token` key arguments with `session`, which takes a `Session`-compatible object. See https://docs.asf.alaska.edu/asf_search/ASFSession/ for more details.
- Removed old GitHub actions

### Fixed
- `season` filter in `asf.search()` now doesn't throw when used.

------
## [3.2.2](https://github.com/asfadmin/Discovery-PytestAutomation/compare/v3.2.1...v3.2.2)
### Fixed
- netrc authentication works again, affects `ASFProduct.download()`, `ASFSearchResults.download()`, `download_urls()`, `download_url()`

------
## [3.2.1](https://github.com/asfadmin/Discovery-PytestAutomation/compare/v3.2.0...v3.2.1)
### Fixed
- `ASFProduct.stack()` and `asf_search.baseline_search.stack_from_id()` now return ASFSearchResults instead of a list

------
## [3.2.0](https://github.com/asfadmin/Discovery-PytestAutomation/compare/v3.1.3...v3.2.0)
### Changed
- `ASFProduct.stack()` and `asf_search.baseline_search.stack_from_id()` now calculate `temporalBaseline` and `perpendicularBaseline` values of stacked products locally
- `search()` now internally uses a custom format when communicating with ASF's SearchAPI. This should have no apparent impact on current usage of asf_search. 

------
## [3.1.3](https://github.com/asfadmin/Discovery-PytestAutomation/compare/v3.1.2...v3.1.3)
### Fixed
- Centroid calculation fixed for scenes spanning the antimeridian

------
## [3.1.2](https://github.com/asfadmin/Discovery-PytestAutomation/compare/v3.1.1...v3.1.2)
### Changed
- `ASFSession` methods `auth_with_cookiejar()` and `auth_with_token()` now raise an error if the passed cookiejar/token is invalid or expired
- `ASFAuthenticationError` raised when encountering a 400 level error while downloading files
### Fixed
- Downloading files with sessions authenticated by `auth_with_token()` method works again

------
## [3.1.1](https://github.com/asfadmin/Discovery-PytestAutomation/compare/v3.1.0...v3.1.1)
### Fixed:
- Fixes missing CMR module import

------
## [3.1.0](https://github.com/asfadmin/Discovery-asf_search/compare/v3.0.6...v3.1.0)
### Added
- Added walkthrough in the form of several jupyter notebooks in /examples
- Added `campaigns()` in `Campaigns` module, returns a list of campaigns for `UAV, AIRSAR, SENTINEL-1 INTERFEROGRAM (BETA)` platforms

### Changed
- Re-enable run-pytest workflow
  - Add tests for `ASFSearch, ASFSession, ASFProduct` as well as baseline, geographic, and search modules
  - Add Pytest-Automation Plugin integration
  - Add automated CodeCov badge to readme
- "collectionName" parameter in `geo_search()` and `search()` is deprecated and raises a warning. Will be removed in a future release, use "campaign" instead

### Fixed
- Fix error while raising ASFBaselineError in `baseline_search.get_stack_params()`

------
## [3.0.6](https://github.com/asfadmin/Discovery-asf_search/compare/v3.0.5...v3.0.6)
### Changed
- Skip download if file already exists
  - In the future we will apply file size and/or checksum checks to ensure the existing file is correct

------
## [3.0.5](https://github.com/asfadmin/Discovery-asf_search/compare/v3.0.4...v3.0.5)
### Added
- Add documentation URL to setup.py
- Add Gitter badge/link to readme
### Fixed
- Change hyphens to underscores in some product type constants

------
## [3.0.4](https://github.com/asfadmin/Discovery-asf_search/compare/v3.0.3...v3.0.4)
### Changed
- When working with source, package **must** be installed directly:
  - `python3 -m pip install -e .`
### Fixed
- In-region S3 downloads should now function without issue

------
## [3.0.3](https://github.com/asfadmin/Discovery-asf_search/compare/v3.0.2...v3.0.3)
### Fixed
- Replace `ASFProduct.centroid()` calculation with shapely-based calculation
  - See: https://github.com/asfadmin/Discovery-asf_search/pull/53
  - Removes numpy requirement
  - Adds shapely requirement

------
## [3.0.2](https://github.com/asfadmin/Discovery-asf_search/compare/v3.0.0...v3.0.2)
### Added
- Feature and Bug Report github issue templates

### Fixed
- Fix download authentication header issue during direct-to-S3 redirects
- Fix Sentinel-1 stacking to include both A and B in stacks

------
## [3.0.0](https://github.com/asfadmin/Discovery-asf_search/compare/v2.0.2...v3.0.0)
### Added
- Auth support for username/password and cookiejars, in addition to the previously available token-based approach. Create a session, authenticate it with the method of choice, then pass the session to whichever download method is being used.
    - Sessions can be created using the `ASFSession` class, a subclass of `requests.Session`
    - Once a session is created, call one of its authentication methods:
      - `auth_with_creds('user', 'pass)`
      - `auth_with_token(`EDL token`)
      - `auth_with_cookiejar(http.cookiejar)`
    - If you were previously using the `token` argument, such as:
      - `results.download(path='...', token='EDL token')`
    - Updating can be as simple as:
      - `results.download(path='...', session=ASFSession().auth_with_token('EDL token'))`
    - Sessions can be re-used and are thread-safe

### Changed
- `download_url()`, `download_urls()`, `ASFProduct.download()` and `ASFSearchResults.download()` now expect a `session` argument instead of `token`
- Send auth headers to every step along a download redirect chain (including final AWS S3 buckets)

------
## [2.0.2](https://github.com/asfadmin/Discovery-asf_search/compare/v2.0.1...v2.0.2)
### Added
- INSTRUMENT constants for C-SAR, PALSAR, and ANVIR-2

------
## [2.0.1](https://github.com/asfadmin/Discovery-asf_search/compare/v2.0.0...v2.0.1)
### Fixed
- Versioning workflow corrected for proper versioning, stop bumping major instead of patch!

------
## [2.0.0](https://github.com/asfadmin/Discovery-asf_search/compare/v1.1.0...v2.0.0)
### Fixed
- Fixed import order of operations bug
- Updated ASFProduct and ASFSearchResults to use path arg in download methods

------
## [1.1.0](https://github.com/asfadmin/Discovery-asf_search/compare/v0.4.0...v1.1.0)
### Added
- Parallel downloads now supported by ASFSearchResults. Defaults to 1 (sequential download)
- For `search()`-based functions that take an argument as a list, single values are now also allowed

### Changed
- Import download functionality in asf_search (for `download_url()` and `download_urls()`)
- "parallel" is now "processes" in download functionality

### Fixed
- Fixed ASFProduct import in search.py
- importlib metadata fix for python <3.8

------
## [0.4.0](https://github.com/asfadmin/Discovery-asf_search/compare/v0.3.0...v0.4.0)
### Added
- ASFSearchResults now has a geojson() method which returns a data structure that matches the geojson specification
- ASFProduct now has a geojson() method that produces a data structure matching a geojson feature snippet
- ASFSearchResults and ASFProduct both have a __str__() methods that serializes the output of their geojson() methods
- Added CodeFactor shield to readme
- Now calculates temporal baselines when building a stack
- New search options: 
    - min/maxDoppler
    - min/MaxFaradayRotation
    - flightLine
    - offNadirAngle
    - season

### Changed
- ASFProduct is no longer a subclass of dict. Instead, metadata has been moved to .properties and .geometry
- ASFSearchResults is now a subclass of UserList, for list-type operations
- Newly-built stacks are sorted by temporal baselines, ascending

### Fixed
- Cleaned up cruft from various refactors

------
## [0.3.0](https://github.com/asfadmin/Discovery-asf_search/compare/v0.2.4...v0.3.0)

### Added
- Layed out framework for INSTRUMENT constants (needs to be populated)
- Support for baseline stacking of pre-calculated datasets
- Download support for single products or entire search result sets, token-based auth only
- ASFSearchResults and ASFProduct classes
- Lower-level ASFError exception class
- ASFDownloadError exception class
- ASFBaselineError exception class
- Better path/frame/platform/product example


### Changed
- No longer uses range type for parameters that accept lists of values and/or ranges. Now expects a 2-value tuple.
- Removed DATASET constants (not searchable, use platform+instrument to identify a dataset)
- Updated hello_world.py baseline example
- Removed output options across the board, geojson only until we no longer rely on SearchAPI calls
- insarStackID now a search option (needed for baseline stacking of pre-calculated datasets)
- Flatter structure for constants
- baseline functionality moved into search group (file restructuring)

### Fixed
- Corrected handling of version number in user agent string
- unused import cleanup
- better type hinting on centroid() function

------
## [0.2.4](https://github.com/asfadmin/Discovery-asf_search/compare/v0.0.0...v0.2.4)

### Added
- product_search(): search using a list of Product IDs (CMR's GranuleUR)
- granule_search(): search using a list of Granule names (aka Scene names)
- geo_search(): search using a WKT string, as well as other parameters
- search(): a generic search function, allowing any combination of the above search features
- stack(): provides basic Baseline stacking functionality (does not yet provide perpendicular/temporal baseline values)
- Numerous constants available, covering common BEAMMODE, DATASET, FLIGHT_DIRECTION, PLATFORM, POLARIZATION, and PRODUCT_TYPE values
- Basic exception classes and error handling for search parameter and server errors
- Populated readme with instructions, examples, and badges

### Changed
- Improved packaging/build process
- Restructured branch layout according to https://gist.github.com/digitaljhelms/4287848

### Fixed
- Removed hard-coded version string
- Install setuptools_scm in pypi publish action

------<|MERGE_RESOLUTION|>--- conflicted
+++ resolved
@@ -30,19 +30,13 @@
 ## [v6.4.0](https://github.com/asfadmin/Discovery-asf_search/compare/v6.3.1...v6.4.0)
 ### Added
 - Burst product downloads now supported
-### Fixed:
-<<<<<<< HEAD
-- `BURST` product `url` and `fileName` properties populated again
+- `IPFVersion` field added to `ASFProduct` properties
+### Fixed
+- `BURST` product `url`, `fileName`, and `bytes` properties populated again
 ### Changed:
 - `BURST` product baseline stackng now uses `fullBurstID` and `polarization` for getting initial stack
-=======
-- `BURST` product `url`, `fileName`, and `bytes` properties populated again
-### Added:
-- `IPFVersion` field added to `ASFProduct` properties
-### Changed:
 - Changed order of entries in `ASFSession`'s `User-Agent` header
 - `BURST` `filename` field uses "`sceneName`.`extension`" format
->>>>>>> 4ab61592
 
 ------
 ## [v6.3.1](https://github.com/asfadmin/Discovery-asf_search/compare/v6.3.0...v6.3.1)
