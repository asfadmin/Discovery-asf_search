--- conflicted
+++ resolved
@@ -32,13 +32,10 @@
 - Burst product downloads now supported
 ### Fixed:
 - `BURST` product `url` and `fileName` properties populated again
-<<<<<<< HEAD
 ### Added:
 - `IPFVersion` field added to `ASFProduct` properties
-=======
 ### Changed:
 - Changed order of entries in `ASFSession`'s `User-Agent` header
->>>>>>> 5b67aea8
 
 ------
 ## [v6.3.1](https://github.com/asfadmin/Discovery-asf_search/compare/v6.3.0...v6.3.1)
