--- conflicted
+++ resolved
@@ -26,15 +26,13 @@
 
 -->
 ------
-<<<<<<< HEAD
-## [TODO](https://github.com/asfadmin/Discovery-asf_search/compare/v6.6.3...TODO)
+## [v7.1.0](https://github.com/asfadmin/Discovery-asf_search/compare/v7.0.3...v7.1.0)
 ### Added
 - Added `asf.ASFSearchOptions(circle=[lat, long, radius])` search param. Takes list of exactly 3 numbers.
 - Exposed `asf.validator_map`, which given a ops search param, can be used to look up which method we're going to validate it against.
 - Exposed `ASFProduct.get_urls` which returns the URL's for it's products directly. Can control which products with the `fileType` enum.
-### Fixed
-- Fixed bug in `ASFProduct` where asking for `asf.ADDITIONAL_FILES` on non-burst products would throw a KeyError.
-=======
+
+------
 ## [v7.0.4](https://github.com/asfadmin/Discovery-asf_search/compare/v7.0.3...v7.0.4)
 ### Changed
 - `OPERA-S1-CALIBRATION` dataset is now the `OPERA-S1-CALVAL` dataset, uses the `OPERA_S1_CALVAL` constant
@@ -131,7 +129,6 @@
 
 ### Fixed
 - ERS-1, ERS-2, JERS-1, and RADARSAT-1 now assign `FRAME_NUMBER` to the `frameNumber` properties field
->>>>>>> 24bc97ba
 
 ------
 ## [v6.6.3](https://github.com/asfadmin/Discovery-asf_search/compare/v6.6.2...v6.6.3)
