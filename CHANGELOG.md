--- conflicted
+++ resolved
@@ -28,10 +28,8 @@
 ------
 ## [v8.1.5](https://github.com/asfadmin/Discovery-asf_search/compare/v8.1.4...v8.1.5)
 ### Added
-<<<<<<< HEAD
 - Add `ALOS2Product`, `DATASET.ALOS_2` constant, and dataset concept-id aliases for ALOS-2 products
 - Initial stacking support for `ALOS2Product`
-=======
 - `AdditionalUrls` included in jsonlite `NISARProduct` entries
 
 ### Fixed
@@ -39,7 +37,6 @@
 
 ### Changed
 - `jsonlite2` output `nisar` key changed to `nsr`
->>>>>>> b4eccf13
 
 ------
 ## [v8.1.4](https://github.com/asfadmin/Discovery-asf_search/compare/v8.1.3...v8.1.4)
