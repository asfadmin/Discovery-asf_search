# Changelog

All notable changes to this project will be documented in this file.

The format is based on [Keep a Changelog](https://keepachangelog.com/en/1.0.0/),
and this project adheres to [PEP 440](https://www.python.org/dev/peps/pep-0440/) 
and uses [Semantic Versioning](https://semver.org/spec/v2.0.0.html).


<!--
## Example template!!

## [version](https://github.com/asfadmin/Discovery-PytestAutomation/compare/vOLD...vNEW)

### Added:
-

### Changed:
-

### Fixed:
- 

### Removed:
-

-->
------
<<<<<<< HEAD
## [v7.1.0](https://github.com/asfadmin/Discovery-asf_search/compare/v7.0.3...v7.1.0)
### Added
- Added `asf.ASFSearchOptions(circle=[lat, long, radius])` search param. Takes list of exactly 3 numbers.
- Exposed `asf.validator_map`, which given a ops search param, can be used to look up which method we're going to validate it against.
- Exposed `ASFProduct.get_urls` which returns the URL's for it's products directly. Can control which products with the `fileType` enum.
=======
## [v7.0.5](https://github.com/asfadmin/Discovery-asf_search/compare/v7.0.4...v7.0.5)
### Added
- Adds basic NISAR dataset search and product functionality for test data
>>>>>>> aaf673fd

------
## [v7.0.4](https://github.com/asfadmin/Discovery-asf_search/compare/v7.0.3...v7.0.4)
### Changed
- `OPERA-S1-CALIBRATION` dataset is now the `OPERA-S1-CALVAL` dataset, uses the `OPERA_S1_CALVAL` constant

------
## [v7.0.3](https://github.com/asfadmin/Discovery-asf_search/compare/v7.0.2...v7.0.3)
### Fixed
- Fixes typo for constant variable name `constants.PRODUCT_TYPE.CSLC_STATIC`
- Normalizes concept-id lists for `OPERA-S1` dataset product types

### Changed
- Completely removes `CSLC-STATIC` Calval and `RTC-STATIC` Calval collections from concept-id lists

------
## [v7.0.2](https://github.com/asfadmin/Discovery-asf_search/compare/v7.0.1...v7.0.2)
### Added
- Adds `AUTH_COOKIES` to `constants.INTERNAL` and `auth_cookie_names` variable for `ASFSession`, used by `auth_with_creds()` and `auth_with_cookiejar()` to confirm login.

### Fixed
- Attempting to authorize `ASFSession` against CMR UAT using `auth_with_creds()` and `auth_with_cookiejar()` no longer raises an exception on valid login
- Fixes custom host in `ASFSearchOptions` raising type error while searching.

------
## [v7.0.1](https://github.com/asfadmin/Discovery-asf_search/compare/v7.0.0...v7.0.1)
### Fixed
- Fixed `OPERA-S1-CALIBRATION` dataset products raising error during search.

------
## [v7.0.0](https://github.com/asfadmin/Discovery-asf_search/compare/v6.7.3...v7.0.0)
### Added
- `ASFProduct` now has 13 sublcasses for different sub-products that correspond to datasets:
  - `S1Product`, `S1BurstProduct`, `OPERAS1Product`, `ARIAS1GUNWProduct`, `ALOSProduct`, `RADARSATProduct`, `AIRSARProduct`, `ERSProduct`, `JERSProduct`, `UAVSARProduct`, `SIRCProduct`, `SEASATProduct`, `SMAPProduct`
  - Each subclass defines relevant keys to pull from `umm` response, reducing the amount of irrelevant values in `properties` dict for certain product types 
- Adds `collectionAlias` to `ASFSearchOptions` validator map as config param. Set to `False` to disable concept-id aliasing behaviour for `processingLevel` and `platform`.
- Adds warning when scenes in stack are missing state vectors, and logs baseline warnings with `ASF_LOGGER`
- Adds `OPERA-S1-CALIBRATION` entry to `dataset_collections` and corresponding `OPERA_S1_CALIBRATION` constant to `DATASET.py`, used to search for OPERA-S1 `CSLC` and `RTC` calibration data.

### Changed
- `remotezip` is now an optional dependency of asf-search's pip and conda installs, (pip install example: `python3 -m pip install asf-search[extras]`).
- Constants are no longer top level import, are now accessible through respective modules
- `processingLevel` and `platform` are now aliased by collection concept-ids, (lists of concept ids by their processing levels/platforms viewable in `dataset.py`), improving search performance and dodging subquery system
- Baseline stacking no longer excludes products with missing state vectors from final stack, like SearchAPI
- `OPERA-S1` dataset no longer includes calibration data (moved to new dataset)
- Adds optional `ASFSession` constructor keyword arguments for new class variables:
   - `edl_host`
   - `edl_client_id`
   - `asf_auth_host`
   - `cmr_host`
   - `cmr_collections`
   - `auth_domains`
- `ASFSession` imports `asf_search.constants.INTERNAL` in constructor call
- `ASFSession` methods `auth_with_creds()`, `auth_with_token()`, and `rebuild_auth()` use new class variables instead of constants

------
## [v6.7.3](https://github.com/asfadmin/Discovery-asf_search/compare/v6.7.2...v6.7.3)
### Added
- Adds OPERA-S1 constants `RTC`, `RTC_STATIC` (RTC-STATIC), `CSLC`, `CSLC_STATIC` (CSLC-STATIC) to `PRODUCT_TYPE.py`

### Fixed
- Harmonizes `search()`, `geo_search()`, and `search_count()` parameters
- Updates python version requirement in `setup.py` to 3.8+

### Changed
- search method params with `Iterable` type hinting now changed to `Sequence`
- search method param validators updated to support `Sequence` type

------
## [v6.7.2](https://github.com/asfadmin/Discovery-asf_search/compare/v6.7.1...v6.7.2)
### Added
- Adds constants for `dataset` keyword, under `asf_search.DATASET`
- Adds CALVAL concept-ids to 'OPERA-S1' dataset
- Adds `validityStartDate` for applicable OPERA-S1 products

### Fixed
- Fixes OPERA-S1 dataset `RTC-STATIC` and `CSLC-STATIC` breaking returned results, sorts by `validityStartDate` in place of `stopTime`

------
## [v6.7.1](https://github.com/asfadmin/Discovery-asf_search/compare/v6.7.0...v6.7.1)
### Fixed
- Fixes issue with certain S1 products not stacking properly in certain environments, which caused null `perpendicularBaseline` values

------
## [v6.7.0](https://github.com/asfadmin/Discovery-asf_search/compare/v6.6.3...v6.7.0)
### Added
- Adds new `dataset` keyword to `search()` as an alternative to `platform`. Allows users to get results from multiple platforms at once in a single page
- Adds `operaBurstID` keyword to `search()`
- Adds OPERA-S1 param `operaBurstID` to `ASFProduct.properties`, and adds Opera product urls to `additionalUrls`
- OPERA-S1 RTC product `polarization` now shows both polarizations as list
- adds `frameNumber` properties support for new `Sentinel-1 Interferogram` products
- added `CMR_TIMEOUT` constant. This is the amount of time in seconds to wait without seeing *any* data. (Default=30)

### Changed
- Changes `CMR_FORMAT_EXT` constant from `umm_json_v1_4` to `umm_json`, umm returned from CMR will now be in latest umm format by default

### Fixed
- ERS-1, ERS-2, JERS-1, and RADARSAT-1 now assign `FRAME_NUMBER` to the `frameNumber` properties field

------
## [v6.6.3](https://github.com/asfadmin/Discovery-asf_search/compare/v6.6.2...v6.6.3)
### Fixed
- Fixes type hinting compatibility break introduced in v6.6.2 in `search_generator.py` for Python versions < v3.9

------
## [v6.6.2](https://github.com/asfadmin/Discovery-asf_search/compare/v6.6.1...v6.6.2)
### Added
- Adds new `CMRIncompleteError` exception, raised by search methods when CMR returns an incomplete page
### Fixed
- Fixes bug in `search_generator()` causing results to sometimes wrongly be marked as incomplete
### Changed
- `stack_from_id()` now raises if results are incomplete, before checking if reference was found

------
## [v6.6.1](https://github.com/asfadmin/Discovery-asf_search/compare/v6.6.0...v6.6.1)
### Added
- Adds automated release notes
### Fixed
- `filename` can be used again with `ASFProduct.Download()` method (ignored if multiple files are to be downloaded)

------
## [v6.6.0](https://github.com/asfadmin/Discovery-asf_search/compare/v6.5.0...v6.6.0)
### Added
- Adds `fileType` param to `ASFProduct` and `ASFSearchResults` download method. Let's users download burst .xml and/or .tiff from the burst extractor with `FileDownloadType` enum (`DEFAULT_FILE`, `ADDITIONAL_FILES`, `ALL_FILES`)
### Fixed
- Fixes typo in convex hull warning message

------
## [v6.5.0](https://github.com/asfadmin/Discovery-asf_search/compare/v6.4.0...v6.5.0)
### Added
- Adds `collections` search keyword, letting results be limited to the provided concept-ids
- Adds `temporalBaselineDays` search keyword, allows searching `Sentinel-1 Interferogram (BETA)` products by their temporal baseline
### Changed
- `search_generator()` now uses tenacity library to poll CMR
- moves/re-organizes certain constant url fields to `INTERNAL.py`
### Fixed
- TimeoutErrors now properly caught and logged

------
## [v6.4.0](https://github.com/asfadmin/Discovery-asf_search/compare/v6.3.1...v6.4.0)
### Added
- Burst product downloads now supported
- `IPFVersion` field added to `ASFProduct` properties
### Fixed
- `BURST` product `url`, `fileName`, and `bytes` properties populated again
- `search_count()` now uses `ASFSearchOptions.host` when building query url
### Changed:
- `BURST` product baseline stackng now uses `fullBurstID` and `polarization` for getting initial stack
- Changed order of entries in `ASFSession`'s `User-Agent` header
- `BURST` `filename` field uses "`sceneName`.`extension`" format

------
## [v6.3.1](https://github.com/asfadmin/Discovery-asf_search/compare/v6.3.0...v6.3.1)
### Changed
- Changed `CMR_PAGE_SIZE` constant from 500 to 250

------
## [v6.3.0](https://github.com/asfadmin/Discovery-asf_search/compare/v6.2.0...v6.3.0)
### Added
- `BURST` product temporal/perpendicular baseline stacking now supported
- Added searchable burst keyword params, `relativeBurstID`, `absoluteBurstID`, and `fullBurstID`
### Changed
- `validate_wkt()` now returns both wrapped and unwrapped wkts along with repair reports. 
- asf-search now sends the wrapped wkt to CMR when using the `intersectsWith` keyword
- Removed `burstAnxTime`, `timeFromAnxSeconds` 
- Added `azimuthAnxTime`, `azimuthTime`

------
## [v6.2.0](https://github.com/asfadmin/Discovery-asf_search/compare/v6.1.0...v6.2.0)
### Added
- `search_generator()` returns a generator, which returns results from CMR page-by-page, yielding each page as an `ASFSearchResults` object. See /examples/1-Basic_Overview.ipynb for an example.
  - The generator can be passed to different output formats via `results_to_[format]()` methods, allowing users to stream results to different format strings as they're received from CMR
### Changed
- Removed Jinja2 as a dependency for metalink, kml, and csv output formats.

------
## [v6.1.0](https://github.com/asfadmin/Discovery-asf_search/compare/v6.0.2...v6.1.0)
### Added
- Burst metadata available in `ASFProduct.properties['burst']`, also available in `csv`, `kml`, `jsonlite`, and `jsonlite2` output formats.
- Added `BURST` to `PRODUCT_TYPE.py` constants
- Added python `logging` support, for easier debugging and reporting when using asf_search inside an application.

### Changed
- Decreased the scope of tested platforms used in platform test cases

### Fixed
- Adds markupsafe<=2.0.1 as package requirement (Jinja2 requires this version)
- CMR url will now actually use the `host` property in `ASFSearchOptions` object

------
## [v6.0.2](https://github.com/asfadmin/Discovery-asf_search/compare/v6.0.1...v6.0.2)
### Fixed
- Fixed Setuptools not including csv, kml, and metalink export templates

------
## [v6.0.1](https://github.com/asfadmin/Discovery-asf_search/compare/v6.0.0...v6.0.1)
### Fixed
- `csv()`, `metalink()`, and `kml()` output formats should now work properly when installed from pip

------
## [v6.0.0](https://github.com/asfadmin/Discovery-asf_search/compare/v5.1.2...v6.0.0)
### Added
- Search errors are now automatically reported to ASF, users can opt out by changing `asf_search.REPORT_ERRORS` after import
  - Example and information available in "Usage" section of /examples/1-Basic_Overview.ipynb
- `ASFSearchResults` now has `raise_if_incomplete()` method, raises `ASFSearchError()` if a search encountered an error and was unable to return all results from CMR
- `ASFProduct` now has a `remotezip()` method, which takes a user's pre-authenticated `ASFSession` and returns a `RemoteZip` object. This can be used to list and download specific files from a product's zip archive, rather than the whole zip file. 
  - Example available in /examples/5-Download.ipynb
  - see https://github.com/gtsystem/python-remotezip for further details on how to use the `RemoteZip` class.
- Adds `GRD_FD`, `PROJECTED_ML3X3`, `THREEFP` product type constants.

### Changed
- While returning results, `search()` will no longer throw. Instead, `search()` will retry the request 3 times. If all 3 attempts fail:
  -  `search()` will return the results it found before the search error
  -  An error will be logged warning the user, and the returned results will be marked as incomplete. Use `raise_if_incomplete()` to raise an error when the returned `ASFSearchResults` are incomplete.

------
## [5.1.2](https://github.com/asfadmin/Discovery-asf_search/compare/v5.1.0...v5.1.2)
### Changed
- `CMR_PAGE_SIZE` reduced from 2000 to 500

------
## [5.1.0](https://github.com/asfadmin/Discovery-asf_search/compare/v5.0.2...v5.1.0)
### Added
- Adds export support to ASFSearchResults for `csv`, `jsonlite`, `jsonlite2`, `kml`, `metalink`
  - example availabe in "Output" section of /examples/1-Basic_Overview.ipynb
- Adds `beamSwath` as a searchable parameter

### Fixed
- `count()` type hinting changed to `int`

### Changed
- Improved testing coverage of `ASFSearchResults`

------
## [5.0.2](https://github.com/asfadmin/Discovery-asf_search/compare/v5.0.1...v5.0.2)
### Fixed
- non-rectangular polygons are now sent to CMR instead of their bounding boxes

------
## [5.0.1](https://github.com/asfadmin/Discovery-asf_search/compare/v5.0.0...v5.0.1)
### Changed
- `ASFProduct` is now aware of the session used during search (if available) and will use that by default to download. A session can still be explicitly provided as before.
- `ASFProduct.stack()` now uses the session provided via the opts argument. If none is provided, it will use the session referenced by `ASFProduct.session`.
- `ASFProduct` more gracefully handles missing or malformed metadata during instantiation.

------
## [5.0.0](https://github.com/asfadmin/Discovery-asf_search/compare/v4.0.3...v5.0.0)
### Changed
- `asf_search` now searches CMR directly, no longer relying on ASF's SearchAPI
  - This should significantly improve reliability and performance
  - With this change, ALL metadata fields provided by CMR's UMM JSON format are now available through `ASFProduct`.
    -  All metadata fields previously available through `ASFProduct.properties` remain where they are
      - For those and any other fields, the full CMR `umm` and `meta` records are available through `ASFProduct.umm` and `ASFProduct.meta` respectively
- Some geojson fields were previously presented as strings, they are now more appropriate types such as `int` or `float`:
  - `bytes`, `centerLat`, `centerLon`, `frame`, `offNadirAngle`, `orbit`, `pathNumber`
- Timestamps in geojson fields now include an explicit `Z` time zone indicator.
- `ASFSearchOptions.reset()` has been renamed to `reset_search()` for clarity of purpose and to make room for future similar functionality regarding search opts configuration.
- `search()` (and related functions) now return results pre-sorted, most recent first

------
## [4.0.3](https://github.com/asfadmin/Discovery-asf_search/compare/v4.0.2...v4.0.3)
### Fixed
- `product_search()` now assigns `product_list` parameter to `ASFSearchOptions.product_list` instead of `ASFSearchOptions.granule_list` 

------
## [4.0.2](https://github.com/asfadmin/Discovery-asf_search/compare/v4.0.1...v4.0.2)
### Changed
- Removed `scikit-learn` module as a dependency, greatly reducing install footprint
- Simplified AOI refinement:
  - AOIs are iteratively simplified with an increasing threshold, that threshold now starts at 0.004
  - AOIs with an MBR <= 0.004 in lat/lon are collapsed to a single point
  - AOIs with an MBR <= 0.004 in either lat or lon are collapsed to a line along the center of the rectangle

------
## [4.0.1](https://github.com/asfadmin/Discovery-asf_search/compare/v4.0.0...v4.0.1)
### Changed
- Removed WKTUtils module as a dependency, that functionality is now directly included

------
## [4.0.0](https://github.com/asfadmin/Discovery-asf_search/compare/v3.0.4...v4.0.0)
### Added
- `ASFSearchOptions`: This class provides a number of useful ways to build search results
  - Search parameters are immediately validated upon object creation/edit instead of at search time, which should lead to fewer errors at search time
  - All search functions allow both the previous style of keyword arguments, as well as simply passing in an ASFSearchOptions object using the `opts` keyword arg. `opts` is always optional.
    - If both approaches are used, the two are merged, with specific keyword args superseding the options in the object
    - Most search functions now expect only their specific parameters, and an optional `opts` parameter. This allows simple usage in most cases, while the `opts` parameter provides access to advanced behavior or alternate workflows.
  - Internally, all search functions work by passing ASFSearchOptions objects. This allows consistency when working with differently-configured search environments, such as in development.
  - `ASFSearchResults` objects now include a `searchOptions` property, which describes the search used to create those results. This object can be copied, altered, used for subsequent searches, etc.
    - When downloading, `ASFSearchResults` and `ASFProduct` default to use the session inside `searchOptions`, so you don't have to pass the same session in for both fetching and downloading results.
- Exposed `get_stack_opts()` to support more approaches for building insar stacks.
  - `get_stack_opts()` accepts an `ASFProduct` as a stack reference and returns the ASFSearchOptions object that would be used to build a corresponding insar stack
    - A matching convenience method has been added to `ASFProduct`
  - Supports the new `opts` argument described above.

### Changed
- All search functions now accepts the optional `opts=` argument, see `ASFSearchOptions` notes above.
- Replaced all `cmr_token` key arguments with `session`, which takes a `Session`-compatible object. See https://docs.asf.alaska.edu/asf_search/ASFSession/ for more details.
- Removed old GitHub actions

### Fixed
- `season` filter in `asf.search()` now doesn't throw when used.

------
## [3.2.2](https://github.com/asfadmin/Discovery-PytestAutomation/compare/v3.2.1...v3.2.2)
### Fixed
- netrc authentication works again, affects `ASFProduct.download()`, `ASFSearchResults.download()`, `download_urls()`, `download_url()`

------
## [3.2.1](https://github.com/asfadmin/Discovery-PytestAutomation/compare/v3.2.0...v3.2.1)
### Fixed
- `ASFProduct.stack()` and `asf_search.baseline_search.stack_from_id()` now return ASFSearchResults instead of a list

------
## [3.2.0](https://github.com/asfadmin/Discovery-PytestAutomation/compare/v3.1.3...v3.2.0)
### Changed
- `ASFProduct.stack()` and `asf_search.baseline_search.stack_from_id()` now calculate `temporalBaseline` and `perpendicularBaseline` values of stacked products locally
- `search()` now internally uses a custom format when communicating with ASF's SearchAPI. This should have no apparent impact on current usage of asf_search. 

------
## [3.1.3](https://github.com/asfadmin/Discovery-PytestAutomation/compare/v3.1.2...v3.1.3)
### Fixed
- Centroid calculation fixed for scenes spanning the antimeridian

------
## [3.1.2](https://github.com/asfadmin/Discovery-PytestAutomation/compare/v3.1.1...v3.1.2)
### Changed
- `ASFSession` methods `auth_with_cookiejar()` and `auth_with_token()` now raise an error if the passed cookiejar/token is invalid or expired
- `ASFAuthenticationError` raised when encountering a 400 level error while downloading files
### Fixed
- Downloading files with sessions authenticated by `auth_with_token()` method works again

------
## [3.1.1](https://github.com/asfadmin/Discovery-PytestAutomation/compare/v3.1.0...v3.1.1)
### Fixed:
- Fixes missing CMR module import

------
## [3.1.0](https://github.com/asfadmin/Discovery-asf_search/compare/v3.0.6...v3.1.0)
### Added
- Added walkthrough in the form of several jupyter notebooks in /examples
- Added `campaigns()` in `Campaigns` module, returns a list of campaigns for `UAV, AIRSAR, SENTINEL-1 INTERFEROGRAM (BETA)` platforms

### Changed
- Re-enable run-pytest workflow
  - Add tests for `ASFSearch, ASFSession, ASFProduct` as well as baseline, geographic, and search modules
  - Add Pytest-Automation Plugin integration
  - Add automated CodeCov badge to readme
- "collectionName" parameter in `geo_search()` and `search()` is deprecated and raises a warning. Will be removed in a future release, use "campaign" instead

### Fixed
- Fix error while raising ASFBaselineError in `baseline_search.get_stack_params()`

------
## [3.0.6](https://github.com/asfadmin/Discovery-asf_search/compare/v3.0.5...v3.0.6)
### Changed
- Skip download if file already exists
  - In the future we will apply file size and/or checksum checks to ensure the existing file is correct

------
## [3.0.5](https://github.com/asfadmin/Discovery-asf_search/compare/v3.0.4...v3.0.5)
### Added
- Add documentation URL to setup.py
- Add Gitter badge/link to readme
### Fixed
- Change hyphens to underscores in some product type constants

------
## [3.0.4](https://github.com/asfadmin/Discovery-asf_search/compare/v3.0.3...v3.0.4)
### Changed
- When working with source, package **must** be installed directly:
  - `python3 -m pip install -e .`
### Fixed
- In-region S3 downloads should now function without issue

------
## [3.0.3](https://github.com/asfadmin/Discovery-asf_search/compare/v3.0.2...v3.0.3)
### Fixed
- Replace `ASFProduct.centroid()` calculation with shapely-based calculation
  - See: https://github.com/asfadmin/Discovery-asf_search/pull/53
  - Removes numpy requirement
  - Adds shapely requirement

------
## [3.0.2](https://github.com/asfadmin/Discovery-asf_search/compare/v3.0.0...v3.0.2)
### Added
- Feature and Bug Report github issue templates

### Fixed
- Fix download authentication header issue during direct-to-S3 redirects
- Fix Sentinel-1 stacking to include both A and B in stacks

------
## [3.0.0](https://github.com/asfadmin/Discovery-asf_search/compare/v2.0.2...v3.0.0)
### Added
- Auth support for username/password and cookiejars, in addition to the previously available token-based approach. Create a session, authenticate it with the method of choice, then pass the session to whichever download method is being used.
    - Sessions can be created using the `ASFSession` class, a subclass of `requests.Session`
    - Once a session is created, call one of its authentication methods:
      - `auth_with_creds('user', 'pass)`
      - `auth_with_token(`EDL token`)
      - `auth_with_cookiejar(http.cookiejar)`
    - If you were previously using the `token` argument, such as:
      - `results.download(path='...', token='EDL token')`
    - Updating can be as simple as:
      - `results.download(path='...', session=ASFSession().auth_with_token('EDL token'))`
    - Sessions can be re-used and are thread-safe

### Changed
- `download_url()`, `download_urls()`, `ASFProduct.download()` and `ASFSearchResults.download()` now expect a `session` argument instead of `token`
- Send auth headers to every step along a download redirect chain (including final AWS S3 buckets)

------
## [2.0.2](https://github.com/asfadmin/Discovery-asf_search/compare/v2.0.1...v2.0.2)
### Added
- INSTRUMENT constants for C-SAR, PALSAR, and ANVIR-2

------
## [2.0.1](https://github.com/asfadmin/Discovery-asf_search/compare/v2.0.0...v2.0.1)
### Fixed
- Versioning workflow corrected for proper versioning, stop bumping major instead of patch!

------
## [2.0.0](https://github.com/asfadmin/Discovery-asf_search/compare/v1.1.0...v2.0.0)
### Fixed
- Fixed import order of operations bug
- Updated ASFProduct and ASFSearchResults to use path arg in download methods

------
## [1.1.0](https://github.com/asfadmin/Discovery-asf_search/compare/v0.4.0...v1.1.0)
### Added
- Parallel downloads now supported by ASFSearchResults. Defaults to 1 (sequential download)
- For `search()`-based functions that take an argument as a list, single values are now also allowed

### Changed
- Import download functionality in asf_search (for `download_url()` and `download_urls()`)
- "parallel" is now "processes" in download functionality

### Fixed
- Fixed ASFProduct import in search.py
- importlib metadata fix for python <3.8

------
## [0.4.0](https://github.com/asfadmin/Discovery-asf_search/compare/v0.3.0...v0.4.0)
### Added
- ASFSearchResults now has a geojson() method which returns a data structure that matches the geojson specification
- ASFProduct now has a geojson() method that produces a data structure matching a geojson feature snippet
- ASFSearchResults and ASFProduct both have a __str__() methods that serializes the output of their geojson() methods
- Added CodeFactor shield to readme
- Now calculates temporal baselines when building a stack
- New search options: 
    - min/maxDoppler
    - min/MaxFaradayRotation
    - flightLine
    - offNadirAngle
    - season

### Changed
- ASFProduct is no longer a subclass of dict. Instead, metadata has been moved to .properties and .geometry
- ASFSearchResults is now a subclass of UserList, for list-type operations
- Newly-built stacks are sorted by temporal baselines, ascending

### Fixed
- Cleaned up cruft from various refactors

------
## [0.3.0](https://github.com/asfadmin/Discovery-asf_search/compare/v0.2.4...v0.3.0)

### Added
- Layed out framework for INSTRUMENT constants (needs to be populated)
- Support for baseline stacking of pre-calculated datasets
- Download support for single products or entire search result sets, token-based auth only
- ASFSearchResults and ASFProduct classes
- Lower-level ASFError exception class
- ASFDownloadError exception class
- ASFBaselineError exception class
- Better path/frame/platform/product example


### Changed
- No longer uses range type for parameters that accept lists of values and/or ranges. Now expects a 2-value tuple.
- Removed DATASET constants (not searchable, use platform+instrument to identify a dataset)
- Updated hello_world.py baseline example
- Removed output options across the board, geojson only until we no longer rely on SearchAPI calls
- insarStackID now a search option (needed for baseline stacking of pre-calculated datasets)
- Flatter structure for constants
- baseline functionality moved into search group (file restructuring)

### Fixed
- Corrected handling of version number in user agent string
- unused import cleanup
- better type hinting on centroid() function

------
## [0.2.4](https://github.com/asfadmin/Discovery-asf_search/compare/v0.0.0...v0.2.4)

### Added
- product_search(): search using a list of Product IDs (CMR's GranuleUR)
- granule_search(): search using a list of Granule names (aka Scene names)
- geo_search(): search using a WKT string, as well as other parameters
- search(): a generic search function, allowing any combination of the above search features
- stack(): provides basic Baseline stacking functionality (does not yet provide perpendicular/temporal baseline values)
- Numerous constants available, covering common BEAMMODE, DATASET, FLIGHT_DIRECTION, PLATFORM, POLARIZATION, and PRODUCT_TYPE values
- Basic exception classes and error handling for search parameter and server errors
- Populated readme with instructions, examples, and badges

### Changed
- Improved packaging/build process
- Restructured branch layout according to https://gist.github.com/digitaljhelms/4287848

### Fixed
- Removed hard-coded version string
- Install setuptools_scm in pypi publish action

------<|MERGE_RESOLUTION|>--- conflicted
+++ resolved
@@ -26,17 +26,16 @@
 
 -->
 ------
-<<<<<<< HEAD
 ## [v7.1.0](https://github.com/asfadmin/Discovery-asf_search/compare/v7.0.3...v7.1.0)
 ### Added
 - Added `asf.ASFSearchOptions(circle=[lat, long, radius])` search param. Takes list of exactly 3 numbers.
 - Exposed `asf.validator_map`, which given a ops search param, can be used to look up which method we're going to validate it against.
 - Exposed `ASFProduct.get_urls` which returns the URL's for it's products directly. Can control which products with the `fileType` enum.
-=======
+
+------
 ## [v7.0.5](https://github.com/asfadmin/Discovery-asf_search/compare/v7.0.4...v7.0.5)
 ### Added
 - Adds basic NISAR dataset search and product functionality for test data
->>>>>>> aaf673fd
 
 ------
 ## [v7.0.4](https://github.com/asfadmin/Discovery-asf_search/compare/v7.0.3...v7.0.4)
