# Changelog

All notable changes to this project will be documented in this file.

The format is based on [Keep a Changelog](https://keepachangelog.com/en/1.0.0/),
and this project adheres to [PEP 440](https://www.python.org/dev/peps/pep-0440/) 
and uses [Semantic Versioning](https://semver.org/spec/v2.0.0.html).


<!--
## Example template!!

## [version](https://github.com/asfadmin/Discovery-PytestAutomation/compare/vOLD...vNEW)

### Added:
-

### Changed:
-

### Fixed:
- 

### Removed:
-

-->
------
## [v.7.0.0](https://github.com/asfadmin/Discovery-asf_search/compare/v6.7.3...v.7.0.0)
### Added
<<<<<<< HEAD
- Adds `OPERA-S1-CALIBRATION` entry to `dataset_collections` and corresponding `OPERA_S1_CALIBRATION` constant to `DATASET.py`, used to search for OPERA-S1 `CSLC` and `RTC` calibration data.

### Changed
- `OPERA-S1` dataset no longer includes calibration data (moved to new dataset)
=======
- Adds optional `ASFSession` constructor keyword arguments for new class variables:
   - `edl_host`
   - `edl_client_id`
   - `asf_auth_host`
   - `cmr_host`
   - `cmr_collections`
   - `auth_domains`

### Changed
- `ASFSession` imports `asf_search.constants.INTERNAL` in constructor call
- `ASFSession` methods `auth_with_creds()`, `auth_with_token()`, and `rebuild_auth()` use new class variables instead of constants
>>>>>>> 3d56f537

------
## [v6.7.3](https://github.com/asfadmin/Discovery-asf_search/compare/v6.7.2...v6.7.3)
### Added
- Adds OPERA-S1 constants `RTC`, `RTC_STATIC` (RTC-STATIC), `CSLC`, `CSLC_STATIC` (CSLC-STATIC) to `PRODUCT_TYPE.py`

### Fixed
- Harmonizes `search()`, `geo_search()`, and `search_count()` parameters
- Updates python version requirement in `setup.py` to 3.8+

### Changed
- search method params with `Iterable` type hinting now changed to `Sequence`
- search method param validators updated to support `Sequence` type

------
## [v6.7.2](https://github.com/asfadmin/Discovery-asf_search/compare/v6.7.1...v6.7.2)
### Added
- Adds constants for `dataset` keyword, under `asf_search.DATASET`
- Adds CALVAL concept-ids to 'OPERA-S1' dataset
- Adds `validityStartDate` for applicable OPERA-S1 products

### Fixed
- Fixes OPERA-S1 dataset `RTC-STATIC` and `CSLC-STATIC` breaking returned results, sorts by `validityStartDate` in place of `stopTime`

------
## [v6.7.1](https://github.com/asfadmin/Discovery-asf_search/compare/v6.7.0...v6.7.1)
### Fixed
- Fixes issue with certain S1 products not stacking properly in certain environments, which caused null `perpendicularBaseline` values

------
## [v6.7.0](https://github.com/asfadmin/Discovery-asf_search/compare/v6.6.3...v6.7.0)
### Added
- Adds new `dataset` keyword to `search()` as an alternative to `platform`. Allows users to get results from multiple platforms at once in a single page
- Adds `operaBurstID` keyword to `search()`
- Adds OPERA-S1 param `operaBurstID` to `ASFProduct.properties`, and adds Opera product urls to `additionalUrls`
- OPERA-S1 RTC product `polarization` now shows both polarizations as list
- adds `frameNumber` properties support for new `Sentinel-1 Interferogram` products
- added `CMR_TIMEOUT` constant. This is the amount of time in seconds to wait without seeing *any* data. (Default=30)

### Changed
- Changes `CMR_FORMAT_EXT` constant from `umm_json_v1_4` to `umm_json`, umm returned from CMR will now be in latest umm format by default

### Fixed
- ERS-1, ERS-2, JERS-1, and RADARSAT-1 now assign `FRAME_NUMBER` to the `frameNumber` properties field

------
## [v6.6.3](https://github.com/asfadmin/Discovery-asf_search/compare/v6.6.2...v6.6.3)
### Fixed
- Fixes type hinting compatibility break introduced in v6.6.2 in `search_generator.py` for Python versions < v3.9

------
## [v6.6.2](https://github.com/asfadmin/Discovery-asf_search/compare/v6.6.1...v6.6.2)
### Added
- Adds new `CMRIncompleteError` exception, raised by search methods when CMR returns an incomplete page
### Fixed
- Fixes bug in `search_generator()` causing results to sometimes wrongly be marked as incomplete
### Changed
- `stack_from_id()` now raises if results are incomplete, before checking if reference was found

------
## [v6.6.1](https://github.com/asfadmin/Discovery-asf_search/compare/v6.6.0...v6.6.1)
### Added
- Adds automated release notes
### Fixed
- `filename` can be used again with `ASFProduct.Download()` method (ignored if multiple files are to be downloaded)

------
## [v6.6.0](https://github.com/asfadmin/Discovery-asf_search/compare/v6.5.0...v6.6.0)
### Added
- Adds `fileType` param to `ASFProduct` and `ASFSearchResults` download method. Let's users download burst .xml and/or .tiff from the burst extractor with `FileDownloadType` enum (`DEFAULT_FILE`, `ADDITIONAL_FILES`, `ALL_FILES`)
### Fixed
- Fixes typo in convex hull warning message

------
## [v6.5.0](https://github.com/asfadmin/Discovery-asf_search/compare/v6.4.0...v6.5.0)
### Added
- Adds `collections` search keyword, letting results be limited to the provided concept-ids
- Adds `temporalBaselineDays` search keyword, allows searching `Sentinel-1 Interferogram (BETA)` products by their temporal baseline
### Changed
- `search_generator()` now uses tenacity library to poll CMR
- moves/re-organizes certain constant url fields to `INTERNAL.py`
### Fixed
- TimeoutErrors now properly caught and logged

------
## [v6.4.0](https://github.com/asfadmin/Discovery-asf_search/compare/v6.3.1...v6.4.0)
### Added
- Burst product downloads now supported
- `IPFVersion` field added to `ASFProduct` properties
### Fixed
- `BURST` product `url`, `fileName`, and `bytes` properties populated again
- `search_count()` now uses `ASFSearchOptions.host` when building query url
### Changed:
- `BURST` product baseline stackng now uses `fullBurstID` and `polarization` for getting initial stack
- Changed order of entries in `ASFSession`'s `User-Agent` header
- `BURST` `filename` field uses "`sceneName`.`extension`" format

------
## [v6.3.1](https://github.com/asfadmin/Discovery-asf_search/compare/v6.3.0...v6.3.1)
### Changed
- Changed `CMR_PAGE_SIZE` constant from 500 to 250

------
## [v6.3.0](https://github.com/asfadmin/Discovery-asf_search/compare/v6.2.0...v6.3.0)
### Added
- `BURST` product temporal/perpendicular baseline stacking now supported
- Added searchable burst keyword params, `relativeBurstID`, `absoluteBurstID`, and `fullBurstID`
### Changed
- `validate_wkt()` now returns both wrapped and unwrapped wkts along with repair reports. 
- asf-search now sends the wrapped wkt to CMR when using the `intersectsWith` keyword
- Removed `burstAnxTime`, `timeFromAnxSeconds` 
- Added `azimuthAnxTime`, `azimuthTime`

------
## [v6.2.0](https://github.com/asfadmin/Discovery-asf_search/compare/v6.1.0...v6.2.0)
### Added
- `search_generator()` returns a generator, which returns results from CMR page-by-page, yielding each page as an `ASFSearchResults` object. See /examples/1-Basic_Overview.ipynb for an example.
  - The generator can be passed to different output formats via `results_to_[format]()` methods, allowing users to stream results to different format strings as they're received from CMR
### Changed
- Removed Jinja2 as a dependency for metalink, kml, and csv output formats.

------
## [v6.1.0](https://github.com/asfadmin/Discovery-asf_search/compare/v6.0.2...v6.1.0)
### Added
- Burst metadata available in `ASFProduct.properties['burst']`, also available in `csv`, `kml`, `jsonlite`, and `jsonlite2` output formats.
- Added `BURST` to `PRODUCT_TYPE.py` constants
- Added python `logging` support, for easier debugging and reporting when using asf_search inside an application.

### Changed
- Decreased the scope of tested platforms used in platform test cases

### Fixed
- Adds markupsafe<=2.0.1 as package requirement (Jinja2 requires this version)
- CMR url will now actually use the `host` property in `ASFSearchOptions` object

------
## [v6.0.2](https://github.com/asfadmin/Discovery-asf_search/compare/v6.0.1...v6.0.2)
### Fixed
- Fixed Setuptools not including csv, kml, and metalink export templates

------
## [v6.0.1](https://github.com/asfadmin/Discovery-asf_search/compare/v6.0.0...v6.0.1)
### Fixed
- `csv()`, `metalink()`, and `kml()` output formats should now work properly when installed from pip

------
## [v6.0.0](https://github.com/asfadmin/Discovery-asf_search/compare/v5.1.2...v6.0.0)
### Added
- Search errors are now automatically reported to ASF, users can opt out by changing `asf_search.REPORT_ERRORS` after import
  - Example and information available in "Usage" section of /examples/1-Basic_Overview.ipynb
- `ASFSearchResults` now has `raise_if_incomplete()` method, raises `ASFSearchError()` if a search encountered an error and was unable to return all results from CMR
- `ASFProduct` now has a `remotezip()` method, which takes a user's pre-authenticated `ASFSession` and returns a `RemoteZip` object. This can be used to list and download specific files from a product's zip archive, rather than the whole zip file. 
  - Example available in /examples/5-Download.ipynb
  - see https://github.com/gtsystem/python-remotezip for further details on how to use the `RemoteZip` class.
- Adds `GRD_FD`, `PROJECTED_ML3X3`, `THREEFP` product type constants.

### Changed
- While returning results, `search()` will no longer throw. Instead, `search()` will retry the request 3 times. If all 3 attempts fail:
  -  `search()` will return the results it found before the search error
  -  An error will be logged warning the user, and the returned results will be marked as incomplete. Use `raise_if_incomplete()` to raise an error when the returned `ASFSearchResults` are incomplete.

------
## [5.1.2](https://github.com/asfadmin/Discovery-asf_search/compare/v5.1.0...v5.1.2)
### Changed
- `CMR_PAGE_SIZE` reduced from 2000 to 500

------
## [5.1.0](https://github.com/asfadmin/Discovery-asf_search/compare/v5.0.2...v5.1.0)
### Added
- Adds export support to ASFSearchResults for `csv`, `jsonlite`, `jsonlite2`, `kml`, `metalink`
  - example availabe in "Output" section of /examples/1-Basic_Overview.ipynb
- Adds `beamSwath` as a searchable parameter

### Fixed
- `count()` type hinting changed to `int`

### Changed
- Improved testing coverage of `ASFSearchResults`

------
## [5.0.2](https://github.com/asfadmin/Discovery-asf_search/compare/v5.0.1...v5.0.2)
### Fixed
- non-rectangular polygons are now sent to CMR instead of their bounding boxes

------
## [5.0.1](https://github.com/asfadmin/Discovery-asf_search/compare/v5.0.0...v5.0.1)
### Changed
- `ASFProduct` is now aware of the session used during search (if available) and will use that by default to download. A session can still be explicitly provided as before.
- `ASFProduct.stack()` now uses the session provided via the opts argument. If none is provided, it will use the session referenced by `ASFProduct.session`.
- `ASFProduct` more gracefully handles missing or malformed metadata during instantiation.

------
## [5.0.0](https://github.com/asfadmin/Discovery-asf_search/compare/v4.0.3...v5.0.0)
### Changed
- `asf_search` now searches CMR directly, no longer relying on ASF's SearchAPI
  - This should significantly improve reliability and performance
  - With this change, ALL metadata fields provided by CMR's UMM JSON format are now available through `ASFProduct`.
    -  All metadata fields previously available through `ASFProduct.properties` remain where they are
      - For those and any other fields, the full CMR `umm` and `meta` records are available through `ASFProduct.umm` and `ASFProduct.meta` respectively
- Some geojson fields were previously presented as strings, they are now more appropriate types such as `int` or `float`:
  - `bytes`, `centerLat`, `centerLon`, `frame`, `offNadirAngle`, `orbit`, `pathNumber`
- Timestamps in geojson fields now include an explicit `Z` time zone indicator.
- `ASFSearchOptions.reset()` has been renamed to `reset_search()` for clarity of purpose and to make room for future similar functionality regarding search opts configuration.
- `search()` (and related functions) now return results pre-sorted, most recent first

------
## [4.0.3](https://github.com/asfadmin/Discovery-asf_search/compare/v4.0.2...v4.0.3)
### Fixed
- `product_search()` now assigns `product_list` parameter to `ASFSearchOptions.product_list` instead of `ASFSearchOptions.granule_list` 

------
## [4.0.2](https://github.com/asfadmin/Discovery-asf_search/compare/v4.0.1...v4.0.2)
### Changed
- Removed `scikit-learn` module as a dependency, greatly reducing install footprint
- Simplified AOI refinement:
  - AOIs are iteratively simplified with an increasing threshold, that threshold now starts at 0.004
  - AOIs with an MBR <= 0.004 in lat/lon are collapsed to a single point
  - AOIs with an MBR <= 0.004 in either lat or lon are collapsed to a line along the center of the rectangle

------
## [4.0.1](https://github.com/asfadmin/Discovery-asf_search/compare/v4.0.0...v4.0.1)
### Changed
- Removed WKTUtils module as a dependency, that functionality is now directly included

------
## [4.0.0](https://github.com/asfadmin/Discovery-asf_search/compare/v3.0.4...v4.0.0)
### Added
- `ASFSearchOptions`: This class provides a number of useful ways to build search results
  - Search parameters are immediately validated upon object creation/edit instead of at search time, which should lead to fewer errors at search time
  - All search functions allow both the previous style of keyword arguments, as well as simply passing in an ASFSearchOptions object using the `opts` keyword arg. `opts` is always optional.
    - If both approaches are used, the two are merged, with specific keyword args superseding the options in the object
    - Most search functions now expect only their specific parameters, and an optional `opts` parameter. This allows simple usage in most cases, while the `opts` parameter provides access to advanced behavior or alternate workflows.
  - Internally, all search functions work by passing ASFSearchOptions objects. This allows consistency when working with differently-configured search environments, such as in development.
  - `ASFSearchResults` objects now include a `searchOptions` property, which describes the search used to create those results. This object can be copied, altered, used for subsequent searches, etc.
    - When downloading, `ASFSearchResults` and `ASFProduct` default to use the session inside `searchOptions`, so you don't have to pass the same session in for both fetching and downloading results.
- Exposed `get_stack_opts()` to support more approaches for building insar stacks.
  - `get_stack_opts()` accepts an `ASFProduct` as a stack reference and returns the ASFSearchOptions object that would be used to build a corresponding insar stack
    - A matching convenience method has been added to `ASFProduct`
  - Supports the new `opts` argument described above.

### Changed
- All search functions now accepts the optional `opts=` argument, see `ASFSearchOptions` notes above.
- Replaced all `cmr_token` key arguments with `session`, which takes a `Session`-compatible object. See https://docs.asf.alaska.edu/asf_search/ASFSession/ for more details.
- Removed old GitHub actions

### Fixed
- `season` filter in `asf.search()` now doesn't throw when used.

------
## [3.2.2](https://github.com/asfadmin/Discovery-PytestAutomation/compare/v3.2.1...v3.2.2)
### Fixed
- netrc authentication works again, affects `ASFProduct.download()`, `ASFSearchResults.download()`, `download_urls()`, `download_url()`

------
## [3.2.1](https://github.com/asfadmin/Discovery-PytestAutomation/compare/v3.2.0...v3.2.1)
### Fixed
- `ASFProduct.stack()` and `asf_search.baseline_search.stack_from_id()` now return ASFSearchResults instead of a list

------
## [3.2.0](https://github.com/asfadmin/Discovery-PytestAutomation/compare/v3.1.3...v3.2.0)
### Changed
- `ASFProduct.stack()` and `asf_search.baseline_search.stack_from_id()` now calculate `temporalBaseline` and `perpendicularBaseline` values of stacked products locally
- `search()` now internally uses a custom format when communicating with ASF's SearchAPI. This should have no apparent impact on current usage of asf_search. 

------
## [3.1.3](https://github.com/asfadmin/Discovery-PytestAutomation/compare/v3.1.2...v3.1.3)
### Fixed
- Centroid calculation fixed for scenes spanning the antimeridian

------
## [3.1.2](https://github.com/asfadmin/Discovery-PytestAutomation/compare/v3.1.1...v3.1.2)
### Changed
- `ASFSession` methods `auth_with_cookiejar()` and `auth_with_token()` now raise an error if the passed cookiejar/token is invalid or expired
- `ASFAuthenticationError` raised when encountering a 400 level error while downloading files
### Fixed
- Downloading files with sessions authenticated by `auth_with_token()` method works again

------
## [3.1.1](https://github.com/asfadmin/Discovery-PytestAutomation/compare/v3.1.0...v3.1.1)
### Fixed:
- Fixes missing CMR module import

------
## [3.1.0](https://github.com/asfadmin/Discovery-asf_search/compare/v3.0.6...v3.1.0)
### Added
- Added walkthrough in the form of several jupyter notebooks in /examples
- Added `campaigns()` in `Campaigns` module, returns a list of campaigns for `UAV, AIRSAR, SENTINEL-1 INTERFEROGRAM (BETA)` platforms

### Changed
- Re-enable run-pytest workflow
  - Add tests for `ASFSearch, ASFSession, ASFProduct` as well as baseline, geographic, and search modules
  - Add Pytest-Automation Plugin integration
  - Add automated CodeCov badge to readme
- "collectionName" parameter in `geo_search()` and `search()` is deprecated and raises a warning. Will be removed in a future release, use "campaign" instead

### Fixed
- Fix error while raising ASFBaselineError in `baseline_search.get_stack_params()`

------
## [3.0.6](https://github.com/asfadmin/Discovery-asf_search/compare/v3.0.5...v3.0.6)
### Changed
- Skip download if file already exists
  - In the future we will apply file size and/or checksum checks to ensure the existing file is correct

------
## [3.0.5](https://github.com/asfadmin/Discovery-asf_search/compare/v3.0.4...v3.0.5)
### Added
- Add documentation URL to setup.py
- Add Gitter badge/link to readme
### Fixed
- Change hyphens to underscores in some product type constants

------
## [3.0.4](https://github.com/asfadmin/Discovery-asf_search/compare/v3.0.3...v3.0.4)
### Changed
- When working with source, package **must** be installed directly:
  - `python3 -m pip install -e .`
### Fixed
- In-region S3 downloads should now function without issue

------
## [3.0.3](https://github.com/asfadmin/Discovery-asf_search/compare/v3.0.2...v3.0.3)
### Fixed
- Replace `ASFProduct.centroid()` calculation with shapely-based calculation
  - See: https://github.com/asfadmin/Discovery-asf_search/pull/53
  - Removes numpy requirement
  - Adds shapely requirement

------
## [3.0.2](https://github.com/asfadmin/Discovery-asf_search/compare/v3.0.0...v3.0.2)
### Added
- Feature and Bug Report github issue templates

### Fixed
- Fix download authentication header issue during direct-to-S3 redirects
- Fix Sentinel-1 stacking to include both A and B in stacks

------
## [3.0.0](https://github.com/asfadmin/Discovery-asf_search/compare/v2.0.2...v3.0.0)
### Added
- Auth support for username/password and cookiejars, in addition to the previously available token-based approach. Create a session, authenticate it with the method of choice, then pass the session to whichever download method is being used.
    - Sessions can be created using the `ASFSession` class, a subclass of `requests.Session`
    - Once a session is created, call one of its authentication methods:
      - `auth_with_creds('user', 'pass)`
      - `auth_with_token(`EDL token`)
      - `auth_with_cookiejar(http.cookiejar)`
    - If you were previously using the `token` argument, such as:
      - `results.download(path='...', token='EDL token')`
    - Updating can be as simple as:
      - `results.download(path='...', session=ASFSession().auth_with_token('EDL token'))`
    - Sessions can be re-used and are thread-safe

### Changed
- `download_url()`, `download_urls()`, `ASFProduct.download()` and `ASFSearchResults.download()` now expect a `session` argument instead of `token`
- Send auth headers to every step along a download redirect chain (including final AWS S3 buckets)

------
## [2.0.2](https://github.com/asfadmin/Discovery-asf_search/compare/v2.0.1...v2.0.2)
### Added
- INSTRUMENT constants for C-SAR, PALSAR, and ANVIR-2

------
## [2.0.1](https://github.com/asfadmin/Discovery-asf_search/compare/v2.0.0...v2.0.1)
### Fixed
- Versioning workflow corrected for proper versioning, stop bumping major instead of patch!

------
## [2.0.0](https://github.com/asfadmin/Discovery-asf_search/compare/v1.1.0...v2.0.0)
### Fixed
- Fixed import order of operations bug
- Updated ASFProduct and ASFSearchResults to use path arg in download methods

------
## [1.1.0](https://github.com/asfadmin/Discovery-asf_search/compare/v0.4.0...v1.1.0)
### Added
- Parallel downloads now supported by ASFSearchResults. Defaults to 1 (sequential download)
- For `search()`-based functions that take an argument as a list, single values are now also allowed

### Changed
- Import download functionality in asf_search (for `download_url()` and `download_urls()`)
- "parallel" is now "processes" in download functionality

### Fixed
- Fixed ASFProduct import in search.py
- importlib metadata fix for python <3.8

------
## [0.4.0](https://github.com/asfadmin/Discovery-asf_search/compare/v0.3.0...v0.4.0)
### Added
- ASFSearchResults now has a geojson() method which returns a data structure that matches the geojson specification
- ASFProduct now has a geojson() method that produces a data structure matching a geojson feature snippet
- ASFSearchResults and ASFProduct both have a __str__() methods that serializes the output of their geojson() methods
- Added CodeFactor shield to readme
- Now calculates temporal baselines when building a stack
- New search options: 
    - min/maxDoppler
    - min/MaxFaradayRotation
    - flightLine
    - offNadirAngle
    - season

### Changed
- ASFProduct is no longer a subclass of dict. Instead, metadata has been moved to .properties and .geometry
- ASFSearchResults is now a subclass of UserList, for list-type operations
- Newly-built stacks are sorted by temporal baselines, ascending

### Fixed
- Cleaned up cruft from various refactors

------
## [0.3.0](https://github.com/asfadmin/Discovery-asf_search/compare/v0.2.4...v0.3.0)

### Added
- Layed out framework for INSTRUMENT constants (needs to be populated)
- Support for baseline stacking of pre-calculated datasets
- Download support for single products or entire search result sets, token-based auth only
- ASFSearchResults and ASFProduct classes
- Lower-level ASFError exception class
- ASFDownloadError exception class
- ASFBaselineError exception class
- Better path/frame/platform/product example


### Changed
- No longer uses range type for parameters that accept lists of values and/or ranges. Now expects a 2-value tuple.
- Removed DATASET constants (not searchable, use platform+instrument to identify a dataset)
- Updated hello_world.py baseline example
- Removed output options across the board, geojson only until we no longer rely on SearchAPI calls
- insarStackID now a search option (needed for baseline stacking of pre-calculated datasets)
- Flatter structure for constants
- baseline functionality moved into search group (file restructuring)

### Fixed
- Corrected handling of version number in user agent string
- unused import cleanup
- better type hinting on centroid() function

------
## [0.2.4](https://github.com/asfadmin/Discovery-asf_search/compare/v0.0.0...v0.2.4)

### Added
- product_search(): search using a list of Product IDs (CMR's GranuleUR)
- granule_search(): search using a list of Granule names (aka Scene names)
- geo_search(): search using a WKT string, as well as other parameters
- search(): a generic search function, allowing any combination of the above search features
- stack(): provides basic Baseline stacking functionality (does not yet provide perpendicular/temporal baseline values)
- Numerous constants available, covering common BEAMMODE, DATASET, FLIGHT_DIRECTION, PLATFORM, POLARIZATION, and PRODUCT_TYPE values
- Basic exception classes and error handling for search parameter and server errors
- Populated readme with instructions, examples, and badges

### Changed
- Improved packaging/build process
- Restructured branch layout according to https://gist.github.com/digitaljhelms/4287848

### Fixed
- Removed hard-coded version string
- Install setuptools_scm in pypi publish action

------<|MERGE_RESOLUTION|>--- conflicted
+++ resolved
@@ -28,12 +28,10 @@
 ------
 ## [v.7.0.0](https://github.com/asfadmin/Discovery-asf_search/compare/v6.7.3...v.7.0.0)
 ### Added
-<<<<<<< HEAD
 - Adds `OPERA-S1-CALIBRATION` entry to `dataset_collections` and corresponding `OPERA_S1_CALIBRATION` constant to `DATASET.py`, used to search for OPERA-S1 `CSLC` and `RTC` calibration data.
 
 ### Changed
 - `OPERA-S1` dataset no longer includes calibration data (moved to new dataset)
-=======
 - Adds optional `ASFSession` constructor keyword arguments for new class variables:
    - `edl_host`
    - `edl_client_id`
@@ -41,11 +39,8 @@
    - `cmr_host`
    - `cmr_collections`
    - `auth_domains`
-
-### Changed
 - `ASFSession` imports `asf_search.constants.INTERNAL` in constructor call
 - `ASFSession` methods `auth_with_creds()`, `auth_with_token()`, and `rebuild_auth()` use new class variables instead of constants
->>>>>>> 3d56f537
 
 ------
 ## [v6.7.3](https://github.com/asfadmin/Discovery-asf_search/compare/v6.7.2...v6.7.3)
