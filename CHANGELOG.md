# Changelog

All notable changes to this project will be documented in this file.

The format is based on [Keep a Changelog](https://keepachangelog.com/en/1.0.0/),
and this project adheres to [PEP 440](https://www.python.org/dev/peps/pep-0440/) 
and uses [Semantic Versioning](https://semver.org/spec/v2.0.0.html).


<!--
## Example template!!

## [version](https://github.com/asfadmin/Discovery-PytestAutomation/compare/vOLD...vNEW)

### Added:
-

### Changed:
-

### Fixed:
- 

### Removed:
-

-->

------
## [v6.5.0](https://github.com/asfadmin/Discovery-asf_search/compare/v6.4.0...v6.5.0)
### Added
<<<<<<< HEAD
- Searching by concept-ids is now supported via the `collections` keyword for search methods and `ASFSearchOptions`
- adds `frameNumber` keyword and properties support for new Sentinel-1 Interferogram (BETA) products
- adds `asfPlatform` as valid keyword for `ASFSearchOptions`
=======
- Adds `collections` search keyword, letting results be limited to the provided concept-ids
- Adds `temporalBaselineDays` search keyword, allows searching `Sentinel-1 Interferogram (BETA)` products by their temporal baseline
>>>>>>> 1a0c95f9
### Changed
- `search_generator()` now uses tenacity library to poll CMR
### Fixed
- TimeoutErrors now properly caught and logged 

------
## [v6.4.0](https://github.com/asfadmin/Discovery-asf_search/compare/v6.3.1...v6.4.0)
### Added
- Burst product downloads now supported
- `IPFVersion` field added to `ASFProduct` properties
### Fixed
- `BURST` product `url`, `fileName`, and `bytes` properties populated again
- `search_count()` now uses `ASFSearchOptions.host` when building query url
### Changed:
- `BURST` product baseline stackng now uses `fullBurstID` and `polarization` for getting initial stack
- Changed order of entries in `ASFSession`'s `User-Agent` header
- `BURST` `filename` field uses "`sceneName`.`extension`" format

------
## [v6.3.1](https://github.com/asfadmin/Discovery-asf_search/compare/v6.3.0...v6.3.1)
### Changed
- Changed `CMR_PAGE_SIZE` constant from 500 to 250

------
## [v6.3.0](https://github.com/asfadmin/Discovery-asf_search/compare/v6.2.0...v6.3.0)
### Added
- `BURST` product temporal/perpendicular baseline stacking now supported
- Added searchable burst keyword params, `relativeBurstID`, `absoluteBurstID`, and `fullBurstID`
### Changed
- `validate_wkt()` now returns both wrapped and unwrapped wkts along with repair reports. 
- asf-search now sends the wrapped wkt to CMR when using the `intersectsWith` keyword
- Removed `burstAnxTime`, `timeFromAnxSeconds` 
- Added `azimuthAnxTime`, `azimuthTime`

------
## [v6.2.0](https://github.com/asfadmin/Discovery-asf_search/compare/v6.1.0...v6.2.0)
### Added
- `search_generator()` returns a generator, which returns results from CMR page-by-page, yielding each page as an `ASFSearchResults` object. See /examples/1-Basic_Overview.ipynb for an example.
  - The generator can be passed to different output formats via `results_to_[format]()` methods, allowing users to stream results to different format strings as they're received from CMR
### Changed
- Removed Jinja2 as a dependency for metalink, kml, and csv output formats.

------
## [v6.1.0](https://github.com/asfadmin/Discovery-asf_search/compare/v6.0.2...v6.1.0)
### Added
- Burst metadata available in `ASFProduct.properties['burst']`, also available in `csv`, `kml`, `jsonlite`, and `jsonlite2` output formats.
- Added `BURST` to `PRODUCT_TYPE.py` constants
- Added python `logging` support, for easier debugging and reporting when using asf_search inside an application.

### Changed
- Decreased the scope of tested platforms used in platform test cases

### Fixed
- Adds markupsafe<=2.0.1 as package requirement (Jinja2 requires this version)
- CMR url will now actually use the `host` property in `ASFSearchOptions` object

------
## [v6.0.2](https://github.com/asfadmin/Discovery-asf_search/compare/v6.0.1...v6.0.2)
### Fixed
- Fixed Setuptools not including csv, kml, and metalink export templates

------
## [v6.0.1](https://github.com/asfadmin/Discovery-asf_search/compare/v6.0.0...v6.0.1)
### Fixed
- `csv()`, `metalink()`, and `kml()` output formats should now work properly when installed from pip

------
## [v6.0.0](https://github.com/asfadmin/Discovery-asf_search/compare/v5.1.2...v6.0.0)
### Added
- Search errors are now automatically reported to ASF, users can opt out by changing `asf_search.REPORT_ERRORS` after import
  - Example and information available in "Usage" section of /examples/1-Basic_Overview.ipynb
- `ASFSearchResults` now has `raise_if_incomplete()` method, raises `ASFSearchError()` if a search encountered an error and was unable to return all results from CMR
- `ASFProduct` now has a `remotezip()` method, which takes a user's pre-authenticated `ASFSession` and returns a `RemoteZip` object. This can be used to list and download specific files from a product's zip archive, rather than the whole zip file. 
  - Example available in /examples/5-Download.ipynb
  - see https://github.com/gtsystem/python-remotezip for further details on how to use the `RemoteZip` class.
- Adds `GRD_FD`, `PROJECTED_ML3X3`, `THREEFP` product type constants.

### Changed
- While returning results, `search()` will no longer throw. Instead, `search()` will retry the request 3 times. If all 3 attempts fail:
  -  `search()` will return the results it found before the search error
  -  An error will be logged warning the user, and the returned results will be marked as incomplete. Use `raise_if_incomplete()` to raise an error when the returned `ASFSearchResults` are incomplete.

------
## [5.1.2](https://github.com/asfadmin/Discovery-asf_search/compare/v5.1.0...v5.1.2)
### Changed
- `CMR_PAGE_SIZE` reduced from 2000 to 500

------
## [5.1.0](https://github.com/asfadmin/Discovery-asf_search/compare/v5.0.2...v5.1.0)
### Added
- Adds export support to ASFSearchResults for `csv`, `jsonlite`, `jsonlite2`, `kml`, `metalink`
  - example availabe in "Output" section of /examples/1-Basic_Overview.ipynb
- Adds `beamSwath` as a searchable parameter

### Fixed
- `count()` type hinting changed to `int`

### Changed
- Improved testing coverage of `ASFSearchResults`

------
## [5.0.2](https://github.com/asfadmin/Discovery-asf_search/compare/v5.0.1...v5.0.2)
### Fixed
- non-rectangular polygons are now sent to CMR instead of their bounding boxes

------
## [5.0.1](https://github.com/asfadmin/Discovery-asf_search/compare/v5.0.0...v5.0.1)
### Changed
- `ASFProduct` is now aware of the session used during search (if available) and will use that by default to download. A session can still be explicitly provided as before.
- `ASFProduct.stack()` now uses the session provided via the opts argument. If none is provided, it will use the session referenced by `ASFProduct.session`.
- `ASFProduct` more gracefully handles missing or malformed metadata during instantiation.

------
## [5.0.0](https://github.com/asfadmin/Discovery-asf_search/compare/v4.0.3...v5.0.0)
### Changed
- `asf_search` now searches CMR directly, no longer relying on ASF's SearchAPI
  - This should significantly improve reliability and performance
  - With this change, ALL metadata fields provided by CMR's UMM JSON format are now available through `ASFProduct`.
    -  All metadata fields previously available through `ASFProduct.properties` remain where they are
      - For those and any other fields, the full CMR `umm` and `meta` records are available through `ASFProduct.umm` and `ASFProduct.meta` respectively
- Some geojson fields were previously presented as strings, they are now more appropriate types such as `int` or `float`:
  - `bytes`, `centerLat`, `centerLon`, `frame`, `offNadirAngle`, `orbit`, `pathNumber`
- Timestamps in geojson fields now include an explicit `Z` time zone indicator.
- `ASFSearchOptions.reset()` has been renamed to `reset_search()` for clarity of purpose and to make room for future similar functionality regarding search opts configuration.
- `search()` (and related functions) now return results pre-sorted, most recent first

------
## [4.0.3](https://github.com/asfadmin/Discovery-asf_search/compare/v4.0.2...v4.0.3)
### Fixed
- `product_search()` now assigns `product_list` parameter to `ASFSearchOptions.product_list` instead of `ASFSearchOptions.granule_list` 

------
## [4.0.2](https://github.com/asfadmin/Discovery-asf_search/compare/v4.0.1...v4.0.2)
### Changed
- Removed `scikit-learn` module as a dependency, greatly reducing install footprint
- Simplified AOI refinement:
  - AOIs are iteratively simplified with an increasing threshold, that threshold now starts at 0.004
  - AOIs with an MBR <= 0.004 in lat/lon are collapsed to a single point
  - AOIs with an MBR <= 0.004 in either lat or lon are collapsed to a line along the center of the rectangle

------
## [4.0.1](https://github.com/asfadmin/Discovery-asf_search/compare/v4.0.0...v4.0.1)
### Changed
- Removed WKTUtils module as a dependency, that functionality is now directly included

------
## [4.0.0](https://github.com/asfadmin/Discovery-asf_search/compare/v3.0.4...v4.0.0)
### Added
- `ASFSearchOptions`: This class provides a number of useful ways to build search results
  - Search parameters are immediately validated upon object creation/edit instead of at search time, which should lead to fewer errors at search time
  - All search functions allow both the previous style of keyword arguments, as well as simply passing in an ASFSearchOptions object using the `opts` keyword arg. `opts` is always optional.
    - If both approaches are used, the two are merged, with specific keyword args superseding the options in the object
    - Most search functions now expect only their specific parameters, and an optional `opts` parameter. This allows simple usage in most cases, while the `opts` parameter provides access to advanced behavior or alternate workflows.
  - Internally, all search functions work by passing ASFSearchOptions objects. This allows consistency when working with differently-configured search environments, such as in development.
  - `ASFSearchResults` objects now include a `searchOptions` property, which describes the search used to create those results. This object can be copied, altered, used for subsequent searches, etc.
    - When downloading, `ASFSearchResults` and `ASFProduct` default to use the session inside `searchOptions`, so you don't have to pass the same session in for both fetching and downloading results.
- Exposed `get_stack_opts()` to support more approaches for building insar stacks.
  - `get_stack_opts()` accepts an `ASFProduct` as a stack reference and returns the ASFSearchOptions object that would be used to build a corresponding insar stack
    - A matching convenience method has been added to `ASFProduct`
  - Supports the new `opts` argument described above.

### Changed
- All search functions now accepts the optional `opts=` argument, see `ASFSearchOptions` notes above.
- Replaced all `cmr_token` key arguments with `session`, which takes a `Session`-compatible object. See https://docs.asf.alaska.edu/asf_search/ASFSession/ for more details.
- Removed old GitHub actions

### Fixed
- `season` filter in `asf.search()` now doesn't throw when used.

------
## [3.2.2](https://github.com/asfadmin/Discovery-PytestAutomation/compare/v3.2.1...v3.2.2)
### Fixed
- netrc authentication works again, affects `ASFProduct.download()`, `ASFSearchResults.download()`, `download_urls()`, `download_url()`

------
## [3.2.1](https://github.com/asfadmin/Discovery-PytestAutomation/compare/v3.2.0...v3.2.1)
### Fixed
- `ASFProduct.stack()` and `asf_search.baseline_search.stack_from_id()` now return ASFSearchResults instead of a list

------
## [3.2.0](https://github.com/asfadmin/Discovery-PytestAutomation/compare/v3.1.3...v3.2.0)
### Changed
- `ASFProduct.stack()` and `asf_search.baseline_search.stack_from_id()` now calculate `temporalBaseline` and `perpendicularBaseline` values of stacked products locally
- `search()` now internally uses a custom format when communicating with ASF's SearchAPI. This should have no apparent impact on current usage of asf_search. 

------
## [3.1.3](https://github.com/asfadmin/Discovery-PytestAutomation/compare/v3.1.2...v3.1.3)
### Fixed
- Centroid calculation fixed for scenes spanning the antimeridian

------
## [3.1.2](https://github.com/asfadmin/Discovery-PytestAutomation/compare/v3.1.1...v3.1.2)
### Changed
- `ASFSession` methods `auth_with_cookiejar()` and `auth_with_token()` now raise an error if the passed cookiejar/token is invalid or expired
- `ASFAuthenticationError` raised when encountering a 400 level error while downloading files
### Fixed
- Downloading files with sessions authenticated by `auth_with_token()` method works again

------
## [3.1.1](https://github.com/asfadmin/Discovery-PytestAutomation/compare/v3.1.0...v3.1.1)
### Fixed:
- Fixes missing CMR module import

------
## [3.1.0](https://github.com/asfadmin/Discovery-asf_search/compare/v3.0.6...v3.1.0)
### Added
- Added walkthrough in the form of several jupyter notebooks in /examples
- Added `campaigns()` in `Campaigns` module, returns a list of campaigns for `UAV, AIRSAR, SENTINEL-1 INTERFEROGRAM (BETA)` platforms

### Changed
- Re-enable run-pytest workflow
  - Add tests for `ASFSearch, ASFSession, ASFProduct` as well as baseline, geographic, and search modules
  - Add Pytest-Automation Plugin integration
  - Add automated CodeCov badge to readme
- "collectionName" parameter in `geo_search()` and `search()` is deprecated and raises a warning. Will be removed in a future release, use "campaign" instead

### Fixed
- Fix error while raising ASFBaselineError in `baseline_search.get_stack_params()`

------
## [3.0.6](https://github.com/asfadmin/Discovery-asf_search/compare/v3.0.5...v3.0.6)
### Changed
- Skip download if file already exists
  - In the future we will apply file size and/or checksum checks to ensure the existing file is correct

------
## [3.0.5](https://github.com/asfadmin/Discovery-asf_search/compare/v3.0.4...v3.0.5)
### Added
- Add documentation URL to setup.py
- Add Gitter badge/link to readme
### Fixed
- Change hyphens to underscores in some product type constants

------
## [3.0.4](https://github.com/asfadmin/Discovery-asf_search/compare/v3.0.3...v3.0.4)
### Changed
- When working with source, package **must** be installed directly:
  - `python3 -m pip install -e .`
### Fixed
- In-region S3 downloads should now function without issue

------
## [3.0.3](https://github.com/asfadmin/Discovery-asf_search/compare/v3.0.2...v3.0.3)
### Fixed
- Replace `ASFProduct.centroid()` calculation with shapely-based calculation
  - See: https://github.com/asfadmin/Discovery-asf_search/pull/53
  - Removes numpy requirement
  - Adds shapely requirement

------
## [3.0.2](https://github.com/asfadmin/Discovery-asf_search/compare/v3.0.0...v3.0.2)
### Added
- Feature and Bug Report github issue templates

### Fixed
- Fix download authentication header issue during direct-to-S3 redirects
- Fix Sentinel-1 stacking to include both A and B in stacks

------
## [3.0.0](https://github.com/asfadmin/Discovery-asf_search/compare/v2.0.2...v3.0.0)
### Added
- Auth support for username/password and cookiejars, in addition to the previously available token-based approach. Create a session, authenticate it with the method of choice, then pass the session to whichever download method is being used.
    - Sessions can be created using the `ASFSession` class, a subclass of `requests.Session`
    - Once a session is created, call one of its authentication methods:
      - `auth_with_creds('user', 'pass)`
      - `auth_with_token(`EDL token`)
      - `auth_with_cookiejar(http.cookiejar)`
    - If you were previously using the `token` argument, such as:
      - `results.download(path='...', token='EDL token')`
    - Updating can be as simple as:
      - `results.download(path='...', session=ASFSession().auth_with_token('EDL token'))`
    - Sessions can be re-used and are thread-safe

### Changed
- `download_url()`, `download_urls()`, `ASFProduct.download()` and `ASFSearchResults.download()` now expect a `session` argument instead of `token`
- Send auth headers to every step along a download redirect chain (including final AWS S3 buckets)

------
## [2.0.2](https://github.com/asfadmin/Discovery-asf_search/compare/v2.0.1...v2.0.2)
### Added
- INSTRUMENT constants for C-SAR, PALSAR, and ANVIR-2

------
## [2.0.1](https://github.com/asfadmin/Discovery-asf_search/compare/v2.0.0...v2.0.1)
### Fixed
- Versioning workflow corrected for proper versioning, stop bumping major instead of patch!

------
## [2.0.0](https://github.com/asfadmin/Discovery-asf_search/compare/v1.1.0...v2.0.0)
### Fixed
- Fixed import order of operations bug
- Updated ASFProduct and ASFSearchResults to use path arg in download methods

------
## [1.1.0](https://github.com/asfadmin/Discovery-asf_search/compare/v0.4.0...v1.1.0)
### Added
- Parallel downloads now supported by ASFSearchResults. Defaults to 1 (sequential download)
- For `search()`-based functions that take an argument as a list, single values are now also allowed

### Changed
- Import download functionality in asf_search (for `download_url()` and `download_urls()`)
- "parallel" is now "processes" in download functionality

### Fixed
- Fixed ASFProduct import in search.py
- importlib metadata fix for python <3.8

------
## [0.4.0](https://github.com/asfadmin/Discovery-asf_search/compare/v0.3.0...v0.4.0)
### Added
- ASFSearchResults now has a geojson() method which returns a data structure that matches the geojson specification
- ASFProduct now has a geojson() method that produces a data structure matching a geojson feature snippet
- ASFSearchResults and ASFProduct both have a __str__() methods that serializes the output of their geojson() methods
- Added CodeFactor shield to readme
- Now calculates temporal baselines when building a stack
- New search options: 
    - min/maxDoppler
    - min/MaxFaradayRotation
    - flightLine
    - offNadirAngle
    - season

### Changed
- ASFProduct is no longer a subclass of dict. Instead, metadata has been moved to .properties and .geometry
- ASFSearchResults is now a subclass of UserList, for list-type operations
- Newly-built stacks are sorted by temporal baselines, ascending

### Fixed
- Cleaned up cruft from various refactors

------
## [0.3.0](https://github.com/asfadmin/Discovery-asf_search/compare/v0.2.4...v0.3.0)

### Added
- Layed out framework for INSTRUMENT constants (needs to be populated)
- Support for baseline stacking of pre-calculated datasets
- Download support for single products or entire search result sets, token-based auth only
- ASFSearchResults and ASFProduct classes
- Lower-level ASFError exception class
- ASFDownloadError exception class
- ASFBaselineError exception class
- Better path/frame/platform/product example


### Changed
- No longer uses range type for parameters that accept lists of values and/or ranges. Now expects a 2-value tuple.
- Removed DATASET constants (not searchable, use platform+instrument to identify a dataset)
- Updated hello_world.py baseline example
- Removed output options across the board, geojson only until we no longer rely on SearchAPI calls
- insarStackID now a search option (needed for baseline stacking of pre-calculated datasets)
- Flatter structure for constants
- baseline functionality moved into search group (file restructuring)

### Fixed
- Corrected handling of version number in user agent string
- unused import cleanup
- better type hinting on centroid() function

------
## [0.2.4](https://github.com/asfadmin/Discovery-asf_search/compare/v0.0.0...v0.2.4)

### Added
- product_search(): search using a list of Product IDs (CMR's GranuleUR)
- granule_search(): search using a list of Granule names (aka Scene names)
- geo_search(): search using a WKT string, as well as other parameters
- search(): a generic search function, allowing any combination of the above search features
- stack(): provides basic Baseline stacking functionality (does not yet provide perpendicular/temporal baseline values)
- Numerous constants available, covering common BEAMMODE, DATASET, FLIGHT_DIRECTION, PLATFORM, POLARIZATION, and PRODUCT_TYPE values
- Basic exception classes and error handling for search parameter and server errors
- Populated readme with instructions, examples, and badges

### Changed
- Improved packaging/build process
- Restructured branch layout according to https://gist.github.com/digitaljhelms/4287848

### Fixed
- Removed hard-coded version string
- Install setuptools_scm in pypi publish action

------<|MERGE_RESOLUTION|>--- conflicted
+++ resolved
@@ -29,14 +29,10 @@
 ------
 ## [v6.5.0](https://github.com/asfadmin/Discovery-asf_search/compare/v6.4.0...v6.5.0)
 ### Added
-<<<<<<< HEAD
 - Searching by concept-ids is now supported via the `collections` keyword for search methods and `ASFSearchOptions`
-- adds `frameNumber` keyword and properties support for new Sentinel-1 Interferogram (BETA) products
-- adds `asfPlatform` as valid keyword for `ASFSearchOptions`
-=======
+- adds `frameNumber` properties support for new `Sentinel-1 Interferogram (BETA)` products
 - Adds `collections` search keyword, letting results be limited to the provided concept-ids
 - Adds `temporalBaselineDays` search keyword, allows searching `Sentinel-1 Interferogram (BETA)` products by their temporal baseline
->>>>>>> 1a0c95f9
 ### Changed
 - `search_generator()` now uses tenacity library to poll CMR
 ### Fixed
