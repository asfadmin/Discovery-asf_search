"""asf_search setuptools configuration"""
from setuptools import find_packages, setup

requirements = [
<<<<<<< HEAD
    "requests",
    "shapely",
    "python-dateutil",
    "pytz",
    "importlib_metadata",
    "numpy"
]

test_requirements = [
    "pytest",
    "pytest-automation",
    "pytest-cov",
    "pytest-xdist",
    "coverage",
    "requests-mock",
]
=======
        "requests",
        "shapely",
        "python-dateutil",
        "pytz",
        "importlib_metadata",
        "dateparser",
        "WKTUtils==1.1.0",
    ]
>>>>>>> f2d86069

with open("README.md", "r") as readme_file:
    readme = readme_file.read()

setup(
    name="asf_search",
    # version=Declared in pyproject.toml, through "[tool.setuptools_scm]"
    author="Alaska Satellite Facility Discovery Team",
    author_email="uaf-asf-discovery@alaska.edu",
    description="Python wrapper for ASF's SearchAPI",
    long_description=readme,
    long_description_content_type="text/markdown",
    url="https://github.com/asfadmin/Discovery-asf_search.git",
    project_urls={
        'Documentation': 'https://docs.asf.alaska.edu/asf_search/basics/'
    },
    packages=find_packages(exclude=["tests.*", "tests", "examples.*", "examples"]),
    package_dir={'asf_search': 'asf_search'},
    python_requires='>=3.6',
    install_requires=requirements,
    extras_require={ "test": test_requirements },
    license='BSD',
    license_files=('LICENSE',),
    classifiers=[
        "Development Status :: 2 - Pre-Alpha",
        "License :: OSI Approved :: BSD License",
        "Operating System :: OS Independent",
        "Intended Audience :: Developers",
        "Intended Audience :: Science/Research",
        "Programming Language :: Python :: 3",
        "Programming Language :: Python :: 3 :: Only",
        "Programming Language :: Python :: 3.6",
        "Programming Language :: Python :: 3.7",
        "Programming Language :: Python :: 3.8",
        "Programming Language :: Python :: 3.9",
        "Topic :: Software Development",
        "Topic :: Scientific/Engineering :: Atmospheric Science",
        "Topic :: Scientific/Engineering :: GIS",
        "Topic :: Scientific/Engineering :: Hydrology",
        "Topic :: Utilities"
    ],
)<|MERGE_RESOLUTION|>--- conflicted
+++ resolved
@@ -2,13 +2,14 @@
 from setuptools import find_packages, setup
 
 requirements = [
-<<<<<<< HEAD
     "requests",
     "shapely",
     "python-dateutil",
     "pytz",
     "importlib_metadata",
-    "numpy"
+    "numpy",
+    "dateparser",
+    "WKTUtils==1.1.0",
 ]
 
 test_requirements = [
@@ -19,16 +20,6 @@
     "coverage",
     "requests-mock",
 ]
-=======
-        "requests",
-        "shapely",
-        "python-dateutil",
-        "pytz",
-        "importlib_metadata",
-        "dateparser",
-        "WKTUtils==1.1.0",
-    ]
->>>>>>> f2d86069
 
 with open("README.md", "r") as readme_file:
     readme = readme_file.read()
