--- conflicted
+++ resolved
@@ -7,11 +7,8 @@
     "python-dateutil",
     "pytz",
     "importlib_metadata",
-<<<<<<< HEAD
     "scikit-learn"
-=======
     "numpy"
->>>>>>> 057dc0e2
 ]
 
 test_requirements = [
