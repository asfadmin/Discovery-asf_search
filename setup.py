"""asf_search setuptools configuration"""
from setuptools import find_packages, setup

requirements = [
<<<<<<< HEAD
        "requests",
        "shapely",
        "python-dateutil",
        "pytz",
        "importlib_metadata",
        "dateparser",
        "WKTUtils==1.1.0",
    ]
=======
    "requests",
    "shapely",
    "python-dateutil",
    "pytz",
    "importlib_metadata",
]

test_requirements = [
    "pytest",
    "pytest-automation",
    "pytest-cov",
    "pytest-xdist",
    "coverage",
    "requests-mock",
]
>>>>>>> 3f9fe0fd

with open("README.md", "r") as readme_file:
    readme = readme_file.read()

setup(
    name="asf_search",
    # version=Declared in pyproject.toml, through "[tool.setuptools_scm]"
    author="Alaska Satellite Facility Discovery Team",
    author_email="uaf-asf-discovery@alaska.edu",
    description="Python wrapper for ASF's SearchAPI",
    long_description=readme,
    long_description_content_type="text/markdown",
    url="https://github.com/asfadmin/Discovery-asf_search.git",
    project_urls={
        'Documentation': 'https://docs.asf.alaska.edu/asf_search/basics/'
    },
    packages=find_packages(exclude=["tests.*", "tests", "examples.*", "examples"]),
    package_dir={'asf_search': 'asf_search'},
    python_requires='>=3.6',
    install_requires=requirements,
    extras_require={ "test": test_requirements },
    license='BSD',
    license_files=('LICENSE',),
    classifiers=[
        "Development Status :: 2 - Pre-Alpha",
        "License :: OSI Approved :: BSD License",
        "Operating System :: OS Independent",
        "Intended Audience :: Developers",
        "Intended Audience :: Science/Research",
        "Programming Language :: Python :: 3",
        "Programming Language :: Python :: 3 :: Only",
        "Programming Language :: Python :: 3.6",
        "Programming Language :: Python :: 3.7",
        "Programming Language :: Python :: 3.8",
        "Programming Language :: Python :: 3.9",
        "Topic :: Software Development",
        "Topic :: Scientific/Engineering :: Atmospheric Science",
        "Topic :: Scientific/Engineering :: GIS",
        "Topic :: Scientific/Engineering :: Hydrology",
        "Topic :: Utilities"
    ],
)<|MERGE_RESOLUTION|>--- conflicted
+++ resolved
@@ -2,7 +2,6 @@
 from setuptools import find_packages, setup
 
 requirements = [
-<<<<<<< HEAD
         "requests",
         "shapely",
         "python-dateutil",
@@ -10,13 +9,6 @@
         "importlib_metadata",
         "dateparser",
         "WKTUtils==1.1.0",
-    ]
-=======
-    "requests",
-    "shapely",
-    "python-dateutil",
-    "pytz",
-    "importlib_metadata",
 ]
 
 test_requirements = [
@@ -27,7 +19,6 @@
     "coverage",
     "requests-mock",
 ]
->>>>>>> 3f9fe0fd
 
 with open("README.md", "r") as readme_file:
     readme = readme_file.read()
