--- conflicted
+++ resolved
@@ -1,13 +1,6 @@
 name: tests
 
-<<<<<<< HEAD
-on:
-    pull_request:
-        types: [opened, edited, reopened]
-    push:
-=======
 on: [push]
->>>>>>> 397003f0
 
 jobs:
   run-tests:
