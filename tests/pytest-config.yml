# Contents of pytest-config.yml
test_types:

- For running ASFProduct tests:
    required_keys: products
    method: test_ASFProduct

- For running ASFProduct_Stack tests:
    required_keys: ["product", "baseline_stack"]
    method: test_ASFProduct_Stack

- For running ASFSession tests:
    required_keys: ['username', 'password']
    method: test_ASFSession_Error

- For running preprocessed baseline stack params tests:
    required_keys: product
    required_in_title: test-preprocessed-product
    method: test_get_preprocessed_stack_params

- For running unprocessed baseline stack params tests:
    required_keys: product
    required_in_title: test-unprocessed-product
    method: test_get_unprocessed_stack_params

- For running Invalid Stack ID stack params tests:
    required_keys: product
    required_in_title: test-invalid-insarStackID
    method: test_get_stack_params_invalid_insarStackId

- For running Invalid Platform stack params tests:
    required_keys: product
    required_in_title: test-invalid-platform
    method: test_get_stack_params_invalid_platform


- For running Invalid Platform stack params tests:
    required_keys: ["product", "stack"]
    required_in_title: test-temporal-baseline
    method: test_temporal_baseline

- For running Invalid Platform stack params tests:
    required_keys: ["product", "stack"]
    required_in_title: test-product-stack
    method: test_stack_from_product

- For running stack_from_id tests:
    required_keys: ["stack_id", "stack", "stack_reference"]
    required_in_title: test-stack-id
    method: test_stack_from_id

- For running stack from ASFSearch tests:
    required_keys: response
    required_in_title: test-ASFSearch
    method: test_ASFSearchResults

- For ASFSearch search with parameters tests:
    required_keys: ["parameters", "answer"]
    required_in_title: test-ASFSearch-search-valid
    method: test_ASFSearch_Search

- For running ASFSearch search error tests:
    required_keys: ["parameters", "status_code", "report"]
    required_in_title: test-ASFSearch-search-error
    method: test_ASFSearch_Search_Error

- For running WKT Validation invalid wkt error tests:
    required_keys: ["wkt"]
    required_in_title: 'test-validate-wkt-invalid-error'
    method: test_wkt_validation_Invalid_WKT_Error

- For running WKT Validation point tests:
    required_keys: ["wkt", "validated-wkt"]
    required_in_title: 'test-validate-wkt-valid'
    method: test_wkt_validation_WKT_Valid

- For running _get_clamped_geometry tests:
    required_keys: ["wkt", "clamped-wkt", "clamped-count", "wrapped-count"]
    required_in_title: test-validate-wkt-clamp
    method: test_wkt_validation_WKT_clamp_geometry

- For running _get_convex_hull tests:
    required_keys: ["wkt", "convex-wkt"]
    required_in_title: test-validate-wkt-convex-hull
    method: test_wkt_validation_convex_hull

- For running _get_convex_hull tests:
    required_keys: ["wkt", "merged-wkt"]
    required_in_title: test-validate-wkt-merge-overlapping-geometry
    method: test_wkt_validation_merge_overlapping_geometry

- For running _counter_clockwise_reorientation tests:
    required_keys: ["wkt", "cc-wkt"]
    required_in_title: test-validate-wkt-reorient
    method: test_wkt_validation_counter_clockwise_reorientation

- For running _wkt_prep tests:
    required_keys: wkt
    required_in_title: test-search-wkt-prep
    method: test_search_wkt_prep

- For running _get_project_names tests:
    required_keys: ["cmr_ummjson", "campaigns"]
    required_in_title: test_get_project_names
<<<<<<< HEAD
    method: test_get_platform_collection_names

- For running _get_project_names tests:
    required_keys: ["wkt", "coordinates"]
    required_in_title: test-validate-wkt-get-shape-coords
    method: test_valdiate_wkt_get_shape_coords
=======
    method: test_get_platform_campaign_names
>>>>>>> bc20d753
<|MERGE_RESOLUTION|>--- conflicted
+++ resolved
@@ -102,13 +102,9 @@
 - For running _get_project_names tests:
     required_keys: ["cmr_ummjson", "campaigns"]
     required_in_title: test_get_project_names
-<<<<<<< HEAD
-    method: test_get_platform_collection_names
+    method: test_get_platform_campaign_names
 
 - For running _get_project_names tests:
     required_keys: ["wkt", "coordinates"]
     required_in_title: test-validate-wkt-get-shape-coords
-    method: test_valdiate_wkt_get_shape_coords
-=======
-    method: test_get_platform_campaign_names
->>>>>>> bc20d753
+    method: test_valdiate_wkt_get_shape_coords