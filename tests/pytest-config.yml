# Contents of pytest-config.yml
test_types:

- For running ASFProduct tests:
    required_keys: products
    method: test_ASFProduct

- For running ASFProduct_Stack tests:
    required_keys: ["product", "baseline_stack"]
    method: test_ASFProduct_Stack

- For running ASFSession tests:
    required_keys: ['username', 'password']
    method: test_ASFSession_Error

- For running preprocessed baseline stack params tests:
    required_keys: product
    required_in_title: test-preprocessed-product
    method: test_get_preprocessed_stack_params

- For running unprocessed baseline stack params tests:
    required_keys: product
    required_in_title: test-unprocessed-product
    method: test_get_unprocessed_stack_params

- For running Invalid Stack ID stack params tests:
    required_keys: product
    required_in_title: test-invalid-insarStackID
    method: test_get_stack_params_invalid_insarStackId

- For running Invalid Platform stack params tests:
    required_keys: product
    required_in_title: test-invalid-platform
    method: test_get_stack_params_invalid_platform


- For running Invalid Platform stack params tests:
    required_keys: ["product", "stack"]
    required_in_title: test-temporal-baseline
    method: test_temporal_baseline

- For running Invalid Platform stack params tests:
    required_keys: ["product", "stack"]
    required_in_title: test-product-stack
    method: test_stack_from_product

- For running stack_from_id tests:
    required_keys: ["stack_id", "stack", "stack_reference"]
    required_in_title: test-stack-id
    method: test_stack_from_id

- For running stack from ASFSearch tests:
    required_keys: response
    required_in_title: test-ASFSearch
    method: test_ASFSearchResults

- For ASFSearch search with parameters tests:
    required_keys: ["parameters", "answer"]
    required_in_title: test-ASFSearch-search-valid
    method: test_ASFSearch_Search

- For running ASFSearch search error tests:
    required_keys: ["parameters", "status_code", "report"]
    required_in_title: test-ASFSearch-search-error
    method: test_ASFSearch_Search_Error

<<<<<<< HEAD
- For running WKT Validation type error tests:
    required_keys: ["wkt"]
    required_in_title: 'test-validate-wkt-type-error'
    method: test_wkt_validation_Type_Error

- For running WKT Validation invalid wkt error tests:
    required_keys: ["wkt"]
    required_in_title: 'test-validate-wkt-invalid-error'
    method: test_wkt_validation_Invalid_WKT_Error

- For running WKT Validation winding order tests:
    required_keys: ["wkt"]
    required_in_title: 'test-validate-wkt-winding-order'
    method: test_wkt_validation_WKT_Winding_Order

- For running WKT Validation point tests:
    required_keys: ["wkt"]
    required_in_title: 'test-validate-wkt-valid'
    method: test_wkt_validation_WKT_Valid
=======
- For running _get_project_names tests:
    required_keys: ["cmr_ummjson", "campaigns"]
    required_in_title: test_get_project_names
    method: test_get_platform_collection_names
>>>>>>> 24f3c98b
<|MERGE_RESOLUTION|>--- conflicted
+++ resolved
@@ -64,7 +64,6 @@
     required_in_title: test-ASFSearch-search-error
     method: test_ASFSearch_Search_Error
 
-<<<<<<< HEAD
 - For running WKT Validation type error tests:
     required_keys: ["wkt"]
     required_in_title: 'test-validate-wkt-type-error'
@@ -84,9 +83,7 @@
     required_keys: ["wkt"]
     required_in_title: 'test-validate-wkt-valid'
     method: test_wkt_validation_WKT_Valid
-=======
 - For running _get_project_names tests:
     required_keys: ["cmr_ummjson", "campaigns"]
     required_in_title: test_get_project_names
-    method: test_get_platform_collection_names
->>>>>>> 24f3c98b
+    method: test_get_platform_collection_names