# Contents of pytest-config.yml
test_types:

- For running ASFProduct tests:
    required_keys: products
    method: test_ASFProduct

- For running ASFProduct_Stack tests:
    required_keys: ["product", "preprocessed_stack", "processed_stack"]
    required_in_title: ASFProduct_Stack
    method: test_ASFProduct_Stack

- For running ASFProduct_get_stack_options tests:
    required_keys: ["product", "options"]
    required_in_title: ASFProduct-get-stack-options
    method: test_ASFProduct_get_stack_options

- For running ASFSession tests:
    required_in_title: password-login
    required_keys: ['username', 'password']
    method: test_ASFSession_Error

- For running ASFSession token_auth tests:
    required_in_title: token-auth
    required_keys: token
    method: test_ASFSession_Token_Error

- For running ASFSession cookiejar_auth tests:
    required_in_title: cookiejar-auth
    required_keys: cookies
    method: test_ASFSession_Cookie_Error

- For running ASFSession rebuild_auth tests:
    required_in_title: rebuild_auth
    required_keys: ['original_domain', 'response_domain', 'response_code', 'final_token']
    method: test_asf_session_rebuild_auth

- For running preprocessed baseline stack params tests:
    required_keys: product
    required_in_title: test-preprocessed-product
    method: test_get_preprocessed_stack_params

- For running unprocessed baseline stack params tests:
    required_keys: product
    required_in_title: test-unprocessed-product
    method: test_get_unprocessed_stack_params

- For running Invalid Stack ID stack params tests:
    required_keys: product
    required_in_title: test-invalid-insarStackID
    method: test_get_stack_opts_invalid_insarStackId

- For running Invalid Platform stack params tests:
    required_keys: product
    required_in_title: test-invalid-platform
    method: test_get_stack_opts_invalid_platform


- For running Invalid Platform stack params tests:
    required_keys: ["product", "stack"]
    required_in_title: test-temporal-baseline
    method: test_temporal_baseline

- For running Invalid Platform stack params tests:
    required_keys: ["product", "stack"]
    required_in_title: test-product-stack
    method: test_stack_from_product

- For running stack_from_id tests:
    required_keys: ["stack_id", "stack", "stack_reference"]
    required_in_title: test-stack-id
    method: test_stack_from_id

- For running stack from ASFSearch tests:
    required_keys: response
    required_in_title: test-ASFSearch
    method: test_ASFSearchResults

- For ASFSearch search with parameters tests:
    required_keys: ["parameters", "answer"]
    required_in_title: test-ASFSearch-search-valid
    method: test_ASFSearch_Search

- For running ASFSearch search error tests:
    required_keys: ["parameters", "status_code", "report"]
    required_in_title: test-ASFSearch-search-error
    method: test_ASFSearch_Search_Error

- For running WKT Validation invalid wkt error tests:
    required_keys: wkt
    required_in_title: 'test-validate-wkt-invalid-error'
    method: test_wkt_validation_Invalid_WKT_Error

- For running WKT Validation point tests:
    required_keys: ["wkt", "validated-wkt"]
    required_in_title: 'test-validate-wkt-valid'
    method: test_wkt_validation_WKT_Valid

- For running _get_clamped_and_wrapped_geometry tests:
    required_keys: ["wkt", "clamped-wkt", "clamped-count", "wrapped-count"]
    required_in_title: test-validate-wkt-clamp
    method: test_wkt_validation_WKT_clamp_geometry

- For running _get_convex_hull tests:
    required_keys: ["wkt", "convex-wkt"]
    required_in_title: test-validate-wkt-convex-hull
    method: test_wkt_validation_convex_hull

- For running _get_convex_hull tests:
    required_keys: ["wkt", "merged-wkt"]
    required_in_title: test-validate-wkt-merge-overlapping-geometry
    method: test_wkt_validation_merge_overlapping_geometry

- For running _counter_clockwise_reorientation tests:
    required_keys: ["wkt", "cc-wkt"]
    required_in_title: test-validate-wkt-reorient
    method: test_wkt_validation_counter_clockwise_reorientation

- For running _wkt_prep tests:
    required_keys: wkt
    required_in_title: test-search-wkt-prep
    method: test_search_wkt_prep

- For running _simplify_aoi tests:
    required_keys: ["wkt", "simplified-wkt", "RepairEntries"]
    required_in_title: test-simplify-aoi
    method: test_simplify_aoi

- For running _get_project_names tests:
    required_keys: ["cmr_ummjson", "campaigns"]
    required_in_title: test_get_project_names
    method: test_get_platform_campaign_names

- For running _get_project_names tests:
    required_keys: ["wkt", "coordinates"]
    required_in_title: test-validate-wkt-get-shape-coords
    method: test_validate_wkt_get_shape_coords

- For running download_url tests:
    required_keys: ["url", "path", "filename"]
    required_in_title: test-download-url
    method: test_download_url

- For running find_new_reference tests:
    required_keys: ["stack", "output_index"]
    required_in_title: test-find-new-reference
    method: test_find_new_reference

- For running test_get_default_product_type tests:
    required_keys: ["scene_name", "product_type"]
    required_in_title: test-get_default_product_type
    method: test_get_default_product_type

- For running test_get_baseline_from_stack tests:
    required_keys: ['reference', 'stack', 'output_stack', 'error']
    required_in_title: test-get-baseline-from-stack
    method: test_get_baseline_from_stack

- For running test_get_default_product_type tests:
    required_keys: ["reference", "output"]
    required_in_title: test-valid-state-vectors
    method: test_valid_state_vectors

- For running test_validator_map_validate tests:
    required_keys: ['key', 'value', 'output']
    required_in_title: test-validator-map-validate
    method: test_validator_map_validate

- For running ASFSearchOption-validator tests:
    required_keys: ['validator', 'input', 'output', 'error']
    required_in_title: test-validators
    method: test_ASFSearchOptions_validator

- For running ASFSearchOptions tests:
    required_in_title: test-ASFSearchOptions
    method: test_ASFSearchOptions

<<<<<<< HEAD
- For running serialization tests:
    required_in_title: serialization
    method: test_serialization

=======
>>>>>>> 0970887d
- For running jupyter notebook example tests:
    required_keys: notebook
    method: test_notebook_examples<|MERGE_RESOLUTION|>--- conflicted
+++ resolved
@@ -175,13 +175,10 @@
     required_in_title: test-ASFSearchOptions
     method: test_ASFSearchOptions
 
-<<<<<<< HEAD
 - For running serialization tests:
     required_in_title: serialization
     method: test_serialization
 
-=======
->>>>>>> 0970887d
 - For running jupyter notebook example tests:
     required_keys: notebook
     method: test_notebook_examples