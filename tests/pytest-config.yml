# Contents of pytest-config.yml
test_types:

- For running ASFProduct tests:
    required_keys: products
    method: test_ASFProduct

- For running ASFProduct_Stack tests:
    required_keys: ["product", "preprocessed_stack", "processed_stack"]
    required_in_title: ASFProduct_Stack
    method: test_ASFProduct_Stack

- For running ASFProduct_get_stack_options tests:
    required_keys: ["product", "options"]
    required_in_title: ASFProduct-get-stack-options
    method: test_ASFProduct_get_stack_options

- For running ASFSession tests:
    required_in_title: password-login
    required_keys: ['username', 'password']
    method: test_ASFSession_Error

- For running ASFSession token_auth tests:
    required_in_title: token-auth
    required_keys: token
    method: test_ASFSession_Token_Error

- For running ASFSession cookiejar_auth tests:
    required_in_title: cookiejar-auth
    required_keys: cookies
    method: test_ASFSession_Cookie_Error

- For running ASFSession rebuild_auth tests:
    required_in_title: rebuild_auth
    required_keys: ['original_domain', 'response_domain', 'response_code', 'final_token']
    method: test_asf_session_rebuild_auth

- For running preprocessed baseline stack params tests:
    required_keys: product
    required_in_title: test-preprocessed-product
    method: test_get_preprocessed_stack_params

- For running unprocessed baseline stack params tests:
    required_keys: product
    required_in_title: test-unprocessed-product
    method: test_get_unprocessed_stack_params

- For running Invalid Stack ID stack params tests:
    required_keys: product
    required_in_title: test-invalid-insarStackID
    method: test_get_stack_opts_invalid_insarStackId

- For running Invalid Platform stack params tests:
    required_keys: product
    required_in_title: test-invalid-platform
    method: test_get_stack_opts_invalid_platform


- For running Invalid Platform stack params tests:
    required_keys: ["product", "stack"]
    required_in_title: test-temporal-baseline
    method: test_temporal_baseline

- For running Invalid Platform stack params tests:
    required_keys: ["product", "stack"]
    required_in_title: test-product-stack
    method: test_stack_from_product

- For running stack_from_id tests:
    required_keys: ["stack_id", "stack", "stack_reference"]
    required_in_title: test-stack-id
    method: test_stack_from_id

- For running stack from ASFSearch tests:
    required_keys: response
    required_in_title: test-ASFSearch
    method: test_ASFSearchResults

- For ASFSearch search with parameters tests:
    required_keys: ["parameters", "answer"]
    required_in_title: test-ASFSearch-search-valid
    method: test_ASFSearch_Search

- For running ASFSearch search error tests:
    required_keys: ["parameters", "status_code", "report"]
    required_in_title: test-ASFSearch-search-error
    method: test_ASFSearch_Search_Error

- For running _get_project_names tests:
    required_keys: ["cmr_ummjson", "campaigns"]
    required_in_title: test_get_project_names
    method: test_get_platform_campaign_names

- For running download_url tests:
    required_keys: ["url", "path", "filename"]
    required_in_title: test-download-url
    method: test_download_url

- For running find_new_reference tests:
    required_keys: ["stack", "output_index"]
    required_in_title: test-find-new-reference
    method: test_find_new_reference

- For running test_get_default_product_type tests:
    required_keys: ["scene_name", "product_type"]
    required_in_title: test-get_default_product_type
    method: test_get_default_product_type

- For running test_get_baseline_from_stack tests:
    required_keys: ['reference', 'stack', 'output_stack', 'error']
    required_in_title: test-get-baseline-from-stack
    method: test_get_baseline_from_stack

- For running test_get_default_product_type tests:
    required_keys: ["reference", "output"]
    required_in_title: test-valid-state-vectors
    method: test_valid_state_vectors

<<<<<<< HEAD
- For running test_validator_map_validate tests:
    required_keys: ['key', 'value', 'output']
    required_in_title: test-validator-map-validate
    method: test_validator_map_validate

- For running ASFSearchOption validator tests:
    required_keys: ['validator', 'input', 'output', 'error']
    required_in_title: test-validators
    method: test_ASFSearchOptions_validator
=======
- For running ASFSearchOptions tests:
    required_in_title: test-ASFSearchOptions
    method: test_ASFSearchOptions
>>>>>>> 022bf865
<|MERGE_RESOLUTION|>--- conflicted
+++ resolved
@@ -116,18 +116,16 @@
     required_in_title: test-valid-state-vectors
     method: test_valid_state_vectors
 
-<<<<<<< HEAD
 - For running test_validator_map_validate tests:
     required_keys: ['key', 'value', 'output']
     required_in_title: test-validator-map-validate
     method: test_validator_map_validate
 
-- For running ASFSearchOption validator tests:
+- For running ASFSearchOption-validator tests:
     required_keys: ['validator', 'input', 'output', 'error']
     required_in_title: test-validators
     method: test_ASFSearchOptions_validator
-=======
+
 - For running ASFSearchOptions tests:
     required_in_title: test-ASFSearchOptions
-    method: test_ASFSearchOptions
->>>>>>> 022bf865
+    method: test_ASFSearchOptions