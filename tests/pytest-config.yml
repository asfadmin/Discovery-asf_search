# Contents of pytest-config.yml
test_types:

- For running ASFProduct tests:
    required_keys: products
    method: test_ASFProduct

- For running ASFProduct_Stack tests:
    required_keys: ["product", "baseline_stack"]
    method: test_ASFProduct_Stack

- For running ASFSession tests:
    required_in_title: password-login
    required_keys: ['username', 'password']
    method: test_ASFSession_Error

- For running ASFSession token_auth tests:
    required_in_title: token-auth
    required_keys: token
    method: test_ASFSession_Token_Error

- For running ASFSession cookiejar_auth tests:
    required_in_title: cookiejar-auth
    required_keys: cookies
    method: test_ASFSession_Cookie_Error

- For running ASFSession rebuild_auth tests:
    required_in_title: rebuild_auth
    required_keys: ['original_domain', 'response_domain', 'response_code', 'final_token']
    method: test_asf_session_rebuild_auth

- For running preprocessed baseline stack params tests:
    required_keys: product
    required_in_title: test-preprocessed-product
    method: test_get_preprocessed_stack_params

- For running unprocessed baseline stack params tests:
    required_keys: product
    required_in_title: test-unprocessed-product
    method: test_get_unprocessed_stack_params

- For running Invalid Stack ID stack params tests:
    required_keys: product
    required_in_title: test-invalid-insarStackID
    method: test_get_stack_params_invalid_insarStackId

- For running Invalid Platform stack params tests:
    required_keys: product
    required_in_title: test-invalid-platform
    method: test_get_stack_params_invalid_platform


- For running Invalid Platform stack params tests:
    required_keys: ["product", "stack"]
    required_in_title: test-temporal-baseline
    method: test_temporal_baseline

- For running Invalid Platform stack params tests:
    required_keys: ["product", "stack"]
    required_in_title: test-product-stack
    method: test_stack_from_product

- For running stack_from_id tests:
    required_keys: ["stack_id", "stack", "stack_reference"]
    required_in_title: test-stack-id
    method: test_stack_from_id

- For running stack from ASFSearch tests:
    required_keys: response
    required_in_title: test-ASFSearch
    method: test_ASFSearchResults

- For ASFSearch search with parameters tests:
    required_keys: ["parameters", "answer"]
    required_in_title: test-ASFSearch-search-valid
    method: test_ASFSearch_Search

- For running ASFSearch search error tests:
    required_keys: ["parameters", "status_code", "report"]
    required_in_title: test-ASFSearch-search-error
    method: test_ASFSearch_Search_Error

- For running WKT Validation invalid wkt error tests:
    required_keys: ["wkt"]
    required_in_title: 'test-validate-wkt-invalid-error'
    method: test_wkt_validation_Invalid_WKT_Error

- For running WKT Validation point tests:
    required_keys: ["wkt", "validated-wkt"]
    required_in_title: 'test-validate-wkt-valid'
    method: test_wkt_validation_WKT_Valid

- For running _get_clamped_geometry tests:
    required_keys: ["wkt", "clamped-wkt", "clamped-count", "wrapped-count"]
    required_in_title: test-validate-wkt-clamp
    method: test_wkt_validation_WKT_clamp_geometry

- For running _get_convex_hull tests:
    required_keys: ["wkt", "convex-wkt"]
    required_in_title: test-validate-wkt-convex-hull
    method: test_wkt_validation_convex_hull

- For running _get_convex_hull tests:
    required_keys: ["wkt", "merged-wkt"]
    required_in_title: test-validate-wkt-merge-overlapping-geometry
    method: test_wkt_validation_merge_overlapping_geometry

- For running _counter_clockwise_reorientation tests:
    required_keys: ["wkt", "cc-wkt"]
    required_in_title: test-validate-wkt-reorient
    method: test_wkt_validation_counter_clockwise_reorientation

- For running _wkt_prep tests:
    required_keys: wkt
    required_in_title: test-search-wkt-prep
    method: test_search_wkt_prep

- For running _get_project_names tests:
    required_keys: ["cmr_ummjson", "campaigns"]
    required_in_title: test_get_project_names
    method: test_get_platform_campaign_names

<<<<<<< HEAD
- For running _get_project_names tests:
    required_keys: ["wkt", "coordinates"]
    required_in_title: test-validate-wkt-get-shape-coords
    method: test_valdiate_wkt_get_shape_coords
=======
- For running download_url tests:
    required_keys: ["url", "path", "filename"]
    required_in_title: test-download-url
    method: test_download_url
>>>>>>> 1710897f
<|MERGE_RESOLUTION|>--- conflicted
+++ resolved
@@ -120,14 +120,12 @@
     required_in_title: test_get_project_names
     method: test_get_platform_campaign_names
 
-<<<<<<< HEAD
 - For running _get_project_names tests:
     required_keys: ["wkt", "coordinates"]
     required_in_title: test-validate-wkt-get-shape-coords
     method: test_valdiate_wkt_get_shape_coords
-=======
+
 - For running download_url tests:
     required_keys: ["url", "path", "filename"]
     required_in_title: test-download-url
-    method: test_download_url
->>>>>>> 1710897f
+    method: test_download_url