from typing import Dict, List
from asf_search.exceptions import ASFAuthenticationError, ASFSearch4xxError, ASFSearch5xxError

<<<<<<< HEAD
from ASFProduct.test_ASFProduct import run_test_ASFProduct_Geo_Search, run_test_product_get_stack_options, run_test_stack
=======
from ASFSearchOptions.test_ASFSearchOptions import run_test_ASFSearchOptions
from ASFProduct.test_ASFProduct import run_test_ASFProduct_Geo_Search, run_test_stack
>>>>>>> 022bf865
from ASFSession.test_ASFSession import run_auth_with_cookiejar, run_auth_with_creds, run_auth_with_token, run_test_asf_session_rebuild_auth
from BaselineSearch.test_baseline_search import *
from Search.test_search import run_test_ASFSearchResults, run_test_search, run_test_search_http_error
from CMR.test_MissionList import run_test_get_project_names


from pytest import raises
from unittest.mock import patch

import os
import pathlib
import yaml

import requests
from tests.ASFSearchOptions.test_ASFSearchOptions import run_test_ASFSearchOptions_validator, run_test_validator_map_validate
from tests.BaselineSearch.Stack.test_stack import run_test_find_new_reference, run_test_get_baseline_from_stack, run_test_get_default_product_type, run_test_valid_state_vectors

from tests.download.test_download import run_test_download_url_auth_error

# asf_search.ASFProduct Tests
def test_ASFProduct(**args) -> None:
    """
    Tests Basic ASFProduct with mock searchAPI response
    """
    test_info = args["test_info"]
    geographic_response = get_resource(test_info["products"])
    run_test_ASFProduct_Geo_Search(geographic_response)

def test_ASFProduct_Stack(**args) -> None:
    """
    Tests ASFProduct.stack() with reference and corresponding stack
    Checks for temporalBaseline order, 
    asserting the stack is ordered by the scene's temporalBaseline (in ascending order)
    """
    test_info = args["test_info"]
    reference = get_resource(test_info["product"])
    preprocessed_stack = get_resource(test_info["preprocessed_stack"])
    processed_stack = get_resource(test_info["processed_stack"])
    run_test_stack(reference, preprocessed_stack, processed_stack)

def test_ASFProduct_get_stack_options(**args) -> None:
    test_info = args["test_info"]
    reference = get_resource(test_info['product'])
    options = get_resource(test_info['options'])

    run_test_product_get_stack_options(reference, options)
 
# asf_search.ASFSession Tests
def test_ASFSession_Error(**args) -> None:
    """
    Test ASFSession.auth_with_creds for sign in errors
    """
    test_info = args["test_info"]
    username = test_info["username"]
    password = test_info["password"]
    with patch('asf_search.ASFSession.get') as mock_get:
        mock_get.return_value = "Error"

        with raises(ASFAuthenticationError):
            run_auth_with_creds(username, password)

def test_ASFSession_Token_Error(**args) -> None:
    """
    Test ASFSession.auth_with_token for sign in errors
    """
    test_info = args["test_info"]
    token = test_info["token"]

    with raises(ASFAuthenticationError):
        run_auth_with_token(token)

def test_ASFSession_Cookie_Error(**args) -> None:
    """
    Test ASFSession.auth_with_cookie for sign in errors
    """
    test_info = args["test_info"]
    cookies = test_info["cookies"]

    with raises(ASFAuthenticationError):
        run_auth_with_cookiejar(cookies)

def test_asf_session_rebuild_auth(**args) -> None:
    """
    Test asf_search.ASFSession.rebuild_auth
    When redirecting from an ASF domain, only accept 
    domains listed in ASFSession.AUTH_DOMAINS
    """
    test_info = args["test_info"]
    original_domain = test_info["original_domain"]
    response_domain = test_info["response_domain"]
    response_code = test_info["response_code"]
    final_token = test_info["final_token"]

    run_test_asf_session_rebuild_auth(original_domain, response_domain, response_code, final_token)

# asf_search.search.baseline_search Tests
def test_get_preprocessed_stack_params(**args) -> None:
    """
    Test asf_search.search.baseline_search.get_stack_opts with a reference scene
    that's part of a pre-calculated platform, asserting that get_stack_opts returns an object with two parameters
    \n1. processingLevel
    \n2. insarStackId
    """
    test_info = args["test_info"]
    reference = get_resource(test_info["product"])

    run_test_get_preprocessed_stack_params(reference)

def test_get_unprocessed_stack_params(**args) -> None:
    """
    Test asf_search.search.baseline_search.get_stack_opts with a reference scene
    that's not part of a pre-calculated platform, asserting that get_stack_opts returns an object with seven parameters
    """
    test_info = args["test_info"]
    reference = get_resource(test_info["product"])

    run_test_get_unprocessed_stack_params(reference)

def test_get_stack_opts_invalid_insarStackId(**args) -> None:
    """
    Test asf_search.search.baseline_search.get_stack_opts with a the reference scene's 
    insarStackID set to an invalid value, and asserting an ASFBaselineError is raised
    """
    test_info = args["test_info"]
    reference = get_resource(test_info["product"])
    
    run_get_stack_opts_invalid_insarStackId(reference)
    
def test_get_stack_opts_invalid_platform(**args) -> None:
    """
    Test asf_search.search.baseline_search.get_stack_opts with a the reference scene's 
    platform set to an invalid value, and asserting an ASFBaselineError is raised
    """
    test_info = args["test_info"]
    reference = get_resource(test_info["product"])    
    run_test_get_stack_opts_invalid_platform_raises_error(reference)
    
def test_temporal_baseline(**args) -> None:
    """
    Test asf_search.search.baseline_search.calc_temporal_baselines, asserting mutated baseline stack
    is still the same length and that each product's properties contain a temporalBaseline key 
    """
    test_info = args["test_info"]
    reference = get_resource(test_info["product"])
    stack = get_resource(test_info["stack"])
    run_test_calc_temporal_baselines(reference, stack)
    
def test_stack_from_product(**args) -> None:
    """
    Test asf_search.search.baseline_search.stack_from_product, asserting stack returned is ordered
    by temporalBaseline value in ascending order
    """
    test_info = args["test_info"]
    reference = get_resource(test_info["product"])
    stack = get_resource(test_info["stack"])
    
    run_test_stack_from_product(reference, stack)

def test_stack_from_id(**args) -> None:
    """
    Test asf_search.search.baseline_search.stack_from_id, asserting stack returned is ordered
    by temporalBaseline value in ascending order
    """
    test_info = args["test_info"]
    stack_id = test_info["stack_id"]
    stack_reference_data = test_info["stack_reference"]
    stack_data = test_info["stack"]

    stack_reference = get_resource(stack_reference_data)
    stack = []

    if(stack_data != []):
        stack = get_resource(stack_data)

    run_test_stack_from_id(stack_id, stack_reference, stack)

# asf_search.ASFSearchResults Tests
def test_ASFSearchResults(**args) -> None:
    """
    Test asf_search.ASFSearchResults, asserting initialized values, 
    and geojson response returns object with type FeatureCollection
    """
    test_info = args["test_info"]
    search_response = get_resource(test_info["response"])

    run_test_ASFSearchResults(search_response)

# asf_search.search Tests
def test_ASFSearch_Search(**args) -> None:
    """
    Test asf_search.search, asserting returned value is expected result
    """
    test_info = args["test_info"]
    parameters = get_resource(test_info["parameters"])
    answer = get_resource(test_info["answer"])

    run_test_search(parameters, answer)
    
def test_ASFSearch_Search_Error(**args) -> None:
    """
    Test asf_search.search errors,
    asserting server and client errors are raised
    """
    test_info = args["test_info"]
    parameters = test_info["parameters"]
    report = test_info["report"]
    error_code = test_info["status_code"]
    if error_code == 400:
        with raises(ASFSearch4xxError):
            run_test_search_http_error(parameters, error_code, report)
    if error_code == 500:
        with raises(ASFSearch5xxError):
            run_test_search_http_error(parameters, error_code, report)

def test_get_platform_campaign_names(**args) -> None:
    test_info = args["test_info"]
    cmr_ummjson = get_resource(test_info["cmr_ummjson"])
    campaigns: List[str] = get_resource(test_info["campaigns"])
    
    run_test_get_project_names(cmr_ummjson, campaigns)

def test_download_url(**args) -> None:
    """
    Test asf_search.download.download_url
    """
    test_info = args["test_info"]
    url = test_info["url"]
    path = test_info["path"]
    filename = test_info["filename"]
        
    if filename == "error":
        run_test_download_url_auth_error(url, path, filename)

def test_find_new_reference(**args) -> None:
    """
    Test asf_search.baseline.calc.find_new_reference
    """
    test_info = args["test_info"]
    stack = get_resource(test_info["stack"])
    output_index = get_resource(test_info["output_index"])
    
    run_test_find_new_reference(stack, output_index)

def test_get_default_product_type(**args) -> None:
    test_info = args["test_info"]
    scene_name = get_resource(test_info["scene_name"])
    product_type = get_resource(test_info["product_type"])
    
    run_test_get_default_product_type(scene_name, product_type)

def test_get_baseline_from_stack(**args) -> None:
    test_info = args["test_info"]
    reference = get_resource(test_info['reference'])
    stack = get_resource(test_info['stack'])
    output_stack = get_resource(test_info['output_stack'])
    error = get_resource(test_info['error'])
    run_test_get_baseline_from_stack(reference, stack, output_stack, error)

def test_valid_state_vectors(**args) -> None:
    test_info = args["test_info"]
    reference = get_resource(test_info['reference'])
    output = get_resource(test_info['output'])
    
    run_test_valid_state_vectors(reference, output)
<<<<<<< HEAD
    
def test_validator_map_validate(**args) -> None:
    test_info = args["test_info"]
    key = get_resource(test_info['key'])
    value = get_resource(test_info['value'])
    output = get_resource(test_info['output'])

    run_test_validator_map_validate(key, value, output)

def test_ASFSearchOptions_validator(**args) -> None:
    test_info = args["test_info"]
    validator_name = get_resource(test_info['validator'])
    param = safe_load_tuple(get_resource(test_info['input']))
    output = safe_load_tuple(get_resource(test_info['output']))
    error = get_resource(test_info['error'])
    run_test_ASFSearchOptions_validator(validator_name, param, output, error)
    
=======

def test_ASFSearchOptions(**kwargs) -> None:
    run_test_ASFSearchOptions(**kwargs)


>>>>>>> 022bf865
# Testing resource loading utilities

def safe_load_tuple(param):
    """
    loads a tuple from a list if a param is an object with key 'tuple'
    (Arbritrary constructor initialization is not supported by yaml.safe_load
    as a security measure)
    
    """
    if isinstance(param, Dict):
        if "tuple" in param.keys():
            param = tuple(param['tuple'])
    
    return param

# Finds and loads file from yml_tests/Resouces/ if loaded field ends with .yml/yaml extension
def get_resource(yml_file):
    
    if isinstance(yml_file, str):
        if yml_file.endswith((".yml", ".yaml")):
            base_path = pathlib.Path(__file__).parent.resolve()
            with open(os.path.join(base_path, "yml_tests", "Resources", yml_file), "r") as f:
                try:
                    return yaml.safe_load(f)
                except yaml.YAMLError as exc:
                    print(exc)
    elif isinstance(yml_file, List): #check if it's a list of yml files
        if len(yml_file) > 0:
            if isinstance(yml_file[0], str):
                if yml_file[0].endswith((".yml", ".yaml")):
                    return [get_resource(file) for file in yml_file]

    return yml_file<|MERGE_RESOLUTION|>--- conflicted
+++ resolved
@@ -1,12 +1,9 @@
 from typing import Dict, List
 from asf_search.exceptions import ASFAuthenticationError, ASFSearch4xxError, ASFSearch5xxError
 
-<<<<<<< HEAD
 from ASFProduct.test_ASFProduct import run_test_ASFProduct_Geo_Search, run_test_product_get_stack_options, run_test_stack
-=======
 from ASFSearchOptions.test_ASFSearchOptions import run_test_ASFSearchOptions
 from ASFProduct.test_ASFProduct import run_test_ASFProduct_Geo_Search, run_test_stack
->>>>>>> 022bf865
 from ASFSession.test_ASFSession import run_auth_with_cookiejar, run_auth_with_creds, run_auth_with_token, run_test_asf_session_rebuild_auth
 from BaselineSearch.test_baseline_search import *
 from Search.test_search import run_test_ASFSearchResults, run_test_search, run_test_search_http_error
@@ -271,7 +268,6 @@
     output = get_resource(test_info['output'])
     
     run_test_valid_state_vectors(reference, output)
-<<<<<<< HEAD
     
 def test_validator_map_validate(**args) -> None:
     test_info = args["test_info"]
@@ -289,13 +285,11 @@
     error = get_resource(test_info['error'])
     run_test_ASFSearchOptions_validator(validator_name, param, output, error)
     
-=======
 
 def test_ASFSearchOptions(**kwargs) -> None:
     run_test_ASFSearchOptions(**kwargs)
 
 
->>>>>>> 022bf865
 # Testing resource loading utilities
 
 def safe_load_tuple(param):
