--- conflicted
+++ resolved
@@ -169,7 +169,6 @@
         with raises(ASFSearch5xxError):
             run_test_search_http_error(parameters, error_code, report)
 
-<<<<<<< HEAD
 def test_wkt_validation_Type_Error(**args) -> None:
     test_info = args["test_info"]
     wkt = get_resource(test_info['wkt'])
@@ -190,14 +189,12 @@
     test_info = args["test_info"]
     wkt = get_resource(test_info['wkt'])
     run_test_valdiate_wkt_valid_wkt(wkt)
-=======
 def test_get_platform_collection_names(**args) -> None:
     test_info = args["test_info"]
     cmr_ummjson = get_resource(test_info["cmr_ummjson"])
     campaigns: List[str] = get_resource(test_info["campaigns"])
     
     run_test_get_project_names(cmr_ummjson, campaigns)
->>>>>>> 24f3c98b
 
 def get_resource(yml_file):
     
