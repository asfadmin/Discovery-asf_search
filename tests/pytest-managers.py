--- conflicted
+++ resolved
@@ -381,7 +381,10 @@
 def test_ASFSearchOptions(**kwargs) -> None:
     run_test_ASFSearchOptions(**kwargs)
 
-<<<<<<< HEAD
+def test_ASFSearchResults_intersection(**kwargs) -> None:
+    wkt = get_resource(kwargs['test_info']['wkt'])
+    run_test_ASFSearchResults_intersection(wkt)
+
 def test_serialization(**args) -> None:
     test_info = args['test_info']
     product = get_resource(test_info.get('product'))
@@ -390,11 +393,6 @@
     options = ASFSearchOptions(**search_opts if search_opts else {})
 
     run_test_serialization(product, results, options)
-=======
-def test_ASFSearchResults_intersection(**kwargs) -> None:
-    wkt = get_resource(kwargs['test_info']['wkt'])
-    run_test_ASFSearchResults_intersection(wkt)
->>>>>>> ea9fca0f
 
 def test_notebook_examples(**args) -> None:
     test_info = args['test_info']
