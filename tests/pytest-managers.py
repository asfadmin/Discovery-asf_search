from typing import Dict, List
from asf_search import ASFSearchOptions, ASFSession, FileDownloadType, ASFStackableProduct
from asf_search.exceptions import ASFAuthenticationError

from ASFProduct.test_ASFProduct import run_test_ASFProduct, run_test_ASFProduct_download, run_test_product_get_stack_options, run_test_stack
from ASFSearchOptions.test_ASFSearchOptions import run_test_ASFSearchOptions
from ASFSearchResults.test_ASFSearchResults import run_test_output_format, run_test_ASFSearchResults_intersection
from ASFSession.test_ASFSession import run_auth_with_cookiejar, run_auth_with_creds, run_auth_with_token, run_test_asf_session_rebuild_auth
from BaselineSearch.test_baseline_search import *
from Search.test_search import run_test_ASFSearchResults, run_test_build_subqueries, run_test_dataset_search, run_test_keyword_aliasing_results, run_test_search, run_test_search_http_error
from Search.test_search_generator import run_test_search_generator, run_test_search_generator_multi
from CMR.test_MissionList import run_test_get_project_names


from pytest import raises
from unittest.mock import patch

import os
import pathlib
import yaml

from WKT.test_validate_wkt import run_test_search_wkt_prep, run_test_validate_wkt_get_shape_coords, run_test_validate_wkt_clamp_geometry, run_test_validate_wkt_valid_wkt, run_test_validate_wkt_convex_hull, run_test_validate_wkt_counter_clockwise_reorientation, run_test_validate_wkt_invalid_wkt_error, run_test_validate_wkt_merge_overlapping_geometry, run_test_simplify_aoi
from ASFSearchOptions.test_ASFSearchOptions import run_test_ASFSearchOptions_validator, run_test_validator_map_validate
from BaselineSearch.Stack.test_stack import run_test_find_new_reference, run_test_get_baseline_from_stack, run_test_get_default_product_type, run_test_valid_state_vectors
from asf_search.search.search_generator import as_ASFProduct

from download.test_download import run_test_download_url, run_test_download_url_auth_error
from Serialization.test_serialization import run_test_serialization
import nbformat
from nbconvert.preprocessors import ExecutePreprocessor


# asf_search.ASFProduct Tests
def test_ASFProduct(**args) -> None:
    """
    Tests Basic ASFProduct with mock searchAPI response
    """
    test_info = args["test_info"]
    geographic_response = get_resource(test_info["products"])
    run_test_ASFProduct(geographic_response)

def test_ASFProduct_Stack(**args) -> None:
    """
    Tests ASFProduct.stack() with reference and corresponding stack
    Checks for temporalBaseline order,
    asserting the stack is ordered by the scene's temporalBaseline (in ascending order)
    """
    test_info = args["test_info"]
    reference = get_resource(test_info["product"])
    preprocessed_stack = get_resource(test_info["preprocessed_stack"])
    processed_stack = get_resource(test_info["processed_stack"])
    run_test_stack(reference, preprocessed_stack, processed_stack)

def test_ASFProduct_get_stack_options(**args) -> None:
    test_info = args["test_info"]
    reference = get_resource(test_info['product'])
    options = get_resource(test_info['options'])

    run_test_product_get_stack_options(reference, options)

def test_ASFProduct_download(**args) -> None:
    test_info = args["test_info"]
    reference = get_resource(test_info['product'])
    filename = test_info['filename']
    filetype_raw = test_info['filetype']
    additional_urls = test_info['additionalUrls']

    if filetype_raw == 1:
        filetype = FileDownloadType.DEFAULT_FILE
    elif filetype_raw == 2:
        filetype = FileDownloadType.ADDITIONAL_FILES
    else:
        filetype = FileDownloadType.ALL_FILES

    run_test_ASFProduct_download(reference, filename, filetype, additional_urls)

# asf_search.ASFSession Tests
def test_ASFSession_Error(**args) -> None:
    """
    Test ASFSession.auth_with_creds for sign in errors
    """
    test_info = args["test_info"]
    username = test_info["username"]
    password = test_info["password"]
    with patch('asf_search.ASFSession.get') as mock_get:
        mock_get.return_value = "Error"

        with raises(ASFAuthenticationError):
            run_auth_with_creds(username, password)

def test_ASFSession_Token_Error(**args) -> None:
    """
    Test ASFSession.auth_with_token for sign in errors
    """
    test_info = args["test_info"]
    token = test_info["token"]

    with raises(ASFAuthenticationError):
        run_auth_with_token(token)

def test_ASFSession_Cookie_Error(**args) -> None:
    """
    Test ASFSession.auth_with_cookie for sign in errors
    """
    test_info = args["test_info"]
    cookies = test_info["cookies"]

    with raises(ASFAuthenticationError):
        run_auth_with_cookiejar(cookies)

def test_asf_session_rebuild_auth(**args) -> None:
    """
    Test asf_search.ASFSession.rebuild_auth
    When redirecting from an ASF domain, only accept
    domains listed in ASFSession.AUTH_DOMAINS
    """
    test_info = args["test_info"]
    original_domain = test_info["original_domain"]
    response_domain = test_info["response_domain"]
    response_code = test_info["response_code"]
    final_token = test_info["final_token"]

    run_test_asf_session_rebuild_auth(original_domain, response_domain, response_code, final_token)

# asf_search.search.baseline_search Tests
def test_get_preprocessed_stack_params(**args) -> None:
    """
    Test asf_search.search.baseline_search.get_stack_opts with a reference scene
    that's part of a pre-calculated platform, asserting that get_stack_opts returns an object with two parameters
    \n1. processingLevel
    \n2. insarStackId
    """
    test_info = args["test_info"]
    reference = get_resource(test_info["product"])

    run_test_get_preprocessed_stack_params(reference)

def test_get_unprocessed_stack_params(**args) -> None:
    """
    Test asf_search.search.baseline_search.get_stack_opts with a reference scene
    that's not part of a pre-calculated platform, asserting that get_stack_opts returns an object with seven parameters
    """
    test_info = args["test_info"]
    reference = get_resource(test_info["product"])

    run_test_get_unprocessed_stack_params(reference)

def test_get_stack_opts_invalid_insarStackId(**args) -> None:
    """
    Test asf_search.search.baseline_search.get_stack_opts with a the reference scene's
    insarStackID set to an invalid value, and asserting an ASFBaselineError is raised
    """
    test_info = args["test_info"]
    reference = get_resource(test_info["product"])

    run_get_stack_opts_invalid_insarStackId(reference)

def test_temporal_baseline(**args) -> None:
    """
    Test asf_search.search.baseline_search.calc_temporal_baselines, asserting mutated baseline stack
    is still the same length and that each product's properties contain a temporalBaseline key
    """
    test_info = args["test_info"]
    reference = get_resource(test_info["product"])
    stack = get_resource(test_info["stack"])
    run_test_calc_temporal_baselines(reference, stack)

def test_stack_from_product(**args) -> None:
    """
    Test asf_search.search.baseline_search.stack_from_product, asserting stack returned is ordered
    by temporalBaseline value in ascending order
    """
    test_info = args["test_info"]
    reference = get_resource(test_info["product"])
    stack = get_resource(test_info["stack"])

    run_test_stack_from_product(reference, stack)

def test_stack_from_id(**args) -> None:
    """
    Test asf_search.search.baseline_search.stack_from_id, asserting stack returned is ordered
    by temporalBaseline value in ascending order
    """
    test_info = args["test_info"]
    stack_id = test_info["stack_id"]
    stack_reference_data = test_info["stack_reference"]
    stack_data = test_info["stack"]

    stack_reference = get_resource(stack_reference_data)
    stack = []

    if(stack_data != []):
        stack = get_resource(stack_data)

    run_test_stack_from_id(stack_id, stack_reference, stack)

# asf_search.ASFSearchResults Tests
def test_ASFSearchResults(**args) -> None:
    """
    Test asf_search.ASFSearchResults, asserting initialized values,
    and geojson response returns object with type FeatureCollection
    """
    test_info = args["test_info"]
    search_response = get_resource(test_info["response"])

    run_test_ASFSearchResults(search_response)

# asf_search.search Tests
def test_ASFSearch_Search(**args) -> None:
    """
    Test asf_search.search, asserting returned value is expected result
    """
    test_info = args["test_info"]
    parameters = get_resource(test_info["parameters"])
    answer = get_resource(test_info["answer"])

    run_test_search(parameters, answer)

def test_ASFSearch_Search_Generator(**args) -> None:
    test_info = args["test_info"]
    params = get_resource(test_info['parameters'])

    if isinstance(params, list):
        opts = []
        for p in params:
            opts.append(ASFSearchOptions(**p))

        run_test_search_generator_multi(opts)

    else:
        run_test_search_generator(ASFSearchOptions(**params))


def test_ASFSearch_Search_Error(**args) -> None:
    """
    Test asf_search.search errors,
    asserting server and client errors are raised
    """
    test_info = args["test_info"]
    parameters = test_info["parameters"]
    report = test_info["report"]
    error_code = test_info["status_code"]

    run_test_search_http_error(parameters, error_code, report)

def test_wkt_validation_Invalid_WKT_Error(**args) -> None:
    """
    Test asf_search.wkt errors,
    asserting wkt validation errors are raised
    """
    test_info = args["test_info"]
    wkt = get_resource(test_info['wkt'])
    run_test_validate_wkt_invalid_wkt_error(wkt)

def test_wkt_validation_WKT_Valid(**args) -> None:
    """
    Test asf_search.validate_wkt, asserting expected wkts are returned
    """
    test_info = args["test_info"]
    wkt = get_resource(test_info['wkt'])
    validated_wkt = get_resource(test_info['validated-wkt'])
    run_test_validate_wkt_valid_wkt(wkt, validated_wkt)

def test_wkt_validation_WKT_clamp_geometry(**args) -> None:
    """
    Test asf_search.validate_wkt._get_clamped_and_wrapped_geometry, asserting the amount of clamped and wrapped coordinates
    """
    test_info = args["test_info"]
    wkt = get_resource(test_info['wkt'])
    clamped_wkt = get_resource(test_info['clamped-wkt'])
    clamped_count = get_resource(test_info['clamped-count'])
    wrapped_count = get_resource(test_info['wrapped-count'])
    run_test_validate_wkt_clamp_geometry(wkt, clamped_wkt, clamped_count, wrapped_count)

def test_wkt_validation_convex_hull(**args) -> None:
    """
    Test asf_search.validate_wkt._get_convex_hull, asserting convex hulls producted are expected
    """
    test_info = args["test_info"]
    wkt = get_resource(test_info['wkt'])
    convex_wkt = get_resource(test_info['convex-wkt'])
    run_test_validate_wkt_convex_hull(wkt, convex_wkt)

def test_wkt_validation_merge_overlapping_geometry(**args) -> None:
    """
    Test asf_search.validate_wkt._merge_overlapping_geometry, asserting expected shapes are merged
    """
    test_info = args["test_info"]
    wkt = get_resource(test_info['wkt'])
    merged_wkt = get_resource(test_info['merged-wkt'])
    run_test_validate_wkt_merge_overlapping_geometry(wkt, merged_wkt)

def test_wkt_validation_counter_clockwise_reorientation(**args) -> None:
    """
    Test asf_search.validate_wkt._counter_clockwise_reorientation reverses polygon orientation if polygon is wound clockwise,
    and maintains counter-clockwise winding when polygon orientation is correct
    """
    test_info = args["test_info"]
    wkt = get_resource(test_info['wkt'])
    cc_wkt = get_resource(test_info['cc-wkt'])
    run_test_validate_wkt_counter_clockwise_reorientation(wkt, cc_wkt)

def test_validate_wkt_get_shape_coords(**args) -> None:
    """
    Test asf_search.validate_wkt._get_shape_coords asserting all coordinates are returned and expected
    """
    test_info = args["test_info"]
    wkt = get_resource(test_info['wkt'])
    coords = get_resource(test_info['coordinates'])
    run_test_validate_wkt_get_shape_coords(wkt, coords)

def test_search_wkt_prep(**args) -> None:
    """
    Test asf_search.validate_wkt.wkt_prep, asserting returned shape is correct geometric type and expected shape
    """
    test_info = args["test_info"]
    wkt = get_resource(test_info['wkt'])

    run_test_search_wkt_prep(wkt)

def test_simplify_aoi(**args) -> None:
    """
    Test asf_search.validate_wkt.wkt_prep, asserting returned shape is correct geometric type and expected shape
    """
    test_info = args["test_info"]
    wkt = get_resource(test_info['wkt'])
    simplified = get_resource(test_info["simplified-wkt"])
    RepairEntries = get_resource(test_info["RepairEntries"])
    run_test_simplify_aoi(wkt, simplified, RepairEntries)

def test_get_platform_campaign_names(**args) -> None:
    test_info = args["test_info"]
    cmr_ummjson = get_resource(test_info["cmr_ummjson"])
    campaigns: List[str] = get_resource(test_info["campaigns"])

    run_test_get_project_names(cmr_ummjson, campaigns)

def test_download_url(**args) -> None:
    """
    Test asf_search.download.download_url
    """
    test_info = args["test_info"]
    url = test_info["url"]
    path = test_info["path"]
    filename = test_info["filename"]

    if filename == "error":
        run_test_download_url_auth_error(url, path, filename)
    else:
        run_test_download_url(url, path, filename)

def test_find_new_reference(**args) -> None:
    """
    Test asf_search.baseline.calc.find_new_reference
    """
    test_info = args["test_info"]
    stack = get_resource(test_info["stack"])
    output_index = get_resource(test_info["output_index"])

    run_test_find_new_reference(stack, output_index)

def test_get_default_product_type(**args) -> None:
    test_info = args["test_info"]
    product = get_resource(test_info["product"])
    product_type = get_resource(test_info["product_type"])

    product = as_ASFProduct({'meta': product['meta'], 'umm': product['umm']}, ASFSession())

    if product.properties.get('sceneName') is None:
        product.properties['sceneName'] = 'BAD_SCENE'

    run_test_get_default_product_type(product, product_type)

def test_get_baseline_from_stack(**args) -> None:
    test_info = args["test_info"]
    reference = get_resource(test_info['reference'])
    stack = get_resource(test_info['stack'])
    output_stack = get_resource(test_info['output_stack'])
    error = get_resource(test_info['error'])
    run_test_get_baseline_from_stack(reference, stack, output_stack, error)

def test_valid_state_vectors(**args) -> None:
    test_info = args["test_info"]
    reference = get_resource(test_info['reference'])
    output = get_resource(test_info['output'])

    run_test_valid_state_vectors(reference, output)

def test_validator_map_validate(**args) -> None:
    test_info = args["test_info"]
    key = get_resource(test_info['key'])
    value = get_resource(test_info['value'])
    output = get_resource(test_info['output'])

    run_test_validator_map_validate(key, value, output)

def test_ASFSearchOptions_validator(**args) -> None:
    test_info = args["test_info"]
    validator_name = get_resource(test_info['validator'])
    param = safe_load_tuple(get_resource(test_info['input']))
    output = safe_load_tuple(get_resource(test_info['output']))
    error = get_resource(test_info['error'])
    run_test_ASFSearchOptions_validator(validator_name, param, output, error)


def test_ASFSearchOptions(**kwargs) -> None:
    run_test_ASFSearchOptions(**kwargs)

def test_ASFSearchResults_intersection(**kwargs) -> None:
    wkt = get_resource(kwargs['test_info']['wkt'])
    run_test_ASFSearchResults_intersection(wkt)

def test_search_dataset(**kwargs) -> None:
    dataset = get_resource(kwargs['test_info']['dataset'])
    run_test_dataset_search(dataset)

<<<<<<< HEAD
=======
def test_build_subqueries(**kwargs) -> None:
    params = ASFSearchOptions(**get_resource(kwargs['test_info']['params']))
    expected = [ASFSearchOptions(**subquery) for subquery in get_resource(kwargs['test_info']['expected'])]
    run_test_build_subqueries(params, expected)

>>>>>>> 2bf6b21e
def test_serialization(**args) -> None:
    test_info = args['test_info']
    product = get_resource(test_info.get('product'))
    results = get_resource(test_info.get('results'))
    search_opts = get_resource(test_info.get('searchOpts'))
    options = ASFSearchOptions(**search_opts if search_opts else {})

    run_test_serialization(product, results, options)

def test_notebook_examples(**args) -> None:
    test_info = args['test_info']
    notebook_file = test_info['notebook']
    path = os.path.join('examples', notebook_file)

    with open(path) as f:
        notebook = nbformat.read(f, as_version=4)
        ep = ExecutePreprocessor(timeout=600)
        try:
            assert ep.preprocess(notebook) != None, f"Got empty notebook for {notebook_file}"
        except Exception as e:
            assert False, f"Failed executing {notebook_file}: {e}"


# Testing resource loading utilities

def safe_load_tuple(param):
    """
    loads a tuple from a list if a param is an object with key 'tuple'
    (Arbritrary constructor initialization is not supported by yaml.safe_load
    as a security measure)

    """
    if isinstance(param, Dict):
        if "tuple" in param.keys():
            param = tuple(param['tuple'])

    return param

def test_output_format(**args) -> None:
    test_info = args['test_info']

    products = get_resource(test_info['results'])
    if not isinstance(products, List):
        products = [products]
    results = ASFSearchResults([as_ASFProduct({'meta': product['meta'], 'umm': product['umm']}, ASFSession()) for product in products])

    run_test_output_format(results)

def test_keyword_aliasing_results(**args) -> None:
    test_info = args['test_info']

    opts = ASFSearchOptions(**test_info['params'])
    opts.maxResults = 250

    run_test_keyword_aliasing_results(opts)
    

# Finds and loads file from yml_tests/Resouces/ if loaded field ends with .yml/yaml extension
def get_resource(yml_file):

    if isinstance(yml_file, str):
        if yml_file.endswith((".yml", ".yaml")):
            base_path = pathlib.Path(__file__).parent.resolve()
            with open(os.path.join(base_path, "yml_tests", "Resources", yml_file), "r") as f:
                try:
                    return yaml.safe_load(f)
                except yaml.YAMLError as exc:
                    print(exc)
    elif isinstance(yml_file, List): #check if it's a list of yml files
        if len(yml_file) > 0:
            if isinstance(yml_file[0], str):
                if yml_file[0].endswith((".yml", ".yaml")):
                    return [get_resource(file) for file in yml_file]

    return yml_file<|MERGE_RESOLUTION|>--- conflicted
+++ resolved
@@ -414,14 +414,11 @@
     dataset = get_resource(kwargs['test_info']['dataset'])
     run_test_dataset_search(dataset)
 
-<<<<<<< HEAD
-=======
 def test_build_subqueries(**kwargs) -> None:
     params = ASFSearchOptions(**get_resource(kwargs['test_info']['params']))
     expected = [ASFSearchOptions(**subquery) for subquery in get_resource(kwargs['test_info']['expected'])]
     run_test_build_subqueries(params, expected)
 
->>>>>>> 2bf6b21e
 def test_serialization(**args) -> None:
     test_info = args['test_info']
     product = get_resource(test_info.get('product'))
