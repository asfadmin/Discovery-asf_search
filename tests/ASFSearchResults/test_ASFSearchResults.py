from typing import Dict, List
import asf_search as asf
from asf_search import ASFSearchResults
import defusedxml.ElementTree as ETree
import json
import shapely.wkt as WKT
import requests
import csv

from shapely.geometry import Polygon
from shapely.wkt import loads
from shapely.ops import transform
from shapely.geometry import shape
from shapely.geometry.base import BaseGeometry
from asf_search.constants import PLATFORM

# when this replaces SearchAPI change values to cached
API_URL = 'https://api.daac.asf.alaska.edu/services/search/param?'

def run_test_output_format(results: ASFSearchResults): 
    #search results are always sorted this way when returned from asf_search.search(), 
    # but not all test case resources are
    results.sort(key=lambda p: (p.properties['stopTime'], p.properties['fileID']), reverse=True)
    product_list_str = ','.join([product.properties['fileID'] for product in results])

    for output_type in ['csv', 'kml', 'metalink', 'jsonlite', 'jsonlite2']:
        expected = get_SearchAPI_Output(product_list_str, output_type)
        if output_type == 'csv':
            check_csv(results, expected)
        if output_type == 'kml':
            check_kml(results, expected)
        elif output_type == 'metalink':
            check_metalink(results, expected)
        elif output_type in ['jsonlite', 'jsonlite2']:
            check_jsonLite(results, expected, output_type)

def check_metalink(results: ASFSearchResults, expected_str: str):
    actual = ''.join([line for line in results.metalink()])
    assert actual == expected_str

def check_kml(results: ASFSearchResults, expected_str: str):
    namespaces = {'kml': 'http://www.opengis.net/kml/2.2'}
    placemarks_path = ".//kml:Placemark"
    root = ETree.fromstring(expected_str)
    placemarks = root.findall(placemarks_path, namespaces)

    tags = ['name', 'description', 'styleUrl']
    actual_root = ETree.fromstring(''.join([line for line in results.kml()]))
    actual = actual_root.findall(placemarks_path, namespaces)

    for idx, element in enumerate(placemarks):
        for idy, field in enumerate(element):
            if field.tag.split('}')[-1] in tags:
                expected_el = str(ETree.tostring(field))
                actual_el = str(ETree.tostring(actual[idx][idy]))
                assert expected_el == actual_el
            elif field.tag.split('}')[-1] == 'Polygon':
                expected_coords = get_coordinates_from_kml(ETree.tostring(field))
                actual_coords = get_coordinates_from_kml(ETree.tostring(actual[idx][idy]))
                expected_polygon = Polygon(expected_coords)
                actual_polygon = Polygon(actual_coords)

                assert actual_polygon.equals(expected_polygon)


def get_coordinates_from_kml(data: str):
    namespaces = {'kml': 'http://www.opengis.net/kml/2.2'}

    coords = []
    coords_lon_lat_path = ".//kml:outerBoundaryIs/kml:LinearRing/kml:coordinates"
    root = ETree.fromstring(data)
    
    coordinates_elements = root.findall(coords_lon_lat_path, namespaces)
    for lon_lat_z in coordinates_elements[0].text.split('\n'):
        if len(lon_lat_z.split(',')) == 3:
            lon, lat, _ = lon_lat_z.strip().split(',')
            coords.append([float(lon), float(lat)])

    return coords
    

def check_csv(results: ASFSearchResults, expected_str: str):
    expected = [product for product in csv.reader(expected_str.split('\n')) if product != []]
    actual = [prod for prod in csv.reader(''.join([s for s in results.csv()]).split('\n')) if prod != []]
    
    assert expected.pop(0) == actual.pop(0)

    for idx, product in enumerate(expected):
        assert actual[idx] == product
    pass

def check_jsonLite(results: ASFSearchResults, expected_str: str, output_type: str):
    jsonlite2 = output_type == 'jsonlite2'
    
    expected = json.loads(expected_str)['results']

    if jsonlite2:
        wkt_key = 'w'
        wkt_unwrapped_key = 'wu'
    else:
        wkt_key = 'wkt'
        wkt_unwrapped_key = 'wkt_unwrapped'

    actual = json.loads(''.join(results.jsonlite2() if jsonlite2 else results.jsonlite()))['results']

    for idx, expected_product in enumerate(expected):
        wkt = expected_product.pop(wkt_key)
        wkt_unwrapped = expected_product.pop(wkt_unwrapped_key)
        
        for key in expected_product.keys():
            assert actual[idx][key] == expected_product[key]
        
        assert WKT.loads(actual[idx][wkt_key]).equals(WKT.loads(wkt))
        assert WKT.loads(actual[idx][wkt_unwrapped_key]).equals(WKT.loads(wkt_unwrapped))

def get_SearchAPI_Output(product_list: List[str], output_type: str) -> List[Dict]:
    response = requests.get(API_URL, [('product_list', product_list), ('output', output_type)])
    response.raise_for_status()
    
    expected = response.text
    
    return expected

def run_test_ASFSearchResults_intersection(wkt: str):
    aoi = asf.validate_wkt(wkt)
    unchanged_aoi = loads(wkt) # sometimes geometries don't come back with wrapping in mind

    # exclude SMAP products
    platforms = [
                 PLATFORM.ALOS,
<<<<<<< HEAD
                 PLATFORM.SENTINEL1,
=======
                 PLATFORM.SENTINEL1, 
                 PLATFORM.SIRC, 
>>>>>>> f2796ead
                 PLATFORM.UAVSAR
                 ]
    
    def overlap_check(s1: BaseGeometry, s2: BaseGeometry):
        return s1.overlaps(s2) or s1.touches(s2) or s2.distance(s1) <= 0.005

    for platform in platforms:
        results = asf.geo_search(intersectsWith=wkt, platform=platform, maxResults=250)

        for product in results:
            if shape(product.geometry).is_valid:
                product_geom = asf.validate_wkt(shape(product.geometry))
                original_shape = unchanged_aoi

                # Shapes crossing antimeridian might have coordinates starting from other side
                if unchanged_aoi.bounds[2] < 0 and product_geom.bounds[0] > 0:
                    original_shape = transform(lambda x, y, z=None: tuple([x + 360, y]), unchanged_aoi)

                assert overlap_check(product_geom, aoi) or overlap_check(product_geom, original_shape), f"OVERLAP FAIL: {product.properties['sceneName']}, {product.geometry} \nproduct: {product_geom.wkt} \naoi: {aoi.wkt}"<|MERGE_RESOLUTION|>--- conflicted
+++ resolved
@@ -128,12 +128,8 @@
     # exclude SMAP products
     platforms = [
                  PLATFORM.ALOS,
-<<<<<<< HEAD
-                 PLATFORM.SENTINEL1,
-=======
                  PLATFORM.SENTINEL1, 
                  PLATFORM.SIRC, 
->>>>>>> f2796ead
                  PLATFORM.UAVSAR
                  ]
     
