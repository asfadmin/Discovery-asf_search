sentinel-1_collections: &sentinel-1_collections
  - "C2803501758-ASF"
  - "C2803501097-ASF"
  - "C1214470488-ASF" # S1A
  - "C1214470533-ASF"
  - "C1214470576-ASF"
  - "C1595422627-ASF"
  - "C1214470496-ASF"
  - "C1214470532-ASF"
  - "C1214472977-ASF"
  - "C1214472336-ASF"
  - "C1266376001-ASF"
  - "C1214472994-ASF"
  - "C1214470732-ASF"
  - "C1214473170-ASF"
  - "C1214470561-ASF"
  - "C1214471521-ASF"
  - "C1214470682-ASF"
  - "C2777443834-ASF"
  - "C2777436413-ASF"
  - "C1214471197-ASF"
  - "C1214471960-ASF"
  - "C1214472978-ASF"
  - "C1214473165-ASF"
  - "C2709161906-ASF"
  - "C1596065640-ASF"
  - "C1596065639-ASF"
  - "C1596065641-ASF"
  - "C1595765183-ASF"
  - "C2450786986-ASF"
  - "C1205428742-ASF"
  - "C1212201032-ASF"
  - "C1212212560-ASF"
  - "C1205264459-ASF"
  - "C1208117434-ASF"
  - "C1212209035-ASF"
  - "C1212209226-ASF"
  - "C1208115009-ASF"
  - "C1212158327-ASF"
  - "C1215704763-ASF"
  - "C1225776654-ASF"
  - "C1212158318-ASF"
  - "C1212212493-ASF"
  - "C1212158326-ASF"
  - "C1212233976-ASF"
  - "C1260726384-ASF"
  - "C1258354200-ASF"
  - "C1259982010-ASF"
  - "C2795135668-ASF"
  - "C1260721945-ASF"
  - "C1257995185-ASF"
  - "C1259976861-ASF"
  - "C1258354201-ASF"
  - "C1259981910-ASF"
  - "C2795135174-ASF"
  - "C1260721853-ASF"
  - "C1257995186-ASF"
  - "C1259974840-ASF"
  - "C1212200781-ASF"
  - "C1212209075-ASF"
  - "C1257024016-ASF"
  - "C1225776655-ASF"
  - "C1225776657-ASF"
  - "C1225776658-ASF"
  - "C1225776659-ASF"
  - "C1245953394-ASF"
  - "C1234413245-ASFDEV"
  - "C1234413229-ASFDEV"
  - "C1234413237-ASFDEV"
  - "C1234413238-ASFDEV"
  - "C1234413236-ASFDEV"
  - "C1234413230-ASFDEV"
  - "C1234413232-ASFDEV"
  - "C1234413235-ASFDEV"
  - "C1234413240-ASFDEV"
  - "C1234413234-ASFDEV"
  - "C1234413241-ASFDEV"
  - "C1234413233-ASFDEV"
  - "C1234413243-ASFDEV"
  - "C1234413244-ASFDEV"
  - "C1244552887-ASFDEV"
  - "C1234413228-ASFDEV"
  - "C1234413231-ASFDEV"
  - "C1234413239-ASFDEV"
  - "C1234413242-ASFDEV"
  - "C1257175154-ASFDEV"
  - "C1244598379-ASFDEV"
  - "C1240784657-ASFDEV"
  - "C1327985661-ASF" # S1B
  - "C1327985645-ASF"
  - "C1595422627-ASF"
  - "C1327985617-ASF"
  - "C1327985660-ASF"
  - "C1327985741-ASF"
  - "C1327985578-ASF"
  - "C1327985646-ASF"
  - "C1327985650-ASF"
  - "C1327985579-ASF"
  - "C1327985740-ASF"
  - "C1327985619-ASF"
  - "C1327985739-ASF"
  - "C1327985647-ASF"
  - "C2777443834-ASF"
  - "C2777436413-ASF"
  - "C1327985697-ASF"
  - "C1327985651-ASF"
  - "C1327985644-ASF"
  - "C1327985571-ASF"
  - "C1327985674-ASF"
  - "C2709161906-ASF"
  - "C1596065640-ASF"
  - "C1596065639-ASF"
  - "C1596065641-ASF"
  - "C1595765183-ASF"
  - "C2450786986-ASF"
  - "C1216244348-ASF"
  - "C1216244589-ASF"
  - "C1216244594-ASF"
  - "C1216244593-ASF"
  - "C1216244585-ASF"
  - "C1216244592-ASF"
  - "C1216244595-ASF"
  - "C1225776654-ASF"
  - "C1216244590-ASF"
  - "C1216244601-ASF"
  - "C1216244600-ASF"
  - "C1216244591-ASF"
  - "C1216244587-ASF"
  - "C1216244598-ASF"
  - "C1216244586-ASF"
  - "C1260726384-ASF"
  - "C1258354200-ASF"
  - "C1259982010-ASF"
  - "C2795135668-ASF"
  - "C1260721945-ASF"
  - "C1257995185-ASF"
  - "C1259976861-ASF"
  - "C1258354201-ASF"
  - "C1259981910-ASF"
  - "C2795135174-ASF"
  - "C1260721853-ASF"
  - "C1257995186-ASF"
  - "C1259974840-ASF"
  - "C1216244597-ASF"
  - "C1216244596-ASF"
  - "C1216244588-ASF"
  - "C1216244599-ASF"
  - "C1257024016-ASF"
  - "C1225776655-ASF"
  - "C1225776657-ASF"
  - "C1225776658-ASF"
  - "C1225776659-ASF"
  - "C1245953394-ASF"
  - "C1234413263-ASFDEV"
  - "C1234413247-ASFDEV"
  - "C1234413248-ASFDEV"
  - "C1234413255-ASFDEV"
  - "C1234413254-ASFDEV"
  - "C1234413256-ASFDEV"
  - "C1234413253-ASFDEV"
  - "C1234413252-ASFDEV"
  - "C1234413250-ASFDEV"
  - "C1234413259-ASFDEV"
  - "C1234413251-ASFDEV"
  - "C1234413261-ASFDEV"
  - "C1234413262-ASFDEV"
  - "C1234413258-ASFDEV"
  - "C1244552887-ASFDEV"
  - "C1234413246-ASFDEV"
  - "C1234413249-ASFDEV"
  - "C1234413257-ASFDEV"
  - "C1234413260-ASFDEV"
  - "C1257175154-ASFDEV"
  - "C1244598379-ASFDEV"

tests:
  - test-ASFSearch ALOS Resp 1:
      response: Alos_response_maxResults3.yml
  - test-ASFSearch S1 Resp 1:
      response: S1_baseline_stack.yml
  - test-ASFSearch-search-valid Alos:
      parameters:
        platform: ALOS
        maxResults: 3
      answer: Alos_response_maxResults3.yml
  - test-ASFSearch-search-error 400-Error:
      parameters: {}
      status_code: 400
      report: 'Client Error: This is a Test Error'
  - test-ASFSearch-search-error 400-Error non-empty-results:
      parameters:
        platform: Sentinel-1
      status_code: 400
      report: 'Client Error: This is a Test Error'
  - test-ASFSearch-search-error 500-Error:
      parameters: {}
      status_code: 500
      report: 'Server Error: This is a Test Error'
  - test-ASFSearch-search-error 500-Error non-empty-results:
      parameters:
        platform: Sentinel-1
      status_code: 500
      report: 'Server Error: This is a Test Error'
  - test-search-dataset S1 Datasets:
      dataset:
        - SENTINEL-1
        - SLC-BURST
        - OPERA-S1
  - test-search-dataset S1 Datasets and non-S1:
      dataset:
        - SENTINEL-1
        - SLC-BURST
        - OPERA-S1
        - UAVSAR
  - test-search-dataset fake dataset:
      dataset: FAKE-DATASET-V1
  - test-search-dataset S1 Datasets and fake dataset:
      dataset:
        - SENTINEL-1
        - SLC-BURST
        - OPERA-S1
        - FAKE-DATASET-V2
  - test-search-build_subquery S1-Platform:
      params:
        platform:
          - SENTINEL-1A
          - SENTINEL-1B
      expected:
        - collections: *sentinel-1_collections

  - test-search-build_subquery S1-Platform SLC:
      params:
        platform:
          - SENTINEL-1A
          - SENTINEL-1B
        processingLevel:
          - SLC
      expected:
        - collections:
          - 'C1205428742-ASF'
          - 'C1214470488-ASF'
          - 'C1216244348-ASF'
          - 'C1234413245-ASFDEV'
          - 'C1234413263-ASFDEV'
          - 'C1327985661-ASF'
  - test-search-build_subquery S1-Dataset SLC:
      params:
        dataset:
          - SENTINEL-1
        processingLevel:
          - SLC
      expected:
        - collections:
            - C1214470488-ASF
            - C1205428742-ASF
            - C1234413245-ASFDEV
            - C1327985661-ASF
            - C1216244348-ASF
            - C1234413263-ASFDEV
  - test-search-build_subquery INTERFEROMETRY:
      params:
        processingLevel:
          - INTERFEROMETRY
      expected:
        - collections:
            - C1214336045-ASF
            - C1212001698-ASF
  - test-search-build_subquery INTERFEROMETRY & SLC Collection:
      params:
        processingLevel:
          - INTERFEROMETRY
        collections:
          - C1214470488-ASF
          - C1205428742-ASF
          - C1234413245-ASFDEV
          - C1327985661-ASF
          - C1216244348-ASF
          - C1234413263-ASFDEV
      expected:
        - collections:
            - C1214336045-ASF
            - C1212001698-ASF
            - C1214470488-ASF
            - C1205428742-ASF
            - C1234413245-ASFDEV
            - C1327985661-ASF
            - C1216244348-ASF
            - C1234413263-ASFDEV
  - test-search-build_subquery INTERFEROMETRY & SLC Collection with duplicate INTERFEROMETRY collection:
      params:
        processingLevel:
          - INTERFEROMETRY
        collections:
          - C1214470488-ASF
          - C1205428742-ASF
          - C1234413245-ASFDEV
          - C1327985661-ASF
          - C1216244348-ASF
          - C1234413263-ASFDEV
          - C1212001698-ASF
      expected:
        - collections:
            - C1214336045-ASF
            - C1212001698-ASF
            - C1214470488-ASF
            - C1205428742-ASF
            - C1234413245-ASFDEV
            - C1327985661-ASF
            - C1216244348-ASF
            - C1234413263-ASFDEV
  - test-search-build_subquery UNKNOWN_PROCESSING_TYPE:
      params:
        processingLevel:
          - UNKNOWN_PROCESSING_TYPE
      expected: [
        {processingLevel: [UNKNOWN_PROCESSING_TYPE]}
      ]
  - test-search-build_subquery UNKNOWN_PROCESSING_TYPE with collections:
      params:
        processingLevel:
          - UNKNOWN_PROCESSING_TYPE
        collections:
          - C1214470488-ASF
          - C1205428742-ASF
          - C1234413245-ASFDEV
          - C1327985661-ASF
          - C1216244348-ASF
          - C1234413263-ASFDEV
          - C1212001698-ASF
      expected: [
        {
        processingLevel: [UNKNOWN_PROCESSING_TYPE],
        collections: [C1214470488-ASF,
            C1205428742-ASF,
            C1234413245-ASFDEV,
            C1327985661-ASF,
            C1216244348-ASF,
            C1234413263-ASFDEV,
            C1212001698-ASF]
        }
      ]
  - test-search-build_subquery UNKNOWN_PROCESSING_TYPE with platform, SLC, & collection (skip set difference with unknown processing level):
      params:
        platform:
          - SENTINEL-1A
          - SENTINEL-1B
          - UAVSAR
        processingLevel:
          - UNKNOWN_PROCESSING_TYPE
          - SLC
        collections:
          - C1212001698-ASF
      expected: [{
        processingLevel: UNKNOWN_PROCESSING_TYPE,
        collections: [
            "C1214353986-ASF",
            "C1214336045-ASF",
            "C1214336717-ASF",
            "C1214335430-ASF",
            "C1214335471-ASF",
            "C1214335903-ASF",
            "C1214336154-ASF",
            "C1214336554-ASF",
            "C1214353593-ASF",
            "C1214353754-ASF",
            "C1214353859-ASF",
            "C1214337770-ASF",
            "C1214354144-ASF",
            "C1214354235-ASF",
            "C1214343609-ASF",
            "C1214354031-ASF",
            "C1214408428-ASF",
            "C1214419355-ASF",
            "C1210487703-ASF",
            "C1212030772-ASF",
            "C1206116665-ASF",
            "C1206132445-ASF",
            "C1211962154-ASF",
            "C1212001698-ASF",
            "C1212005594-ASF",
            "C1212019993-ASF",
            "C1207638502-ASF",
            "C1210025872-ASF",
            "C1210485039-ASF",
            "C1207188317-ASF",
            "C1210546638-ASF",
            "C1206122195-ASF",
            "C1209970710-ASF",
            "C1207038647-ASF",
            "C1210599503-ASF",
            "C1210599673-ASF",
            "C1214470488-ASF",
            "C1205428742-ASF",
            "C1234413245-ASFDEV",
            "C1327985661-ASF",
            "C1216244348-ASF",
            "C1234413263-ASFDEV",
            "C2803501758-ASF", # OPERA
            "C2803501097-ASF", # OPERA
            "C1214470488-ASF", # S1A
            "C1214470533-ASF",
            "C1214470576-ASF",
            "C1595422627-ASF",
            "C1214470496-ASF",
            "C1214470532-ASF",
            "C1214472977-ASF",
            "C1214472336-ASF",
            "C1266376001-ASF",
            "C1214472994-ASF",
            "C1214470732-ASF",
            "C1214473170-ASF",
            "C1214470561-ASF",
            "C1214471521-ASF",
            "C1214470682-ASF",
            "C2777443834-ASF",
            "C2777436413-ASF",
            "C1214471197-ASF",
            "C1214471960-ASF",
            "C1214472978-ASF",
            "C1214473165-ASF",
            "C2709161906-ASF",
            "C1596065640-ASF",
            "C1596065639-ASF",
            "C1596065641-ASF",
            "C1595765183-ASF",
            "C2450786986-ASF",
            "C1205428742-ASF",
            "C1212201032-ASF",
            "C1212212560-ASF",
            "C1205264459-ASF",
            "C1208117434-ASF",
            "C1212209035-ASF",
            "C1212209226-ASF",
            "C1208115009-ASF",
            "C1212158327-ASF",
            "C1215704763-ASF",
            "C1225776654-ASF",
            "C1212158318-ASF",
            "C1212212493-ASF",
            "C1212158326-ASF",
            "C1212233976-ASF",
            "C1260726384-ASF",
            "C1258354200-ASF",
            "C1259982010-ASF",
            "C2795135668-ASF",
            "C1260721945-ASF",
            "C1257995185-ASF",
            "C1259976861-ASF",
            "C1258354201-ASF",
            "C1259981910-ASF",
            "C2795135174-ASF",
            "C1260721853-ASF",
            "C1257995186-ASF",
            "C1259974840-ASF",
            "C1212200781-ASF",
            "C1212209075-ASF",
            "C1257024016-ASF",
            "C1225776655-ASF",
            "C1225776657-ASF",
            "C1225776658-ASF",
            "C1225776659-ASF",
            "C1245953394-ASF",
            "C1234413245-ASFDEV",
            "C1234413229-ASFDEV",
            "C1234413237-ASFDEV",
            "C1234413238-ASFDEV",
            "C1234413236-ASFDEV",
            "C1234413230-ASFDEV",
            "C1234413232-ASFDEV",
            "C1234413235-ASFDEV",
            "C1234413240-ASFDEV",
            "C1234413234-ASFDEV",
            "C1234413241-ASFDEV",
            "C1234413233-ASFDEV",
            "C1234413243-ASFDEV",
            "C1234413244-ASFDEV",
            "C1244552887-ASFDEV",
            "C1234413228-ASFDEV",
            "C1234413231-ASFDEV",
            "C1234413239-ASFDEV",
            "C1234413242-ASFDEV",
            "C1257175154-ASFDEV",
            "C1244598379-ASFDEV",
            "C1240784657-ASFDEV",
            "C1327985661-ASF", # S1B
            "C1327985645-ASF",
            "C1595422627-ASF",
            "C1327985617-ASF",
            "C1327985660-ASF",
            "C1327985741-ASF",
            "C1327985578-ASF",
            "C1327985646-ASF",
            "C1327985650-ASF",
            "C1327985579-ASF",
            "C1327985740-ASF",
            "C1327985619-ASF",
            "C1327985739-ASF",
            "C1327985647-ASF",
            "C2777443834-ASF",
            "C2777436413-ASF",
            "C1327985697-ASF",
            "C1327985651-ASF",
            "C1327985644-ASF",
            "C1327985571-ASF",
            "C1327985674-ASF",
            "C2709161906-ASF",
            "C1596065640-ASF",
            "C1596065639-ASF",
            "C1596065641-ASF",
            "C1595765183-ASF",
            "C2450786986-ASF",
            "C1216244348-ASF",
            "C1216244589-ASF",
            "C1216244594-ASF",
            "C1216244593-ASF",
            "C1216244585-ASF",
            "C1216244592-ASF",
            "C1216244595-ASF",
            "C1225776654-ASF",
            "C1216244590-ASF",
            "C1216244601-ASF",
            "C1216244600-ASF",
            "C1216244591-ASF",
            "C1216244587-ASF",
            "C1216244598-ASF",
            "C1216244586-ASF",
            "C1260726384-ASF",
            "C1258354200-ASF",
            "C1259982010-ASF",
            "C2795135668-ASF",
            "C1260721945-ASF",
            "C1257995185-ASF",
            "C1259976861-ASF",
            "C1258354201-ASF",
            "C1259981910-ASF",
            "C2795135174-ASF",
            "C1260721853-ASF",
            "C1257995186-ASF",
            "C1259974840-ASF",
            "C1216244597-ASF",
            "C1216244596-ASF",
            "C1216244588-ASF",
            "C1216244599-ASF",
            "C1257024016-ASF",
            "C1225776655-ASF",
            "C1225776657-ASF",
            "C1225776658-ASF",
            "C1225776659-ASF",
            "C1245953394-ASF",
            "C1234413263-ASFDEV",
            "C1234413247-ASFDEV",
            "C1234413248-ASFDEV",
            "C1234413255-ASFDEV",
            "C1234413254-ASFDEV",
            "C1234413256-ASFDEV",
            "C1234413253-ASFDEV",
            "C1234413252-ASFDEV",
            "C1234413250-ASFDEV",
            "C1234413259-ASFDEV",
            "C1234413251-ASFDEV",
            "C1234413261-ASFDEV",
            "C1234413262-ASFDEV",
            "C1234413258-ASFDEV",
            "C1244552887-ASFDEV",
            "C1234413246-ASFDEV",
            "C1234413249-ASFDEV",
            "C1234413257-ASFDEV",
            "C1234413260-ASFDEV",
            "C1257175154-ASFDEV",
            "C1244598379-ASFDEV",
          ]
        }]
  - test-search-build_subquery configuration params:
      params:
        host: 'cmr.uat.earthdata.nasa.gov'
        provider: 'ASFDEV'
        product_list: ['S1_069649_IW1_20151201T232154_VV_73D6-BURST']
      expected: [
        {
          host: 'cmr.uat.earthdata.nasa.gov',
          provider: 'ASFDEV',
          product_list: ['S1_069649_IW1_20151201T232154_VV_73D6-BURST']
        }
      ]

<<<<<<< HEAD
tests:
- test-ASFSearch ALOS Resp 1:
    response: Alos_response_maxResults3.yml

- test-ASFSearch S1 Resp 1:
    response: S1_baseline_stack.yml

- test-ASFSearch-search-valid Alos:
    parameters: *alos_parameters
    answer: Alos_response_maxResults3.yml

- test-ASFSearch-search-error 400-Error:
    parameters: *empty_parameters
    status_code: 400
    report: "Client Error: This is a Test Error"

- test-ASFSearch-search-error 400-Error non-empty-results:
    parameters:
        platform: "Sentinel-1"
    status_code: 400
    report: "Client Error: This is a Test Error"

- test-ASFSearch-search-error 500-Error:
    parameters: *empty_parameters
    status_code: 500
    report: "Server Error: This is a Test Error"

- test-ASFSearch-search-error 500-Error non-empty-results:
    parameters:
        platform: "Sentinel-1"
    status_code: 500
    report: "Server Error: This is a Test Error"

- test-ASFSearch-search-error 400-Error circle radius too small:
    parameters:
        circle: [0, 0, 2]
    status_code: 400
    report: "Circle radius must be between 10 and 6000000, but was 2.0"
=======
  - test-aliasing-search-against-api SLC:
      params:
        processingLevel: SLC

  - test-aliasing-search-against-api S1A SLC:
      params:
        platform: SENTINEL-1A
        processingLevel: SLC

  - test-aliasing-search-against-api S1A RTC:
      params:
        platform: SENTINEL-1A
        processingLevel: RTC

  - test-aliasing-search-against-api S1A CSLC:
      params:
        platform: SENTINEL-1A
        processingLevel: CSLC

  - test-aliasing-search-against-api RTC-STATIC:
      params:
        processingLevel: RTC-STATIC

  - test-aliasing-search-against-api CSLC-STATIC:
      params:
        processingLevel: CSLC-STATIC

  - test-aliasing-search-against-api OERA-S1 RTC:
      params:
        dataset: OPERA-S1
        processingLevel: RTC

  - test-ASFSearch OPERA Resp 1:
      response: OPERA_Products.yml

  - test-ASFSearch JERS Resp 1:
      response: JERS_stack.yml

  - test-ASFSearch RADARSAT Resp 1:
      response: RADARSAT_stack.yml

  - test-aliasing-search-against-api S1B SLC:
      params:
        platform: SENTINEL-1B
        processingLevel: SLC

  - test-aliasing-search-against-api SIRC:
      params:
        platform: SIRC

  - test-aliasing-search-against-api SIRC SLC:
      params:
        platform: SIRC
        processingLevel: SLC
    
  - test-aliasing-search-against-api ALOS:
      params:
        platform: ALOS

  - test-aliasing-search-against-api ALOS L1_0:
      params:
        platform: ALOS
        processingLevel: L1_0

  - test-aliasing-search-against-api ERS:
      params:
        platform: ERS

  - test-aliasing-search-against-api ERS1 l0:
      params:
        platform: ERS1
        processingLevel: L0

  - test-aliasing-search-against-api ERS1 l0:
      params:
        platform: ERS1

  - test-aliasing-search-against-api ERS2:
      params:
        platform: ERS2

  - test-aliasing-search-against-api ERS2 l0:
      params:
        platform: ERS2
        processingLevel: L0

  - test-aliasing-search-against-api JERS:
      params:
        platform: JERS

  - test-aliasing-search-against-api JERS l0:
      params:
        platform: JERS
        processingLevel: L0

  - test-aliasing-search-against-api RADARSAT:
      params:
        platform: RADARSAT

  - test-aliasing-search-against-api RADARSAT L0:
      params:
        platform: RADARSAT
        processingLevel: L0
    
  - test-aliasing-search-against-api AIRSAR:
      params:
        platform: AIRSAR

  - test-aliasing-search-against-api AIRSAR LSTOKES:
      params:
        platform: AIRSAR
        processingLevel: LSTOKES

  - test-aliasing-search-against-api SEASAT:
      params:
        platform: SEASAT

  - test-aliasing-search-against-api SMAP:
      params:
        platform: SMAP

  - test-aliasing-search-against-api SMAP L1A_RADAR_RO_HDF5:
      params:
        platform: SMAP
        processingLevel: L1A_RADAR_RO_HDF5
    
  - test-aliasing-search-against-api UAVSAR:
      params:
        platform: UAVSAR

  - test-aliasing-search-against-api UAVSAR AMPLITUDE:
      params:
        platform: UAVSAR
        processingLevel: AMPLITUDE
>>>>>>> 24bc97ba
<|MERGE_RESOLUTION|>--- conflicted
+++ resolved
@@ -583,46 +583,6 @@
         }
       ]
 
-<<<<<<< HEAD
-tests:
-- test-ASFSearch ALOS Resp 1:
-    response: Alos_response_maxResults3.yml
-
-- test-ASFSearch S1 Resp 1:
-    response: S1_baseline_stack.yml
-
-- test-ASFSearch-search-valid Alos:
-    parameters: *alos_parameters
-    answer: Alos_response_maxResults3.yml
-
-- test-ASFSearch-search-error 400-Error:
-    parameters: *empty_parameters
-    status_code: 400
-    report: "Client Error: This is a Test Error"
-
-- test-ASFSearch-search-error 400-Error non-empty-results:
-    parameters:
-        platform: "Sentinel-1"
-    status_code: 400
-    report: "Client Error: This is a Test Error"
-
-- test-ASFSearch-search-error 500-Error:
-    parameters: *empty_parameters
-    status_code: 500
-    report: "Server Error: This is a Test Error"
-
-- test-ASFSearch-search-error 500-Error non-empty-results:
-    parameters:
-        platform: "Sentinel-1"
-    status_code: 500
-    report: "Server Error: This is a Test Error"
-
-- test-ASFSearch-search-error 400-Error circle radius too small:
-    parameters:
-        circle: [0, 0, 2]
-    status_code: 400
-    report: "Circle radius must be between 10 and 6000000, but was 2.0"
-=======
   - test-aliasing-search-against-api SLC:
       params:
         processingLevel: SLC
@@ -641,6 +601,12 @@
       params:
         platform: SENTINEL-1A
         processingLevel: CSLC
+
+  - test-ASFSearch-search-error 400-Error circle radius too small:
+      parameters:
+          circle: [0, 0, 2]
+      status_code: 400
+      report: "Circle radius must be between 10 and 6000000, but was 2.0"
 
   - test-aliasing-search-against-api RTC-STATIC:
       params:
@@ -756,5 +722,4 @@
   - test-aliasing-search-against-api UAVSAR AMPLITUDE:
       params:
         platform: UAVSAR
-        processingLevel: AMPLITUDE
->>>>>>> 24bc97ba
+        processingLevel: AMPLITUDE