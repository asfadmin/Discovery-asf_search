--- conflicted
+++ resolved
@@ -188,7 +188,6 @@
         },
       "Platforms":
         [
-<<<<<<< HEAD
           -144.710358,
           65.926117
         ]
@@ -227,21 +226,4 @@
   },
   "baseline": null,
   "type": "Feature"
-=======
-          {
-            "ShortName": "SENTINEL-1A",
-            "Instruments": [{ "ShortName": "C-SAR" }],
-          },
-        ],
-    },
-  "meta": {
-    "concept-type": "granule",
-    "concept-id": "G1288003040-ASF",
-    "revision-id": 9,
-    "native-id": "S1A_S3_RAW__0SDH_20140615T034443_20140615T034516_001055_00107C_BCD2-METADATA_RAW",
-    "provider-id": "ASF",
-    "format": "application/echo10+xml",
-    "revision-date": "2020-01-16T07:11:36.139Z",
-  },
->>>>>>> b834db08
 }