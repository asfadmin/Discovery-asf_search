--- conflicted
+++ resolved
@@ -52,7 +52,6 @@
 - Test ASFProduct_Stack S1 Incomplete:
     product: Fairbanks_L1.yml
     preprocessed_stack: Fairbanks_S1_stack_preprocessed_incomplete.yml
-<<<<<<< HEAD
     processed_stack: Fairbanks_S1_stack incomplete.yml
 
 - Test ASFProduct-get-stack-options S1:
@@ -60,7 +59,4 @@
     options: {
         processingLevel: ['L0'],
         insarStackId: '1736495'
-    }
-=======
-    processed_stack: Fairbanks_S1_stack incomplete.yml
->>>>>>> 95e4d13b
+    }