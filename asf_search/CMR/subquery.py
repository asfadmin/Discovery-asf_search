--- conflicted
+++ resolved
@@ -22,11 +22,7 @@
         if params.get(chunked_key) is not None:
             params[chunked_key] = chunk_list(params[chunked_key], CMR_PAGE_SIZE)
 
-<<<<<<< HEAD
-    list_param_names = ['platform', 'season', 'collections', 'circle', 'linestring', 'point', 'dataset']  # these parameters will dodge the subquery system
-=======
-    list_param_names = ['platform', 'season', 'collections', 'dataset', 'cmr_keywords', 'shortName']  # these parameters will dodge the subquery system
->>>>>>> 586d8872
+    list_param_names = ['platform', 'season', 'collections', 'cmr_keywords', 'shortName', 'circle', 'linestring', 'point', 'dataset']  # these parameters will dodge the subquery system
     skip_param_names = ['maxResults']# these params exist in opts, but shouldn't be passed on to subqueries at ALL
     
     collections, aliased_keywords = get_keyword_concept_ids(params, opts.collectionAlias)
