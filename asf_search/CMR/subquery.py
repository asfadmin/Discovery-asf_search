--- conflicted
+++ resolved
@@ -4,18 +4,12 @@
 
 from asf_search.ASFSearchOptions import ASFSearchOptions
 from asf_search.constants import CMR_PAGE_SIZE
-<<<<<<< HEAD
-
 from asf_search.CMR.datasets import (
     collections_by_processing_level,
     collections_per_platform,
     get_concept_id_alias,
     get_dataset_concept_ids,
 )
-=======
-from asf_search.CMR.field_map import field_map
-from asf_search.CMR.datasets import collections_by_processing_level, collections_per_platform, dataset_collections, get_concept_id_alias, get_dataset_concept_ids
->>>>>>> 397003f0
 from numpy import intersect1d, union1d
 
 
@@ -34,7 +28,6 @@
         if params.get(chunked_key) is not None:
             params[chunked_key] = chunk_list(params[chunked_key], CMR_PAGE_SIZE)
 
-<<<<<<< HEAD
     list_param_names = [
         "platform",
         "season",
@@ -42,6 +35,9 @@
         "dataset",
         "cmr_keywords",
         "shortName",
+        "circle",
+        "linestring",
+        "point",
     ]  # these parameters will dodge the subquery system
     skip_param_names = [
         "maxResults",
@@ -52,14 +48,6 @@
     )
     params["collections"] = list(union1d(collections, params.get("collections", [])))
 
-=======
-    list_param_names = ['platform', 'season', 'collections', 'cmr_keywords', 'shortName', 'circle', 'linestring', 'point', 'dataset']  # these parameters will dodge the subquery system
-    skip_param_names = ['maxResults']# these params exist in opts, but shouldn't be passed on to subqueries at ALL
-    
-    collections, aliased_keywords = get_keyword_concept_ids(params, opts.collectionAlias)
-    params['collections'] = list(union1d(collections, params.get('collections', [])))
-    
->>>>>>> 397003f0
     for keyword in [*skip_param_names, *aliased_keywords]:
         params.pop(keyword, None)
 
@@ -158,7 +146,7 @@
 
     :return List[List, ...]:
     """
-    return [source[i * n: (i + 1) * n] for i in range((len(source) + n - 1) // n)]
+    return [source[i * n : (i + 1) * n] for i in range((len(source) + n - 1) // n)]
 
 
 def cartesian_product(params):
