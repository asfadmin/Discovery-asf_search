from typing import List, Optional, Tuple
import itertools
from copy import copy

from asf_search.ASFSearchOptions import ASFSearchOptions
from asf_search.constants import CMR_PAGE_SIZE

from asf_search.CMR.datasets import collections_by_processing_level, collections_per_platform, dataset_collections, get_concept_id_alias, get_dataset_concept_ids
from numpy import intersect1d, union1d

def build_subqueries(opts: ASFSearchOptions) -> List[ASFSearchOptions]:
    """
    Build a list of sub-queries using the cartesian product of all the list parameters described by opts

    :param opts: The search options to split into sub-queries
    :return list: A list of ASFSearchOptions objects
    """
    params = dict(opts)

    # Break out two big list offenders into manageable chunks
    for chunked_key in ['granule_list', 'product_list']:
        if params.get(chunked_key) is not None:
            params[chunked_key] = chunk_list(params[chunked_key], CMR_PAGE_SIZE)

<<<<<<< HEAD
    list_param_names = ['platform', 'season', 'collections', 'circle']  # these parameters will dodge the subquery system
=======
    list_param_names = ['platform', 'season', 'collections', 'dataset']  # these parameters will dodge the subquery system
>>>>>>> 24bc97ba
    skip_param_names = ['maxResults']# these params exist in opts, but shouldn't be passed on to subqueries at ALL
    
    collections, aliased_keywords = get_keyword_concept_ids(params, opts.collectionAlias)
    params['collections'] = list(union1d(collections, params.get('collections', [])))
    
    for keyword in [*skip_param_names, *aliased_keywords]:
        params.pop(keyword, None)
    
    subquery_params, list_params = {}, {}
    for key, value in params.items():
        if key in list_param_names:
            list_params[key] = value
        else:
            subquery_params[key] = value
    
    sub_queries = cartesian_product(subquery_params)
    return [_build_subquery(query, opts, list_params) for query in sub_queries]

<<<<<<< HEAD
    final_sub_query_opts = []

    for query in sub_queries:
        q = dict()
        for p in query:
            q.update(p)
        q['provider'] = opts.provider
        q['host'] = opts.host
        q['session'] = copy(opts.session)
        for key in list_params.keys():
            q[key] = list_params[key]
=======
def _build_subquery(query: List[Tuple[dict]], opts: ASFSearchOptions, list_params: dict) -> ASFSearchOptions:
    """
    Composes query dict and list params into new ASFSearchOptions object
>>>>>>> 24bc97ba

    param: query: the cartesian search query options
    param: opts: the search options to pull config options from (provider, host, session)
    param: list_params: the subquery parameters
    """
    q = dict()
    for p in query:
        q.update(p)
    
    q['provider'] = opts.provider
    q['host'] = opts.host
    q['session'] = copy(opts.session)

    return ASFSearchOptions(
        **q,
        **list_params
    )

def get_keyword_concept_ids(params: dict, use_collection_alias: bool=True) -> dict:
    """
    Gets concept-ids for dataset, platform, processingLevel keywords
    processingLevel is scoped by dataset or platform concept-ids when available

    : param params: search parameter dictionary pre-CMR translation
    : param use_collection_alias: whether or not to alias platform and processingLevel with concept-ids
    : returns two lists: 
        - list of concept-ids for dataset, platform, and processingLevel
        - list of aliased keywords to remove from final parameters
    """
    collections = []
    aliased_keywords = []

    if use_collection_alias:
        if 'processingLevel' in params.keys():
            collections = get_concept_id_alias(params.get('processingLevel'), collections_by_processing_level)
            if len(collections):
                aliased_keywords.append('processingLevel')

        if 'platform' in params.keys():
            platform_concept_ids = get_concept_id_alias(
                    [platform.upper() for platform in params.get('platform')], 
                    collections_per_platform
                )
            if len(platform_concept_ids):
                aliased_keywords.append('platform')
                collections = _get_intersection(platform_concept_ids, collections)

    if 'dataset' in params.keys():
        aliased_keywords.append('dataset')
        dataset_concept_ids = get_dataset_concept_ids(params.get('dataset'))
        collections = _get_intersection(dataset_concept_ids, collections)
    
    return collections, aliased_keywords

def _get_intersection(keyword_concept_ids: List[str], intersecting_ids: List[str]) -> List[str]:
    """
    Returns the intersection between two lists. If the second list is empty the first list
    is return unchaged
    """
    if len(intersecting_ids):
        return list(intersect1d(intersecting_ids, keyword_concept_ids))
    
    return keyword_concept_ids
    
def chunk_list(source: List, n: int) -> List:
    """
    Breaks a longer list into a list of lists, each of length n

    :param source: The list to be broken into chunks
    :param n: The maximum length of each chunk

    :return List[List, ...]:
    """
    return [source[i * n:(i + 1) * n] for i in range((len(source) + n - 1) // n)]


def cartesian_product(params):
    formatted_params = format_query_params(params)
    p = list(itertools.product(*formatted_params))
    return p


def format_query_params(params) -> List[List[dict]]:
    listed_params = []

    for param_name, param_val in params.items():
        plist = translate_param(param_name, param_val)
        listed_params.append(plist)

    return listed_params


def translate_param(param_name, param_val) -> List[dict]:
    param_list = []

    if not isinstance(param_val, list):
        param_val = [param_val]

    for unformatted_val in param_val:
        formatted_val = unformatted_val

        if isinstance(unformatted_val, list):
            formatted_val = ','.join([f'{t}' for t in unformatted_val])

        param_list.append({
            param_name: formatted_val
        })

    return param_list<|MERGE_RESOLUTION|>--- conflicted
+++ resolved
@@ -22,11 +22,7 @@
         if params.get(chunked_key) is not None:
             params[chunked_key] = chunk_list(params[chunked_key], CMR_PAGE_SIZE)
 
-<<<<<<< HEAD
-    list_param_names = ['platform', 'season', 'collections', 'circle']  # these parameters will dodge the subquery system
-=======
-    list_param_names = ['platform', 'season', 'collections', 'dataset']  # these parameters will dodge the subquery system
->>>>>>> 24bc97ba
+    list_param_names = ['platform', 'season', 'collections', 'circle', 'dataset']  # these parameters will dodge the subquery system
     skip_param_names = ['maxResults']# these params exist in opts, but shouldn't be passed on to subqueries at ALL
     
     collections, aliased_keywords = get_keyword_concept_ids(params, opts.collectionAlias)
@@ -45,23 +41,9 @@
     sub_queries = cartesian_product(subquery_params)
     return [_build_subquery(query, opts, list_params) for query in sub_queries]
 
-<<<<<<< HEAD
-    final_sub_query_opts = []
-
-    for query in sub_queries:
-        q = dict()
-        for p in query:
-            q.update(p)
-        q['provider'] = opts.provider
-        q['host'] = opts.host
-        q['session'] = copy(opts.session)
-        for key in list_params.keys():
-            q[key] = list_params[key]
-=======
 def _build_subquery(query: List[Tuple[dict]], opts: ASFSearchOptions, list_params: dict) -> ASFSearchOptions:
     """
     Composes query dict and list params into new ASFSearchOptions object
->>>>>>> 24bc97ba
 
     param: query: the cartesian search query options
     param: opts: the search options to pull config options from (provider, host, session)
