from datetime import datetime, timezone
from typing import Any, Dict, List, Optional
from asf_search.ASFSearchOptions import ASFSearchOptions
from asf_search.CMR.datasets import get_concept_id_alias
from asf_search.constants import CMR_PAGE_SIZE
import re
from shapely import wkt
from shapely.geometry import Polygon
from shapely.geometry.base import BaseGeometry
from .field_map import field_map
from .datasets import collections_per_platform
<<<<<<< HEAD

=======
import dateparser
>>>>>>> 00f92460
import logging


def translate_opts(opts: ASFSearchOptions) -> List:
    # Need to add params which ASFSearchOptions cant support (like temporal),
    # so use a dict to avoid the validate_params logic:
    dict_opts = dict(opts)

    # Escape commas for each key in the list.
    # intersectsWith, temporal, and other keys you don't want to escape, so keep whitelist instead
    for escape_commas in ["campaign"]:
        if escape_commas in dict_opts:
            dict_opts[escape_commas] = dict_opts[escape_commas].replace(",", "\,")

    dict_opts = fix_cmr_shapes(dict_opts)

    # Special case to unravel WKT field a little for compatibility
    if "intersectsWith" in dict_opts:
        shape = wkt.loads(dict_opts.pop('intersectsWith', None))

        # If a wide rectangle is provided, make sure to use the bounding box
        # instead of the wkt for better responses from CMR
        # This will provide better results with AOI's near poles
        if should_use_bbox(shape):
            bounds = shape.boundary.bounds
            if bounds[0] > 180 or bounds[2] > 180:
                bounds = [(x + 180) % 360 - 180 if idx % 2 == 0 and abs(x) > 180 else x for idx, x in enumerate(bounds)]

            bottom_left = [str(coord) for coord in bounds[:2]]
            top_right = [str(coord) for coord in bounds[2:]]

            bbox = ','.join([*bottom_left, *top_right])
            dict_opts['bbox'] = bbox
        else:
            (shapeType, shape) = wkt_to_cmr_shape(shape).split(':')
            dict_opts[shapeType] = shape

    
    # If you need to use the temporal key:
    if any(key in dict_opts for key in ['start', 'end', 'season']):
        dict_opts = fix_date(dict_opts)
    
    dict_opts = fix_range_params(dict_opts)

    # convert the above parameters to a list of key/value tuples
    cmr_opts = []

    # user provided umm fields
    custom_cmr_keywords = dict_opts.pop('cmr_keywords', [])

    for (key, val) in dict_opts.items():
        # If it's "session" or something else CMR doesn't accept, don't send it:
        if key not in field_map:
            continue
        if isinstance(val, list):
            for x in val:
                if key in ['granule_list', 'product_list']:
                    for y in x.split(','):
                        cmr_opts.append((key, y))
                else:
                    if isinstance(x, tuple):
                        cmr_opts.append((key, ','.join([str(t) for t in x])))                    
                    else:
                        cmr_opts.append((key, x))
        else:
            cmr_opts.append((key, val))
    # translate the above tuples to CMR key/values
    for i, opt in enumerate(cmr_opts):
        cmr_opts[i] = field_map[opt[0]]['key'], field_map[opt[0]]['fmt'].format(opt[1])

    if should_use_asf_frame(cmr_opts):
            cmr_opts = use_asf_frame(cmr_opts)

    for search_keyword in custom_cmr_keywords:
        cmr_opts.append((search_keyword['key'], search_keyword['fmt']))
    
    additional_keys = [
        ('page_size', CMR_PAGE_SIZE),
        ('options[temporal][and]', 'true'), 
        ('sort_key[]', '-end_date'), 
        ('sort_key[]', 'granule_ur'), 
        ('options[platform][ignore_case]', 'true'),
        ('provider', opts.provider),
    ]
    
    cmr_opts.extend(additional_keys)

    return cmr_opts

def fix_cmr_shapes(fixed_params: Dict[str, Any]) -> Dict[str, Any]:
    """Fixes raw CMR lon lat coord shapes"""
    for param in ['point', 'linestring', 'circle']:
        if param in fixed_params:
            fixed_params[param] = ','.join(map(str, fixed_params[param]))

    return fixed_params

def should_use_asf_frame(cmr_opts):
    asf_frame_platforms = ['SENTINEL-1A', 'SENTINEL-1B', 'ALOS']
    
    asf_frame_collections = get_concept_id_alias(asf_frame_platforms, collections_per_platform)

    return any([
        p[0] == 'platform[]' and p[1].upper() in asf_frame_platforms
        or p[0] == 'echo_collection_id[]' and p[1] in asf_frame_collections
        for p in cmr_opts
    ])


def use_asf_frame(cmr_opts):
    """
    Sentinel/ALOS: always use asf frame instead of esa frame

    Platform-specific hack
    We do them at the subquery level in case the main query crosses
    platforms that don't suffer these issue.
    """

    for n, p in enumerate(cmr_opts):
        if not isinstance(p[1], str):
            continue

        m = re.search(r'CENTER_ESA_FRAME', p[1])
        if m is None:
            continue

        logging.debug(
            'Sentinel/ALOS subquery, using ASF frame instead of ESA frame'
        )

        cmr_opts[n] = (
            p[0],
            p[1].replace(',CENTER_ESA_FRAME,', ',FRAME_NUMBER,')
        )
    
    return cmr_opts

# some products don't have integer values in BYTES fields, round to nearest int
def try_round_float(value: str) -> Optional[int]:
    if value is None:
        return None
    
    value = float(value)
    return round(value)

def try_parse_int(value: str) -> Optional[int]:
    if value is None:
        return None
    
    return int(value)

def try_parse_float(value: str) -> Optional[float]:
    if value is None:
        return None
    
    return float(value)

<<<<<<< HEAD
def fix_date(fixed_params: Dict[str, Any]) -> Dict[str, Any]:
=======
def try_parse_date(value: str) -> Optional[str]:
    if value is None:
        return None

    date = dateparser.parse(value)

    if date is None:
        return value

    if date.tzinfo is None:
        date = date.replace(tzinfo=timezone.utc)
        # Turn all inputs into a consistant format:

    return date.strftime('%Y-%m-%dT%H:%M:%SZ')

def fix_date(fixed_params: Dict[str, Any]):
>>>>>>> 00f92460
    if 'start' in fixed_params or 'end' in fixed_params or 'season' in fixed_params:
        fixed_params["start"] = fixed_params["start"] if "start" in fixed_params else "1978-01-01T00:00:00Z"
        fixed_params["end"] = fixed_params["end"] if "end" in fixed_params else datetime.utcnow().isoformat()
        fixed_params["season"] = ','.join(str(x) for x in fixed_params['season']) if "season" in fixed_params else ""

        fixed_params['temporal'] = f'{fixed_params["start"]},{fixed_params["end"]},{fixed_params["season"]}'

        # And a little cleanup
        fixed_params.pop('start', None)
        fixed_params.pop('end', None)
        fixed_params.pop('season', None)
        
    return fixed_params

def fix_range_params(fixed_params: Dict[str, Any]) -> Dict[str, Any]:
    """Converts ranges to comma separated strings"""
    for param in ['offNadirAngle', 'relativeOrbit', 'absoluteOrbit', 'frame', 'asfFrame']:
        if param in fixed_params.keys() and isinstance(fixed_params[param], list):
            fixed_params[param] = ','.join([str(val) for val in fixed_params[param]])
    
    return fixed_params

def should_use_bbox(shape: BaseGeometry):
    """
    If the passed shape is a polygon, and if that polygon
    is equivalent to it's bounding box (if it's a rectangle),
    we should use the bounding box to search instead
    """
    if isinstance(shape, Polygon):
        coords = [
            [shape.bounds[0], shape.bounds[1]], 
            [shape.bounds[2], shape.bounds[1]],
            [shape.bounds[2], shape.bounds[3]],
            [shape.bounds[0], shape.bounds[3]],
        ]
        return shape.equals(Polygon(shell=coords))
    
    return False


def wkt_to_cmr_shape(shape: BaseGeometry):
    # take note of the WKT type
    if shape.geom_type not in ["Point","LineString", "Polygon"]:
        raise ValueError('Unsupported WKT: {0}.'.format(shape.wkt))
    
    if shape.geom_type == "Polygon":
        coords = shape.exterior.coords
    else: # type == Point | Linestring
        coords = shape.coords
    # Turn [[x,y],[x,y]] into [x,y,x,y]:
    lon_lat_sequence = []
    for lon_lat in coords: lon_lat_sequence.extend(lon_lat)
    # Turn any "6e8" to a literal number. (As a sting):
    coords = ['{:.16f}'.format(float(cord)) for cord in lon_lat_sequence]
    return '{0}:{1}'.format(shape.geom_type.lower(), ','.join(coords))<|MERGE_RESOLUTION|>--- conflicted
+++ resolved
@@ -9,11 +9,7 @@
 from shapely.geometry.base import BaseGeometry
 from .field_map import field_map
 from .datasets import collections_per_platform
-<<<<<<< HEAD
-
-=======
 import dateparser
->>>>>>> 00f92460
 import logging
 
 
@@ -171,9 +167,6 @@
     
     return float(value)
 
-<<<<<<< HEAD
-def fix_date(fixed_params: Dict[str, Any]) -> Dict[str, Any]:
-=======
 def try_parse_date(value: str) -> Optional[str]:
     if value is None:
         return None
@@ -189,8 +182,7 @@
 
     return date.strftime('%Y-%m-%dT%H:%M:%SZ')
 
-def fix_date(fixed_params: Dict[str, Any]):
->>>>>>> 00f92460
+def fix_date(fixed_params: Dict[str, Any]) -> Dict[str, Any]:
     if 'start' in fixed_params or 'end' in fixed_params or 'season' in fixed_params:
         fixed_params["start"] = fixed_params["start"] if "start" in fixed_params else "1978-01-01T00:00:00Z"
         fixed_params["end"] = fixed_params["end"] if "end" in fixed_params else datetime.utcnow().isoformat()
