from datetime import datetime, timezone
from typing import Any, Dict, List, Optional
from asf_search.ASFSearchOptions import ASFSearchOptions
from asf_search.CMR.datasets import get_concept_id_alias
from asf_search.constants import CMR_PAGE_SIZE
import re
from shapely import wkt
from shapely.geometry import Polygon
from shapely.geometry.base import BaseGeometry
from .field_map import field_map
from .datasets import collections_per_platform
import logging

try:
    from ciso8601 import parse_datetime
except ImportError:
    from dateutil.parser import parse as parse_datetime


def translate_opts(opts: ASFSearchOptions) -> List:
    # Need to add params which ASFSearchOptions cant support (like temporal),
    # so use a dict to avoid the validate_params logic:
    dict_opts = dict(opts)

    # Escape commas for each key in the list.
    # intersectsWith, temporal, and other keys you don't want to escape, so keep whitelist instead
    for escape_commas in ["campaign"]:
        if escape_commas in dict_opts:
            dict_opts[escape_commas] = dict_opts[escape_commas].replace(",", "\\,")

    dict_opts = fix_cmr_shapes(dict_opts)

    # Special case to unravel WKT field a little for compatibility
    if "intersectsWith" in dict_opts:
        shape = wkt.loads(dict_opts.pop("intersectsWith", None))

        # If a wide rectangle is provided, make sure to use the bounding box
        # instead of the wkt for better responses from CMR
        # This will provide better results with AOI's near poles
        if should_use_bbox(shape):
            bounds = shape.boundary.bounds
            if bounds[0] > 180 or bounds[2] > 180:
                bounds = [
                    (x + 180) % 360 - 180 if idx % 2 == 0 and abs(x) > 180 else x
                    for idx, x in enumerate(bounds)
                ]

            bottom_left = [str(coord) for coord in bounds[:2]]
            top_right = [str(coord) for coord in bounds[2:]]

            bbox = ",".join([*bottom_left, *top_right])
            dict_opts["bbox"] = bbox
        else:
            (shapeType, shape) = wkt_to_cmr_shape(shape).split(":")
            dict_opts[shapeType] = shape

    
    # If you need to use the temporal key:
    if any(key in dict_opts for key in ["start", "end", "season"]):
        dict_opts = fix_date(dict_opts)
<<<<<<< HEAD
=======
    
    dict_opts = fix_range_params(dict_opts)
>>>>>>> 397003f0

    # convert the above parameters to a list of key/value tuples
    cmr_opts = []

    # user provided umm fields
    custom_cmr_keywords = dict_opts.pop("cmr_keywords", [])

    for key, val in dict_opts.items():
        # If it's "session" or something else CMR doesn't accept, don't send it:
        if key not in field_map:
            continue
        if isinstance(val, list):
            for x in val:
                if key in ["granule_list", "product_list"]:
                    for y in x.split(","):
                        cmr_opts.append((key, y))
                else:
                    if isinstance(x, tuple):
                        cmr_opts.append((key, ",".join([str(t) for t in x])))
                    else:
                        cmr_opts.append((key, x))
        else:
            cmr_opts.append((key, val))
    # translate the above tuples to CMR key/values
    for i, opt in enumerate(cmr_opts):
        cmr_opts[i] = field_map[opt[0]]["key"], field_map[opt[0]]["fmt"].format(opt[1])

    if should_use_asf_frame(cmr_opts):
        cmr_opts = use_asf_frame(cmr_opts)

    cmr_opts.extend(custom_cmr_keywords)

    additional_keys = [
        ("page_size", CMR_PAGE_SIZE),
        ("options[temporal][and]", "true"),
        ("sort_key[]", "-end_date"),
        ("sort_key[]", "granule_ur"),
        ("options[platform][ignore_case]", "true"),
        ("provider", opts.provider),
    ]

    cmr_opts.extend(additional_keys)

    return cmr_opts

<<<<<<< HEAD
=======
def fix_cmr_shapes(fixed_params: Dict[str, Any]) -> Dict[str, Any]:
    """Fixes raw CMR lon lat coord shapes"""
    for param in ['point', 'linestring', 'circle']:
        if param in fixed_params:
            fixed_params[param] = ','.join(map(str, fixed_params[param]))

    return fixed_params

def should_use_asf_frame(cmr_opts):
    asf_frame_platforms = ['SENTINEL-1A', 'SENTINEL-1B', 'ALOS']
    
    asf_frame_collections = get_concept_id_alias(asf_frame_platforms, collections_per_platform)
>>>>>>> 397003f0

def should_use_asf_frame(cmr_opts):
    asf_frame_platforms = ["SENTINEL-1A", "SENTINEL-1B", "ALOS"]

    asf_frame_collections = get_concept_id_alias(
        asf_frame_platforms, collections_per_platform
    )

    return any(
        [
            p[0] == "platform[]"
            and p[1].upper() in asf_frame_platforms
            or p[0] == "echo_collection_id[]"
            and p[1] in asf_frame_collections
            for p in cmr_opts
        ]
    )


def use_asf_frame(cmr_opts):
    """
    Sentinel/ALOS: always use asf frame instead of esa frame

    Platform-specific hack
    We do them at the subquery level in case the main query crosses
    platforms that don't suffer these issue.
    """

    for n, p in enumerate(cmr_opts):
        if not isinstance(p[1], str):
            continue

        m = re.search(r"CENTER_ESA_FRAME", p[1])
        if m is None:
            continue

        logging.debug("Sentinel/ALOS subquery, using ASF frame instead of ESA frame")

        cmr_opts[n] = (p[0], p[1].replace(",CENTER_ESA_FRAME,", ",FRAME_NUMBER,"))

    return cmr_opts


# some products don't have integer values in BYTES fields, round to nearest int
def try_round_float(value: str) -> Optional[int]:
    if value is None:
        return None

    value = float(value)
    return round(value)


def try_parse_int(value: str) -> Optional[int]:
    if value is None:
        return None

    return int(value)


def try_parse_float(value: str) -> Optional[float]:
    if value is None:
        return None

    return float(value)


def try_parse_date(value: str) -> Optional[str]:
    if value is None:
        return None

    try:
        date = parse_datetime(value)
    except ValueError:
        return None

    if date is None:
        return value

    if date.tzinfo is None:
        date = date.replace(tzinfo=timezone.utc)
        # Turn all inputs into a consistant format:

    return date.strftime("%Y-%m-%dT%H:%M:%SZ")


<<<<<<< HEAD
def fix_date(fixed_params: Dict[str, Any]):
    if "start" in fixed_params or "end" in fixed_params or "season" in fixed_params:
        fixed_params["start"] = (
            fixed_params["start"] if "start" in fixed_params else "1978-01-01T00:00:00Z"
        )
        fixed_params["end"] = (
            fixed_params["end"]
            if "end" in fixed_params
            else datetime.utcnow().isoformat()
        )
        fixed_params["season"] = (
            ",".join(str(x) for x in fixed_params["season"])
            if "season" in fixed_params
            else ""
        )
=======
def fix_date(fixed_params: Dict[str, Any]) -> Dict[str, Any]:
    if 'start' in fixed_params or 'end' in fixed_params or 'season' in fixed_params:
        fixed_params["start"] = fixed_params["start"] if "start" in fixed_params else "1978-01-01T00:00:00Z"
        fixed_params["end"] = fixed_params["end"] if "end" in fixed_params else datetime.utcnow().isoformat()
        fixed_params["season"] = ','.join(str(x) for x in fixed_params['season']) if "season" in fixed_params else ""
>>>>>>> 397003f0

        fixed_params["temporal"] = (
            f'{fixed_params["start"]},{fixed_params["end"]},{fixed_params["season"]}'
        )

        # And a little cleanup
        fixed_params.pop("start", None)
        fixed_params.pop("end", None)
        fixed_params.pop("season", None)

    return fixed_params

def fix_range_params(fixed_params: Dict[str, Any]) -> Dict[str, Any]:
    """Converts ranges to comma separated strings"""
    for param in ['offNadirAngle', 'relativeOrbit', 'absoluteOrbit', 'frame', 'asfFrame']:
        if param in fixed_params.keys() and isinstance(fixed_params[param], list):
            fixed_params[param] = ','.join([str(val) for val in fixed_params[param]])
    
    return fixed_params

def should_use_bbox(shape: BaseGeometry):
    """
    If the passed shape is a polygon, and if that polygon
    is equivalent to it's bounding box (if it's a rectangle),
    we should use the bounding box to search instead
    """
    if isinstance(shape, Polygon):
        coords = [
            [shape.bounds[0], shape.bounds[1]],
            [shape.bounds[2], shape.bounds[1]],
            [shape.bounds[2], shape.bounds[3]],
            [shape.bounds[0], shape.bounds[3]],
        ]
        return shape.equals(Polygon(shell=coords))

    return False


def wkt_to_cmr_shape(shape: BaseGeometry):
    # take note of the WKT type
    if shape.geom_type not in ["Point", "LineString", "Polygon"]:
        raise ValueError("Unsupported WKT: {0}.".format(shape.wkt))

    if shape.geom_type == "Polygon":
        coords = shape.exterior.coords
    else:  # type == Point | Linestring
        coords = shape.coords
    # Turn [[x,y],[x,y]] into [x,y,x,y]:
    lon_lat_sequence = []
    for lon_lat in coords:
        lon_lat_sequence.extend(lon_lat)
    # Turn any "6e8" to a literal number. (As a sting):
    coords = ["{:.16f}".format(float(cord)) for cord in lon_lat_sequence]
    return "{0}:{1}".format(shape.geom_type.lower(), ",".join(coords))<|MERGE_RESOLUTION|>--- conflicted
+++ resolved
@@ -54,15 +54,11 @@
             (shapeType, shape) = wkt_to_cmr_shape(shape).split(":")
             dict_opts[shapeType] = shape
 
-    
     # If you need to use the temporal key:
     if any(key in dict_opts for key in ["start", "end", "season"]):
         dict_opts = fix_date(dict_opts)
-<<<<<<< HEAD
-=======
-    
+
     dict_opts = fix_range_params(dict_opts)
->>>>>>> 397003f0
 
     # convert the above parameters to a list of key/value tuples
     cmr_opts = []
@@ -108,21 +104,15 @@
 
     return cmr_opts
 
-<<<<<<< HEAD
-=======
+
 def fix_cmr_shapes(fixed_params: Dict[str, Any]) -> Dict[str, Any]:
     """Fixes raw CMR lon lat coord shapes"""
-    for param in ['point', 'linestring', 'circle']:
+    for param in ["point", "linestring", "circle"]:
         if param in fixed_params:
-            fixed_params[param] = ','.join(map(str, fixed_params[param]))
+            fixed_params[param] = ",".join(map(str, fixed_params[param]))
 
     return fixed_params
 
-def should_use_asf_frame(cmr_opts):
-    asf_frame_platforms = ['SENTINEL-1A', 'SENTINEL-1B', 'ALOS']
-    
-    asf_frame_collections = get_concept_id_alias(asf_frame_platforms, collections_per_platform)
->>>>>>> 397003f0
 
 def should_use_asf_frame(cmr_opts):
     asf_frame_platforms = ["SENTINEL-1A", "SENTINEL-1B", "ALOS"]
@@ -208,7 +198,6 @@
     return date.strftime("%Y-%m-%dT%H:%M:%SZ")
 
 
-<<<<<<< HEAD
 def fix_date(fixed_params: Dict[str, Any]):
     if "start" in fixed_params or "end" in fixed_params or "season" in fixed_params:
         fixed_params["start"] = (
@@ -217,20 +206,13 @@
         fixed_params["end"] = (
             fixed_params["end"]
             if "end" in fixed_params
-            else datetime.utcnow().isoformat()
+            else datetime.now(datetime.UTC).isoformat()
         )
         fixed_params["season"] = (
             ",".join(str(x) for x in fixed_params["season"])
             if "season" in fixed_params
             else ""
         )
-=======
-def fix_date(fixed_params: Dict[str, Any]) -> Dict[str, Any]:
-    if 'start' in fixed_params or 'end' in fixed_params or 'season' in fixed_params:
-        fixed_params["start"] = fixed_params["start"] if "start" in fixed_params else "1978-01-01T00:00:00Z"
-        fixed_params["end"] = fixed_params["end"] if "end" in fixed_params else datetime.utcnow().isoformat()
-        fixed_params["season"] = ','.join(str(x) for x in fixed_params['season']) if "season" in fixed_params else ""
->>>>>>> 397003f0
 
         fixed_params["temporal"] = (
             f'{fixed_params["start"]},{fixed_params["end"]},{fixed_params["season"]}'
@@ -243,13 +225,21 @@
 
     return fixed_params
 
+
 def fix_range_params(fixed_params: Dict[str, Any]) -> Dict[str, Any]:
     """Converts ranges to comma separated strings"""
-    for param in ['offNadirAngle', 'relativeOrbit', 'absoluteOrbit', 'frame', 'asfFrame']:
+    for param in [
+        "offNadirAngle",
+        "relativeOrbit",
+        "absoluteOrbit",
+        "frame",
+        "asfFrame",
+    ]:
         if param in fixed_params.keys() and isinstance(fixed_params[param], list):
-            fixed_params[param] = ','.join([str(val) for val in fixed_params[param]])
-    
+            fixed_params[param] = ",".join([str(val) for val in fixed_params[param]])
+
     return fixed_params
+
 
 def should_use_bbox(shape: BaseGeometry):
     """
