from typing import Dict
from asf_search import ASFProduct, ASFSession


class UAVSARProduct(ASFProduct):
    """
    ASF Dataset Documentation Page: https://asf.alaska.edu/datasets/daac/uavsar/
    """

    _base_properties = {
<<<<<<< HEAD
        "groupID": {
            "path": ["AdditionalAttributes", ("Name", "GROUP_ID"), "Values", 0]
        },
        "insarStackId": {
            "path": ["AdditionalAttributes", ("Name", "INSAR_STACK_ID"), "Values", 0]
        },
        "md5sum": {"path": ["AdditionalAttributes", ("Name", "MD5SUM"), "Values", 0]},
    }

    def __init__(self, args: Dict = {}, session: ASFSession = ASFSession()):
        super().__init__(args, session)

    @staticmethod
    def get_property_paths() -> Dict:
        return {**ASFProduct.get_property_paths(), **UAVSARProduct._base_properties}
=======
        **ASFProduct._base_properties,
        'groupID': {'path': [ 'AdditionalAttributes', ('Name', 'GROUP_ID'), 'Values', 0]},
        'insarStackId': {'path': [ 'AdditionalAttributes', ('Name', 'INSAR_STACK_ID'), 'Values', 0]},
        'md5sum': {'path': [ 'AdditionalAttributes', ('Name', 'MD5SUM'), 'Values', 0]},
    }

    def __init__(self, args: Dict = {}, session: ASFSession = ASFSession()):
        super().__init__(args, session)
>>>>>>> 397003f0
<|MERGE_RESOLUTION|>--- conflicted
+++ resolved
@@ -8,23 +8,6 @@
     """
 
     _base_properties = {
-<<<<<<< HEAD
-        "groupID": {
-            "path": ["AdditionalAttributes", ("Name", "GROUP_ID"), "Values", 0]
-        },
-        "insarStackId": {
-            "path": ["AdditionalAttributes", ("Name", "INSAR_STACK_ID"), "Values", 0]
-        },
-        "md5sum": {"path": ["AdditionalAttributes", ("Name", "MD5SUM"), "Values", 0]},
-    }
-
-    def __init__(self, args: Dict = {}, session: ASFSession = ASFSession()):
-        super().__init__(args, session)
-
-    @staticmethod
-    def get_property_paths() -> Dict:
-        return {**ASFProduct.get_property_paths(), **UAVSARProduct._base_properties}
-=======
         **ASFProduct._base_properties,
         'groupID': {'path': [ 'AdditionalAttributes', ('Name', 'GROUP_ID'), 'Values', 0]},
         'insarStackId': {'path': [ 'AdditionalAttributes', ('Name', 'INSAR_STACK_ID'), 'Values', 0]},
@@ -32,5 +15,4 @@
     }
 
     def __init__(self, args: Dict = {}, session: ASFSession = ASFSession()):
-        super().__init__(args, session)
->>>>>>> 397003f0
+        super().__init__(args, session)