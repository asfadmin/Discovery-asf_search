--- conflicted
+++ resolved
@@ -13,25 +13,6 @@
     """
 
     _base_properties = {
-<<<<<<< HEAD
-        "frameNumber": {
-            "path": ["AdditionalAttributes", ("Name", "FRAME_NUMBER"), "Values", 0]
-        },
-        "bytes": {
-            "path": ["AdditionalAttributes", ("Name", "BYTES"), "Values", 0],
-            "cast": try_round_float,
-        },
-        "esaFrame": {
-            "path": ["AdditionalAttributes", ("Name", "CENTER_ESA_FRAME"), "Values", 0]
-        },
-        "md5sum": {"path": ["AdditionalAttributes", ("Name", "MD5SUM"), "Values", 0]},
-        "beamModeType": {
-            "path": ["AdditionalAttributes", ("Name", "BEAM_MODE_TYPE"), "Values", 0]
-        },
-        "insarStackId": {
-            "path": ["AdditionalAttributes", ("Name", "INSAR_STACK_ID"), "Values", 0]
-        },
-=======
         **ASFStackableProduct._base_properties,
         'frameNumber': {'path': ['AdditionalAttributes', ('Name', 'FRAME_NUMBER'), 'Values', 0]},
         'bytes': {'path': ['AdditionalAttributes', ('Name', 'BYTES'), 'Values', 0], 'cast': try_round_float},
@@ -39,23 +20,12 @@
         'md5sum': {'path': ['AdditionalAttributes', ('Name', 'MD5SUM'), 'Values', 0]},
         'beamModeType': {'path': ['AdditionalAttributes', ('Name', 'BEAM_MODE_TYPE'), 'Values', 0]},
         'insarStackId': {'path': ['AdditionalAttributes', ('Name', 'INSAR_STACK_ID'), 'Values', 0]},
->>>>>>> 397003f0
     }
 
     def __init__(self, args: Dict = {}, session: ASFSession = ASFSession()):
         super().__init__(args, session)
 
     @staticmethod
-<<<<<<< HEAD
-    def get_property_paths() -> Dict:
-        return {
-            **ASFStackableProduct.get_property_paths(),
-            **ERSProduct._base_properties,
-        }
-
-    @staticmethod
-=======
->>>>>>> 397003f0
     def get_default_baseline_product_type() -> Union[str, None]:
         """
         Returns the product type to search for when building a baseline stack.
