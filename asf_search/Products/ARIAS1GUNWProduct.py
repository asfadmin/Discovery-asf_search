from typing import Dict
from asf_search import ASFSession
from asf_search.ASFProduct import ASFProduct
from asf_search.ASFSearchOptions import ASFSearchOptions
from asf_search.Products import S1Product
from asf_search.CMR.translate import try_parse_float


class ARIAS1GUNWProduct(S1Product):
    """
    Used for ARIA S1 GUNW Products

    ASF Dataset Documentation Page:
        https://asf.alaska.edu/data-sets/derived-data-sets/sentinel-1-interferograms/
    """

    _base_properties = {
<<<<<<< HEAD
        "perpendicularBaseline": {
            "path": [
                "AdditionalAttributes",
                ("Name", "PERPENDICULAR_BASELINE"),
                "Values",
                0,
            ],
            "cast": try_parse_float,
        },
        "orbit": {"path": ["OrbitCalculatedSpatialDomains"]},
        "inputGranules": {"path": ["InputGranules"]},
        "ariaVersion": {
            "path": ["AdditionalAttributes", ("Name", "VERSION"), "Values", 0]
        },
=======
        **S1Product._base_properties,
        'perpendicularBaseline': {'path': ['AdditionalAttributes', ('Name', 'PERPENDICULAR_BASELINE'), 'Values', 0], 'cast': try_parse_float},
        'orbit': {'path': ['OrbitCalculatedSpatialDomains']},
        'inputGranules': {'path': ['InputGranules']},
        'ariaVersion': {'path': ['AdditionalAttributes', ('Name', 'VERSION'), 'Values', 0]}
>>>>>>> 397003f0
    }

    def __init__(self, args: Dict = {}, session: ASFSession = ASFSession()):
        super().__init__(args, session)
        self.properties["orbit"] = [
            orbit["OrbitNumber"] for orbit in self.properties["orbit"]
        ]

        urls = self.umm_get(
            self.umm, "RelatedUrls", ("Type", [("USE SERVICE API", "URL")]), 0
        )

        self.properties["additionalUrls"] = []
        if urls is not None:
            self.properties["url"] = urls[0]
            self.properties["fileName"] = (
                self.properties["fileID"] + "." + urls[0].split(".")[-1]
            )
            self.properties["additionalUrls"] = urls[1:]

<<<<<<< HEAD
    @staticmethod
    def get_property_paths() -> Dict:
        return {**S1Product.get_property_paths(), **ARIAS1GUNWProduct._base_properties}

=======
>>>>>>> 397003f0
    def get_stack_opts(self, opts: ASFSearchOptions = None) -> ASFSearchOptions:
        """
        Build search options that can be used to find an insar stack for this product

        :return: ASFSearchOptions describing appropriate options
        for building a stack from this product
        """
        return None

    def is_valid_reference(self):
        return False

    @staticmethod
    def get_default_baseline_product_type() -> None:
        """
        Returns the product type to search for when building a baseline stack.
        """
        return None

    @staticmethod
    def _is_subclass(item: Dict) -> bool:
        platform = ASFProduct.umm_get(item["umm"], "Platforms", 0, "ShortName")
        if platform in ["SENTINEL-1A", "SENTINEL-1B"]:
            asf_platform = ASFProduct.umm_get(
                item["umm"],
                "AdditionalAttributes",
                ("Name", "ASF_PLATFORM"),
                "Values",
                0,
            )
            return "Sentinel-1 Interferogram" in asf_platform

        return False<|MERGE_RESOLUTION|>--- conflicted
+++ resolved
@@ -15,28 +15,11 @@
     """
 
     _base_properties = {
-<<<<<<< HEAD
-        "perpendicularBaseline": {
-            "path": [
-                "AdditionalAttributes",
-                ("Name", "PERPENDICULAR_BASELINE"),
-                "Values",
-                0,
-            ],
-            "cast": try_parse_float,
-        },
-        "orbit": {"path": ["OrbitCalculatedSpatialDomains"]},
-        "inputGranules": {"path": ["InputGranules"]},
-        "ariaVersion": {
-            "path": ["AdditionalAttributes", ("Name", "VERSION"), "Values", 0]
-        },
-=======
         **S1Product._base_properties,
         'perpendicularBaseline': {'path': ['AdditionalAttributes', ('Name', 'PERPENDICULAR_BASELINE'), 'Values', 0], 'cast': try_parse_float},
         'orbit': {'path': ['OrbitCalculatedSpatialDomains']},
         'inputGranules': {'path': ['InputGranules']},
         'ariaVersion': {'path': ['AdditionalAttributes', ('Name', 'VERSION'), 'Values', 0]}
->>>>>>> 397003f0
     }
 
     def __init__(self, args: Dict = {}, session: ASFSession = ASFSession()):
@@ -57,13 +40,6 @@
             )
             self.properties["additionalUrls"] = urls[1:]
 
-<<<<<<< HEAD
-    @staticmethod
-    def get_property_paths() -> Dict:
-        return {**S1Product.get_property_paths(), **ARIAS1GUNWProduct._base_properties}
-
-=======
->>>>>>> 397003f0
     def get_stack_opts(self, opts: ASFSearchOptions = None) -> ASFSearchOptions:
         """
         Build search options that can be used to find an insar stack for this product
