from typing import Dict, Union
from asf_search import ASFSession, ASFStackableProduct
from asf_search.constants import PRODUCT_TYPE


class JERSProduct(ASFStackableProduct):
    """
    ASF Dataset Documentation Page: https://asf.alaska.edu/datasets/daac/jers-1/
    """

    _base_properties = {
<<<<<<< HEAD
        "browse": {
            "path": ["RelatedUrls", ("Type", [("GET RELATED VISUALIZATION", "URL")])]
        },
        "groupID": {
            "path": ["AdditionalAttributes", ("Name", "GROUP_ID"), "Values", 0]
        },
        "md5sum": {"path": ["AdditionalAttributes", ("Name", "MD5SUM"), "Values", 0]},
        "beamModeType": {
            "path": ["AdditionalAttributes", ("Name", "BEAM_MODE_TYPE"), "Values", 0]
        },
        "insarStackId": {
            "path": ["AdditionalAttributes", ("Name", "INSAR_STACK_ID"), "Values", 0]
        },
=======
        **ASFStackableProduct._base_properties,
        'browse': {'path': ['RelatedUrls', ('Type', [('GET RELATED VISUALIZATION', 'URL')])]},
        'groupID': {'path': ['AdditionalAttributes', ('Name', 'GROUP_ID'), 'Values', 0]},
        'md5sum': {'path': ['AdditionalAttributes', ('Name', 'MD5SUM'), 'Values', 0]},
        'beamModeType': {'path': ['AdditionalAttributes', ('Name', 'BEAM_MODE_TYPE'), 'Values', 0]},
        'insarStackId': {'path': ['AdditionalAttributes', ('Name', 'INSAR_STACK_ID'), 'Values', 0]},
>>>>>>> 397003f0
    }

    def __init__(self, args: Dict = {}, session: ASFSession = ASFSession()):
        super().__init__(args, session)

    @staticmethod
    def get_default_baseline_product_type() -> Union[str, None]:
        """
        Returns the product type to search for when building a baseline stack.
        """
<<<<<<< HEAD
        return PRODUCT_TYPE.L0

    @staticmethod
    def get_property_paths() -> Dict:
        return {
            **ASFStackableProduct.get_property_paths(),
            **JERSProduct._base_properties,
        }
=======
        return PRODUCT_TYPE.L0
>>>>>>> 397003f0
<|MERGE_RESOLUTION|>--- conflicted
+++ resolved
@@ -9,28 +9,12 @@
     """
 
     _base_properties = {
-<<<<<<< HEAD
-        "browse": {
-            "path": ["RelatedUrls", ("Type", [("GET RELATED VISUALIZATION", "URL")])]
-        },
-        "groupID": {
-            "path": ["AdditionalAttributes", ("Name", "GROUP_ID"), "Values", 0]
-        },
-        "md5sum": {"path": ["AdditionalAttributes", ("Name", "MD5SUM"), "Values", 0]},
-        "beamModeType": {
-            "path": ["AdditionalAttributes", ("Name", "BEAM_MODE_TYPE"), "Values", 0]
-        },
-        "insarStackId": {
-            "path": ["AdditionalAttributes", ("Name", "INSAR_STACK_ID"), "Values", 0]
-        },
-=======
         **ASFStackableProduct._base_properties,
         'browse': {'path': ['RelatedUrls', ('Type', [('GET RELATED VISUALIZATION', 'URL')])]},
         'groupID': {'path': ['AdditionalAttributes', ('Name', 'GROUP_ID'), 'Values', 0]},
         'md5sum': {'path': ['AdditionalAttributes', ('Name', 'MD5SUM'), 'Values', 0]},
         'beamModeType': {'path': ['AdditionalAttributes', ('Name', 'BEAM_MODE_TYPE'), 'Values', 0]},
         'insarStackId': {'path': ['AdditionalAttributes', ('Name', 'INSAR_STACK_ID'), 'Values', 0]},
->>>>>>> 397003f0
     }
 
     def __init__(self, args: Dict = {}, session: ASFSession = ASFSession()):
@@ -41,15 +25,4 @@
         """
         Returns the product type to search for when building a baseline stack.
         """
-<<<<<<< HEAD
-        return PRODUCT_TYPE.L0
-
-    @staticmethod
-    def get_property_paths() -> Dict:
-        return {
-            **ASFStackableProduct.get_property_paths(),
-            **JERSProduct._base_properties,
-        }
-=======
-        return PRODUCT_TYPE.L0
->>>>>>> 397003f0
+        return PRODUCT_TYPE.L0