from typing import Dict
from asf_search import ASFSession, ASFProduct
from asf_search.CMR.translate import try_parse_int


class AIRSARProduct(ASFProduct):
    """
    ASF Dataset Overview Page: https://asf.alaska.edu/data-sets/sar-data-sets/airsar/
    """

    _base_properties = {
<<<<<<< HEAD
        "frameNumber": {
            "path": ["AdditionalAttributes", ("Name", "CENTER_ESA_FRAME"), "Values", 0],
            "cast": try_parse_int,
        },
        "groupID": {
            "path": ["AdditionalAttributes", ("Name", "GROUP_ID"), "Values", 0]
        },
        "insarStackId": {
            "path": ["AdditionalAttributes", ("Name", "INSAR_STACK_ID"), "Values", 0]
        },
        "md5sum": {"path": ["AdditionalAttributes", ("Name", "MD5SUM"), "Values", 0]},
    }

    def __init__(self, args: Dict = {}, session: ASFSession = ASFSession()):
        super().__init__(args, session)

    @staticmethod
    def get_property_paths() -> Dict:
        return {**ASFProduct.get_property_paths(), **AIRSARProduct._base_properties}
=======
        **ASFProduct._base_properties,
        'frameNumber': {'path': ['AdditionalAttributes', ('Name', 'CENTER_ESA_FRAME'), 'Values', 0], 'cast': try_parse_int},
        'groupID': {'path': [ 'AdditionalAttributes', ('Name', 'GROUP_ID'), 'Values', 0]},
        'insarStackId': {'path': [ 'AdditionalAttributes', ('Name', 'INSAR_STACK_ID'), 'Values', 0]},
        'md5sum': {'path': [ 'AdditionalAttributes', ('Name', 'MD5SUM'), 'Values', 0]},
    }

    def __init__(self, args: Dict = {}, session: ASFSession = ASFSession()):
        super().__init__(args, session)
>>>>>>> 397003f0
<|MERGE_RESOLUTION|>--- conflicted
+++ resolved
@@ -9,27 +9,6 @@
     """
 
     _base_properties = {
-<<<<<<< HEAD
-        "frameNumber": {
-            "path": ["AdditionalAttributes", ("Name", "CENTER_ESA_FRAME"), "Values", 0],
-            "cast": try_parse_int,
-        },
-        "groupID": {
-            "path": ["AdditionalAttributes", ("Name", "GROUP_ID"), "Values", 0]
-        },
-        "insarStackId": {
-            "path": ["AdditionalAttributes", ("Name", "INSAR_STACK_ID"), "Values", 0]
-        },
-        "md5sum": {"path": ["AdditionalAttributes", ("Name", "MD5SUM"), "Values", 0]},
-    }
-
-    def __init__(self, args: Dict = {}, session: ASFSession = ASFSession()):
-        super().__init__(args, session)
-
-    @staticmethod
-    def get_property_paths() -> Dict:
-        return {**ASFProduct.get_property_paths(), **AIRSARProduct._base_properties}
-=======
         **ASFProduct._base_properties,
         'frameNumber': {'path': ['AdditionalAttributes', ('Name', 'CENTER_ESA_FRAME'), 'Values', 0], 'cast': try_parse_int},
         'groupID': {'path': [ 'AdditionalAttributes', ('Name', 'GROUP_ID'), 'Values', 0]},
@@ -38,5 +17,4 @@
     }
 
     def __init__(self, args: Dict = {}, session: ASFSession = ASFSession()):
-        super().__init__(args, session)
->>>>>>> 397003f0
+        super().__init__(args, session)