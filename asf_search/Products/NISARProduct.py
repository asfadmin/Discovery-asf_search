--- conflicted
+++ resolved
@@ -8,15 +8,10 @@
 
     ASF Dataset Documentation Page: https://asf.alaska.edu/nisar/
     """
-<<<<<<< HEAD
-
-    _base_properties = {"pgeVersion": {"path": ["PGEVersionClass", "PGEVersion"]}}
-=======
     _base_properties = {
         **ASFStackableProduct._base_properties,
         'pgeVersion': {'path': ['PGEVersionClass', 'PGEVersion']}
     }
->>>>>>> 397003f0
 
     def __init__(self, args: Dict = {}, session: ASFSession = ASFSession()):
         super().__init__(args, session)
@@ -45,16 +40,6 @@
         for building a stack from this product
         """
         return None
-<<<<<<< HEAD
-
-    @staticmethod
-    def get_property_paths() -> Dict:
-        return {
-            **ASFStackableProduct.get_property_paths(),
-            **NISARProduct._base_properties,
-        }
-=======
->>>>>>> 397003f0
 
     def get_sort_keys(self) -> Tuple[str, str]:
         keys = super().get_sort_keys()
