--- conflicted
+++ resolved
@@ -66,15 +66,6 @@
             r.headers.clear()
             r.headers['location'] = location
     response = session.get(url, stream=True, hooks={'response': strip_auth_if_aws})
-<<<<<<< HEAD
-    response.raise_for_status()
-    with tqdm.wrapattr(open(os.path.join(path, filename),'wb'), 
-                        'write', miniters=1, 
-                        desc=filename,
-                        total=int(response.headers.get('content-length', 0))) as f:
-        for chunk in response.iter_content(chunk_size=31457280):
-=======
-
     try:
         response.raise_for_status()
     except HTTPError as e:
@@ -83,7 +74,11 @@
         
         raise e   
 
-    with open(os.path.join(path, filename), 'wb') as f:
-        for chunk in response.iter_content(chunk_size=8192):
->>>>>>> 1710897f
+    #with open(os.path.join(path, filename), 'wb') as f:
+    with tqdm.wrapattr(open(os.path.join(path, filename),'wb'), 
+                        'write', miniters=1, 
+                        desc=filename,
+                        total=int(response.headers.get('content-length', 0))) as f:
+        #for chunk in response.iter_content(chunk_size=8192):
+        for chunk in response.iter_content(chunk_size=31457280):
             f.write(chunk)