from typing import Iterable
from multiprocessing import Pool
import os.path
import urllib.parse
import requests

from asf_search.exceptions import ASFDownloadError
from asf_search import ASFSession


def _download_url(arg):
    url, path, session = arg
    download_url(
        url=url,
        path=path,
        session=session)


def download_urls(urls: Iterable[str], path: str, session: ASFSession = None, processes: int = 1):
    """
    Downloads all products from the specified URLs to the specified location.

    :param urls: List of URLs from which to download
    :param path: Local path in which to save the product
    :param session: The session to use, in most cases should be authenticated beforehand
    :param processes: Number of download processes to use. Defaults to 1 (i.e. sequential download)
    :return:
    """
    if session is None:
        session = ASFSession()

    if processes <= 1:
        for url in urls:
            download_url(url=url, path=path, session=session)
    else:
        pool = Pool(processes=processes)
        args = [(url, path, session) for url in urls]
        pool.map(_download_url, args)
        pool.close()
        pool.join()


def download_url(url: str, path: str, filename: str = None, session: ASFSession = None) -> None:
    """
    Downloads a product from the specified URL to the specified location and (optional) filename.

    :param url: URL from which to download
    :param path: Local path in which to save the product
    :param filename: Optional filename to be used, extracted from the URL by default
    :param session: The session to use, in most cases should be authenticated beforehand
    :return:
    """

    if filename is None:
        filename = os.path.split(urllib.parse.urlparse(url).path)[1]

    if not os.path.isdir(path):
        raise ASFDownloadError(f'Error downloading {url}: directory not found: {path}')

    if os.path.isfile(os.path.join(path, filename)):
        raise ASFDownloadError(f'File already exists: {os.path.join(path, filename)}')

    if session is None:
        session = ASFSession()


    def strip_auth_if_aws(r, *args, **kwargs):
        if 300 <= r.status_code <= 399 and 'amazonaws.com' in urllib.parse.urlparse(r.headers['location']).netloc :
            location = r.headers['location']
            r.headers.clear()
            r.headers['location'] = location

<<<<<<< HEAD
    print(f'Following {url}')
    response = session.get(url, stream=True, hooks={'response': strip_auth_if_aws})
    print(f'response: {response.status_code}')
=======
    response = session.get(url.geturl(), stream=True, hooks={'response': strip_auth_if_aws})
>>>>>>> 7ddc4577

    response.raise_for_status()
    with open(os.path.join(path, filename), 'wb') as f:
        for chunk in response.iter_content(chunk_size=8192):
            f.write(chunk)<|MERGE_RESOLUTION|>--- conflicted
+++ resolved
@@ -70,13 +70,7 @@
             r.headers.clear()
             r.headers['location'] = location
 
-<<<<<<< HEAD
-    print(f'Following {url}')
     response = session.get(url, stream=True, hooks={'response': strip_auth_if_aws})
-    print(f'response: {response.status_code}')
-=======
-    response = session.get(url.geturl(), stream=True, hooks={'response': strip_auth_if_aws})
->>>>>>> 7ddc4577
 
     response.raise_for_status()
     with open(os.path.join(path, filename), 'wb') as f:
