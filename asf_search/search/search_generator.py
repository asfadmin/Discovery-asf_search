import logging
import time
from typing import Dict, Generator, Union, Sequence, Tuple, List
from copy import copy
from requests.exceptions import HTTPError
from requests import ReadTimeout, Response
from tenacity import (
    retry,
    retry_if_exception_type,
    stop_after_attempt,
    wait_exponential,
    wait_fixed,
)
import datetime
import dateparser

from asf_search import ASF_LOGGER

from asf_search.ASFSearchResults import ASFSearchResults
from asf_search.ASFSearchOptions import ASFSearchOptions
from asf_search.CMR import build_subqueries, translate_opts
from asf_search.CMR.datasets import dataset_collections

from asf_search.ASFSession import ASFSession
from asf_search.ASFProduct import ASFProduct
from asf_search.exceptions import (
    ASFSearch4xxError,
    ASFSearch5xxError,
    ASFSearchError,
    CMRIncompleteError,
)
from asf_search.constants import INTERNAL
from asf_search.WKT.validate_wkt import validate_wkt
from asf_search.search.error_reporting import report_search_error
import asf_search.Products as ASFProductType


def search_generator(
<<<<<<< HEAD
    absoluteOrbit: Union[
        int, Tuple[int, int], range, Sequence[Union[int, Tuple[int, int], range]]
    ] = None,
    asfFrame: Union[
        int, Tuple[int, int], range, Sequence[Union[int, Tuple[int, int], range]]
    ] = None,
    beamMode: Union[str, Sequence[str]] = None,
    beamSwath: Union[str, Sequence[str]] = None,
    campaign: Union[str, Sequence[str]] = None,
    maxDoppler: float = None,
    minDoppler: float = None,
    end: Union[datetime.datetime, str] = None,
    maxFaradayRotation: float = None,
    minFaradayRotation: float = None,
    flightDirection: str = None,
    flightLine: str = None,
    frame: Union[
        int, Tuple[int, int], range, Sequence[Union[int, Tuple[int, int], range]]
    ] = None,
    granule_list: Union[str, Sequence[str]] = None,
    groupID: Union[str, Sequence[str]] = None,
    insarStackId: str = None,
    instrument: Union[str, Sequence[str]] = None,
    intersectsWith: str = None,
    lookDirection: Union[str, Sequence[str]] = None,
    offNadirAngle: Union[
        float, Tuple[float, float], Sequence[Union[float, Tuple[float, float]]]
    ] = None,
    platform: Union[str, Sequence[str]] = None,
    polarization: Union[str, Sequence[str]] = None,
    processingDate: Union[datetime.datetime, str] = None,
    processingLevel: Union[str, Sequence[str]] = None,
    product_list: Union[str, Sequence[str]] = None,
    relativeOrbit: Union[
        int, Tuple[int, int], range, Sequence[Union[int, Tuple[int, int], range]]
    ] = None,
    season: Tuple[int, int] = None,
    start: Union[datetime.datetime, str] = None,
    absoluteBurstID: Union[int, Sequence[int]] = None,
    relativeBurstID: Union[int, Sequence[int]] = None,
    fullBurstID: Union[str, Sequence[str]] = None,
    collections: Union[str, Sequence[str]] = None,
    temporalBaselineDays: Union[str, Sequence[str]] = None,
    operaBurstID: Union[str, Sequence[str]] = None,
    dataset: Union[str, Sequence[str]] = None,
    shortName: Union[str, Sequence[str]] = None,
    cmr_keywords: Union[Tuple[str, str], Sequence[Tuple[str, str]]] = None,
    maxResults: int = None,
    opts: ASFSearchOptions = None,
) -> Generator[ASFSearchResults, None, None]:
    """
    Performs a generic search against the Central Metadata Repository (CMR),
    yielding results page by page (250 products at a time by default) as they're returned from CMR.

    Accepts a number of search parameters, and/or an ASFSearchOptions object.
    If an ASFSearchOptions object is provided as well as other specific parameters,
    the two sets of options will be merged, preferring the specific keyword arguments.

    Parameters
    ----------
    absoluteOrbit:
        For ALOS, ERS-1, ERS-2, JERS-1, and RADARSAT-1, Sentinel-1A, Sentinel-1B
        this value corresponds to the orbit count within the orbit cycle.
        For UAVSAR it is the Flight ID.
    asfFrame:
        This is primarily an ASF / JAXA frame reference. However,
        some platforms use other conventions. See ‘frame’ for ESA-centric frame searches.
    beamMode:
        The beam mode used to acquire the data.
    beamSwath:
        Encompasses a look angle and beam mode.
    campaign:
        For UAVSAR and AIRSAR data collections only. Search by general location,
        site description, or data grouping as supplied by flight agency or project.
    maxDoppler:
        Doppler provides an indication of how much the look direction deviates
        from the ideal perpendicular flight direction acquisition.
    minDoppler:
        Doppler provides an indication of how much the look direction deviates
        from the ideal perpendicular flight direction acquisition.
    end:
        End date of data acquisition. Supports timestamps
        as well as natural language such as "3 weeks ago"
    maxFaradayRotation:
        Rotation of the polarization plane of
        the radar signal impacts imagery, as HH and HV signals become mixed.
    minFaradayRotation:
        Rotation of the polarization plane of
        the radar signal impacts imagery, as HH and HV signals become mixed.
    flightDirection:
        Satellite orbit direction during data acquisition
    flightLine:
        Specify a flightline for UAVSAR or AIRSAR.
    frame:
        ESA-referenced frames are offered to give users a universal framing convention.
        Each ESA frame has a corresponding ASF frame assigned. See also: asfframe
    granule_list:
        List of specific granules.
        Search results may include several products per granule name.
    groupID:
        Identifier used to find products considered to
        be of the same scene but having different granule names
    insarStackId:
        Identifier used to find products of the same InSAR stack
    instrument:
        The instrument used to acquire the data. See also: platform
    intersectsWith:
        Search by polygon, linestring,
        or point defined in 2D Well-Known Text (WKT)
    lookDirection:
        Left or right look direction during data acquisition
    offNadirAngle:
        Off-nadir angles for ALOS PALSAR
    platform:
        Remote sensing platform that acquired the data.
        Platforms that work together, such as Sentinel-1A/1B and ERS-1/2
        have multi-platform aliases available. See also: instrument
    polarization:
        A property of SAR electromagnetic waves
        that can be used to extract meaningful information about surface properties of the earth.
    processingDate:
        Used to find data that has been processed at ASF since a given
        time and date. Supports timestamps as well as natural language such as "3 weeks ago"
    processingLevel:
        Level to which the data has been processed
    product_list:
        List of specific products.
        Guaranteed to be at most one product per product name.
    relativeOrbit:
        Path or track of satellite during data acquisition.
        For UAVSAR it is the Line ID.
    season:
        Start and end day of year for desired seasonal range.
        This option is used in conjunction with start/end to specify a seasonal range
        within an overall date range.
    start:
        Start date of data acquisition.
        Supports timestamps as well as natural language such as "3 weeks ago"
    collections:
        List of collections (concept-ids) to limit search to
    temporalBaselineDays:
        List of temporal baselines,
        used for Sentinel-1 Interferogram (BETA)
    maxResults:
        The maximum number of results to be returned by the search
    opts:
        An ASFSearchOptions object describing the search parameters to be used.
        Search parameters specified outside this object will override in event of a conflict.

    Yields
    -------
    `asf_search.ASFSearchResults` (list of search results of subclass ASFProduct, page by page)
    """

=======
        absoluteOrbit: Union[int, Tuple[int, int], range, Sequence[Union[int, Tuple[int, int], range]]] = None,
        asfFrame: Union[int, Tuple[int, int], range, Sequence[Union[int, Tuple[int, int], range]]] = None,
        beamMode: Union[str, Sequence[str]] = None,
        beamSwath: Union[str, Sequence[str]] = None,
        campaign: Union[str, Sequence[str]] = None,
        circle: Tuple[float, float, float] = None,
        linestring: Sequence[float] = None,
        maxDoppler: float = None,
        minDoppler: float = None,
        end: Union[datetime.datetime, str] = None,
        maxFaradayRotation: float = None,
        minFaradayRotation: float = None,
        flightDirection: str = None,
        flightLine: str = None,
        frame: Union[int, Tuple[int, int], range, Sequence[Union[int, Tuple[int, int], range]]] = None,
        granule_list: Union[str, Sequence[str]] = None,
        groupID: Union[str, Sequence[str]] = None,
        insarStackId: str = None,
        instrument: Union[str, Sequence[str]] = None,
        intersectsWith: str = None,
        lookDirection: Union[str, Sequence[str]] = None,
        offNadirAngle: Union[float, Tuple[float, float], Sequence[Union[float, Tuple[float, float]]]] = None,
        platform: Union[str, Sequence[str]] = None,
        polarization: Union[str, Sequence[str]] = None,
        processingDate: Union[datetime.datetime, str] = None,
        processingLevel: Union[str, Sequence[str]] = None,
        product_list: Union[str, Sequence[str]] = None,
        relativeOrbit: Union[int, Tuple[int, int], range, Sequence[Union[int, Tuple[int, int], range]]] = None,
        season: Tuple[int, int] = None,
        start: Union[datetime.datetime, str] = None,
        absoluteBurstID: Union[int, Sequence[int]] = None,
        relativeBurstID: Union[int, Sequence[int]] = None,
        fullBurstID: Union[str, Sequence[str]] = None,
        collections: Union[str, Sequence[str]] = None,
        temporalBaselineDays: Union[str, Sequence[str]] = None,
        operaBurstID: Union[str, Sequence[str]] = None,
        dataset: Union[str, Sequence[str]] = None,
        shortName: Union[str, Sequence[str]] = None,
        cmr_keywords: Union[Tuple[str, str], Sequence[Tuple[str, str]]] = None,
        maxResults: int = None,
        opts: ASFSearchOptions = None,
        ) -> Generator[ASFSearchResults, None, None]:
>>>>>>> 397003f0
    # Create a kwargs dict, that's all of the 'not None' items, and merge it with opts:
    kwargs = locals()
    opts = ASFSearchOptions() if kwargs["opts"] is None else copy(opts)
    del kwargs["opts"]

    kwargs = dict((k, v) for k, v in kwargs.items() if v is not None)
    kw_opts = ASFSearchOptions(**kwargs)

    # Anything passed in as kwargs has priority over anything in opts:
    opts.merge_args(**dict(kw_opts))

    maxResults = opts.pop("maxResults", None)

    if maxResults is not None and (
        getattr(opts, "granule_list", False) or getattr(opts, "product_list", False)
    ):
        raise ValueError("Cannot use maxResults along with product_list/granule_list.")

    ASF_LOGGER.debug(f"SEARCH: preprocessing opts: {opts}")
    preprocess_opts(opts)
    ASF_LOGGER.debug(f"SEARCH: preprocessed opts: {opts}")

    ASF_LOGGER.info(f"SEARCH: Using search opts {opts}")

    url = "/".join(
        s.strip("/") for s in [f"https://{opts.host}", f"{INTERNAL.CMR_GRANULE_PATH}"]
    )
    total = 0

    queries = build_subqueries(opts)

    ASF_LOGGER.info(f'SEARCH: Using cmr endpoint: "{url}"')
    ASF_LOGGER.debug(f"SEARCH: Built {len(queries)} subqueries")

    for subquery_idx, query in enumerate(queries):
        ASF_LOGGER.info(
            f"SUBQUERY {subquery_idx + 1}: Beginning subquery with opts: {query}"
        )

        ASF_LOGGER.debug(f"TRANSLATION: Translating subquery:\n{query}")
        translated_opts = translate_opts(query)
        ASF_LOGGER.debug(
            f"TRANSLATION: Subquery translated to cmr keywords:\n{translated_opts}"
        )
        cmr_search_after_header = ""
        subquery_count = 0

        page_number = 1
        while cmr_search_after_header is not None:
            try:
<<<<<<< HEAD
                ASF_LOGGER.debug(
                    f"SUBQUERY {subquery_idx + 1}: Fetching page {page_number}"
                )
                items, subquery_max_results, cmr_search_after_header = query_cmr(
                    opts.session,
                    url,
                    translated_opts,
                    subquery_count
                )
            except (ASFSearchError, CMRIncompleteError) as e:
                message = str(e)
                ASF_LOGGER.error(message)
                report_search_error(query, message)
                opts.session.headers.pop("CMR-Search-After", None)
                return

            ASF_LOGGER.debug(
                f'SUBQUERY {subquery_idx + 1}: Page {page_number} fetched,'
                f'returned {len(items)} items.'
            )
            opts.session.headers.update({"CMR-Search-After": cmr_search_after_header})
            last_page = process_page(
                items, maxResults, subquery_max_results, total, subquery_count, opts
            )
=======
                ASF_LOGGER.debug(f'SUBQUERY {subquery_idx + 1}: Fetching page {page_number}')
                items, subquery_max_results, cmr_search_after_header = query_cmr(opts.session, url, translated_opts, subquery_count)
            except (ASFSearchError, CMRIncompleteError) as exc:
                message = str(exc)
                ASF_LOGGER.error(message)
                report_search_error(query, message)
                opts.session.headers.pop('CMR-Search-After', None)
                # If it's a CMRIncompleteError, we can just stop here and return what we have
                # It's up to the user to call .raise_if_incomplete() if they're using the
                # generator directly.
                if type(exc) == CMRIncompleteError:
                    return
                else:
                    raise

            ASF_LOGGER.debug(f'SUBQUERY {subquery_idx + 1}: Page {page_number} fetched, returned {len(items)} items.')
            opts.session.headers.update({'CMR-Search-After': cmr_search_after_header})
            perf = time.time()
            last_page = process_page(items, maxResults, subquery_max_results, total, subquery_count, opts)
            ASF_LOGGER.warning(f"Page Processing Time {time.time() - perf}")
>>>>>>> 397003f0
            subquery_count += len(last_page)
            total += len(last_page)
            last_page.searchComplete = (
                subquery_count == subquery_max_results or total == maxResults
            )
            yield last_page

            if last_page.searchComplete:
                if total == maxResults:  # the user has as many results as they wanted
                    ASF_LOGGER.info(
                        f"SEARCH COMPLETE: MaxResults ({maxResults}) reached"
                    )
                    opts.session.headers.pop("CMR-Search-After", None)
                    return
                else:  # or we've gotten all possible results for this subquery
                    ASF_LOGGER.info(
                        f"SUBQUERY {subquery_idx + 1} COMPLETE: results exhausted for subquery"
                    )
                    cmr_search_after_header = None

            page_number += 1

        opts.session.headers.pop("CMR-Search-After", None)

    ASF_LOGGER.info(f"SEARCH COMPLETE: results exhausted for search opts {opts}")


@retry(
    reraise=True,
    retry=retry_if_exception_type(CMRIncompleteError),
    wait=wait_fixed(2),
    stop=stop_after_attempt(3),
)
def query_cmr(
    session: ASFSession,
    url: str,
    translated_opts: Dict,
    sub_query_count: int,
):
    response = get_page(
        session=session, url=url, translated_opts=translated_opts
    )

<<<<<<< HEAD
    items = [as_ASFProduct(f, session=session) for f in response.json()["items"]]
    hits: int = response.json()["hits"]  # total count of products given search opts

=======
    perf = time.time()
    items = [as_ASFProduct(f, session=session) for f in response.json()['items']]
    ASF_LOGGER.warning(f"Product Subclassing Time {time.time() - perf}")
    hits: int = response.json()['hits'] # total count of products given search opts
    # 9-10 per process
    # 3.9-5 per process
>>>>>>> 397003f0
    # sometimes CMR returns results with the wrong page size
    if len(items) != INTERNAL.CMR_PAGE_SIZE and len(items) + sub_query_count < hits:
        raise CMRIncompleteError(
            'CMR returned page of incomplete results.'
            f'Expected {min(INTERNAL.CMR_PAGE_SIZE, hits - sub_query_count)} results,'
            f'got {len(items)}'
        )

    return items, hits, response.headers.get("CMR-Search-After", None)


def process_page(
    items: List[ASFProduct],
    max_results: int,
    subquery_max_results: int,
    total: int,
    subquery_count: int,
    opts: ASFSearchOptions,
):
    if max_results is None:
        last_page = ASFSearchResults(
            items[: min(subquery_max_results - subquery_count, len(items))], opts=opts
        )
    else:
        last_page = ASFSearchResults(
            items[: min(max_results - total, len(items))], opts=opts
        )
    return last_page


<<<<<<< HEAD
@retry(
    reraise=True,
    retry=retry_if_exception_type(ASFSearch5xxError),
    wait=wait_exponential(
        multiplier=1, min=3, max=10
    ),  # Wait 2^x * 1 starting with 3 seconds, max 10 seconds between retries
    stop=stop_after_attempt(3),
)
def get_page(
    session: ASFSession, url: str, translated_opts: List
) -> Response:
    try:
        response = session.post(
            url=url, data=translated_opts, timeout=INTERNAL.CMR_TIMEOUT
        )
=======
@retry(reraise=True,
       retry=retry_if_exception_type(ASFSearch5xxError),
       wait=wait_exponential(multiplier=1, min=3, max=10),  # Wait 2^x * 1 starting with 3 seconds, max 10 seconds between retries
       stop=stop_after_attempt(3),
    )
def get_page(session: ASFSession, url: str, translated_opts: List) -> Response:
    from asf_search.constants.INTERNAL import CMR_TIMEOUT
    perf = time.time()
    try:
        response = session.post(url=url, data=translated_opts, timeout=CMR_TIMEOUT)
>>>>>>> 397003f0
        response.raise_for_status()
    except HTTPError as exc:
        error_message = f'HTTP {response.status_code}: {response.json()["errors"]}'
        if 400 <= response.status_code <= 499:
            raise ASFSearch4xxError(error_message) from exc
        if 500 <= response.status_code <= 599:
            raise ASFSearch5xxError(error_message) from exc
    except ReadTimeout as exc:
<<<<<<< HEAD
        raise ASFSearchError(
            'Connection Error (Timeout): CMR took too long to respond.'
            f'Set asf constant "CMR_TIMEOUT" to increase. ({url=}, timeout={INTERNAL.CMR_TIMEOUT})'
        ) from exc
=======
        raise ASFSearchError(f'Connection Error (Timeout): CMR took too long to respond. Set asf constant "asf_search.constants.INTERNAL.CMR_TIMEOUT" to increase. ({url=}, timeout={CMR_TIMEOUT})') from exc
>>>>>>> 397003f0

    ASF_LOGGER.warning(f"Query Time Elapsed {time.time() - perf}")
    return response


def preprocess_opts(opts: ASFSearchOptions):
    # Repair WKT here so it only happens once, and you can save the result to the new Opts object:
    wrap_wkt(opts=opts)

    # Date/Time logic, convert "today" to the literal timestamp if needed:
    set_default_dates(opts=opts)

    # Platform Alias logic:
    set_platform_alias(opts=opts)


def wrap_wkt(opts: ASFSearchOptions):
    if opts.intersectsWith is not None:
        wrapped, _, repairs = validate_wkt(opts.intersectsWith)
        opts.intersectsWith = wrapped.wkt
        if len(repairs):
            ASF_LOGGER.warning(
                'WKT REPAIR/VALIDATION: The following repairs were performed'
                f'on the provided AOI:\n{[str(repair) for repair in repairs]}'
            )


def set_default_dates(opts: ASFSearchOptions):
    if opts.start is not None and isinstance(opts.start, str):
        opts.start = dateparser.parse(
            opts.start, settings={"RETURN_AS_TIMEZONE_AWARE": True}
        )
    if opts.end is not None and isinstance(opts.end, str):
        opts.end = dateparser.parse(
            opts.end, settings={"RETURN_AS_TIMEZONE_AWARE": True}
        )
    # If both are used, make sure they're in the right order:
    if opts.start is not None and opts.end is not None:
        if opts.start > opts.end:
            ASF_LOGGER.warning(
                f"Start date ({opts.start}) is after end date ({opts.end}). Switching the two."
            )
            opts.start, opts.end = opts.end, opts.start
    # Can't do this sooner, since you need to compare start vs end:
    if opts.start is not None:
        opts.start = opts.start.strftime("%Y-%m-%dT%H:%M:%SZ")
    if opts.end is not None:
        opts.end = opts.end.strftime("%Y-%m-%dT%H:%M:%SZ")


def set_platform_alias(opts: ASFSearchOptions):
    # Platform Alias logic:
    if opts.platform is not None:
        plat_aliases = {
            # Groups:
            "S1": ["SENTINEL-1A", "SENTINEL-1B"],
            "SENTINEL-1": ["SENTINEL-1A", "SENTINEL-1B"],
            "SENTINEL": ["SENTINEL-1A", "SENTINEL-1B"],
            "ERS": ["ERS-1", "ERS-2"],
            "SIR-C": ["STS-59", "STS-68"],
            # Singles / Aliases:
            "R1": ["RADARSAT-1"],
            "E1": ["ERS-1"],
            "E2": ["ERS-2"],
            "J1": ["JERS-1"],
            "A3": ["ALOS"],
            "AS": ["DC-8"],
            "AIRSAR": ["DC-8"],
            "SS": ["SEASAT 1"],
            "SEASAT": ["SEASAT 1"],
            "SA": ["SENTINEL-1A"],
            "SB": ["SENTINEL-1B"],
            "SP": ["SMAP"],
            "UA": ["G-III"],
            "UAVSAR": ["G-III"],
        }
        platform_list = []
        for plat in opts.platform:
            # If it's a key, *replace* it with all the values. Else just add the key:
            if plat.upper() in plat_aliases:
                platform_list.extend(plat_aliases[plat.upper()])
            else:
                platform_list.append(plat)

        opts.platform = list(set(platform_list))
_dataset_collection_items = dataset_collections.items()


def as_ASFProduct(item: Dict, session: ASFSession) -> ASFProduct:
    """Returns the granule umm as the corresponding ASFProduct subclass,
    or ASFProduct if no equivalent is found

    :param item: the granule umm json
    :param session: the session used to query CMR for the product

    :returns the granule as an object of type ASFProduct
    """
    if ASFProductType.OPERAS1Product._is_subclass(item):
        return ASFProductType.OPERAS1Product(item, session=session)

    product_type_key = _get_product_type_key(item)

    # if there's a direct entry in our dataset to product type dict
    # perf = time.time()
    subclass = dataset_to_product_types.get(product_type_key)
    if subclass is not None:
        # ASF_LOGGER.warning(f'subclass selection time {time.time() - perf}')
        return subclass(item, session=session)

    # if the key matches one of the shortnames in any of our datasets
    for dataset, collections in _dataset_collection_items:
        if collections.get(product_type_key) is not None:
            subclass = dataset_to_product_types.get(dataset)
            if subclass is not None:
                # ASF_LOGGER.warning(f'subclass selection time {time.time() - perf}')
                return subclass(item, session=session)
            break  # dataset exists, but is not in dataset_to_product_types yet

    # If the platform exists, try to match it
    platform = _get_platform(item=item)
    if ASFProductType.ARIAS1GUNWProduct._is_subclass(item=item):
        return dataset_to_product_types.get("ARIA S1 GUNW")(item, session=session)
    elif (subclass := dataset_to_product_types.get(platform)) is not None:
        return subclass(item, session=session)

    output = ASFProduct(item, session=session)

    granule_concept_id = output.meta.get("concept-id", "Missing Granule Concept ID")
    fileID = output.properties.get(
        "fileID", output.properties.get("sceneName", "fileID and sceneName Missing")
    )

    ASF_LOGGER.warning(
        f'Failed to find corresponding ASFProduct subclass for \
        Product: "{fileID}", Granule Concept ID: "{granule_concept_id}", \
        default to "ASFProduct"')
    return output


def _get_product_type_key(item: Dict) -> str:
    """Match the umm response to the right ASFProduct subclass by returning one of the following:
    1. collection shortName (Ideal case)
    2. platform_shortName (Fallback)
        - special case: Aria S1 GUNW
    """
    collection_shortName = ASFProduct.umm_get(
        item["umm"], "CollectionReference", "ShortName"
    )

    if collection_shortName is None:
        if ASFProductType.ARIAS1GUNWProduct._is_subclass(item=item):
            return "ARIA S1 GUNW"

        platform = _get_platform(item=item)
        return platform

    return collection_shortName


def _get_platform(item: Dict):
    return ASFProduct.umm_get(item["umm"], "Platforms", 0, "ShortName")


# Maps datasets from DATASET.py and collection/platform shortnames to ASFProduct subclasses
dataset_to_product_types = {
    "SENTINEL-1": ASFProductType.S1Product,
    "OPERA-S1": ASFProductType.OPERAS1Product,
    "OPERA-S1-CALVAL": ASFProductType.OPERAS1Product,
    "SLC-BURST": ASFProductType.S1BurstProduct,
    "ALOS": ASFProductType.ALOSProduct,
    "SIR-C": ASFProductType.SIRCProduct,
    "STS-59": ASFProductType.SIRCProduct,
    "STS-68": ASFProductType.SIRCProduct,
    "ARIA S1 GUNW": ASFProductType.ARIAS1GUNWProduct,
    "SMAP": ASFProductType.SMAPProduct,
    "UAVSAR": ASFProductType.UAVSARProduct,
    "G-III": ASFProductType.UAVSARProduct,
    "RADARSAT-1": ASFProductType.RADARSATProduct,
    "ERS": ASFProductType.ERSProduct,
    "ERS-1": ASFProductType.ERSProduct,
    "ERS-2": ASFProductType.ERSProduct,
    "JERS-1": ASFProductType.JERSProduct,
    "AIRSAR": ASFProductType.AIRSARProduct,
    "DC-8": ASFProductType.AIRSARProduct,
    "SEASAT": ASFProductType.SEASATProduct,
    "SEASAT 1": ASFProductType.SEASATProduct,
    "NISAR": ASFProductType.NISARProduct,
}<|MERGE_RESOLUTION|>--- conflicted
+++ resolved
@@ -1,4 +1,3 @@
-import logging
 import time
 from typing import Dict, Generator, Union, Sequence, Tuple, List
 from copy import copy
@@ -36,7 +35,6 @@
 
 
 def search_generator(
-<<<<<<< HEAD
     absoluteOrbit: Union[
         int, Tuple[int, int], range, Sequence[Union[int, Tuple[int, int], range]]
     ] = None,
@@ -191,50 +189,6 @@
     `asf_search.ASFSearchResults` (list of search results of subclass ASFProduct, page by page)
     """
 
-=======
-        absoluteOrbit: Union[int, Tuple[int, int], range, Sequence[Union[int, Tuple[int, int], range]]] = None,
-        asfFrame: Union[int, Tuple[int, int], range, Sequence[Union[int, Tuple[int, int], range]]] = None,
-        beamMode: Union[str, Sequence[str]] = None,
-        beamSwath: Union[str, Sequence[str]] = None,
-        campaign: Union[str, Sequence[str]] = None,
-        circle: Tuple[float, float, float] = None,
-        linestring: Sequence[float] = None,
-        maxDoppler: float = None,
-        minDoppler: float = None,
-        end: Union[datetime.datetime, str] = None,
-        maxFaradayRotation: float = None,
-        minFaradayRotation: float = None,
-        flightDirection: str = None,
-        flightLine: str = None,
-        frame: Union[int, Tuple[int, int], range, Sequence[Union[int, Tuple[int, int], range]]] = None,
-        granule_list: Union[str, Sequence[str]] = None,
-        groupID: Union[str, Sequence[str]] = None,
-        insarStackId: str = None,
-        instrument: Union[str, Sequence[str]] = None,
-        intersectsWith: str = None,
-        lookDirection: Union[str, Sequence[str]] = None,
-        offNadirAngle: Union[float, Tuple[float, float], Sequence[Union[float, Tuple[float, float]]]] = None,
-        platform: Union[str, Sequence[str]] = None,
-        polarization: Union[str, Sequence[str]] = None,
-        processingDate: Union[datetime.datetime, str] = None,
-        processingLevel: Union[str, Sequence[str]] = None,
-        product_list: Union[str, Sequence[str]] = None,
-        relativeOrbit: Union[int, Tuple[int, int], range, Sequence[Union[int, Tuple[int, int], range]]] = None,
-        season: Tuple[int, int] = None,
-        start: Union[datetime.datetime, str] = None,
-        absoluteBurstID: Union[int, Sequence[int]] = None,
-        relativeBurstID: Union[int, Sequence[int]] = None,
-        fullBurstID: Union[str, Sequence[str]] = None,
-        collections: Union[str, Sequence[str]] = None,
-        temporalBaselineDays: Union[str, Sequence[str]] = None,
-        operaBurstID: Union[str, Sequence[str]] = None,
-        dataset: Union[str, Sequence[str]] = None,
-        shortName: Union[str, Sequence[str]] = None,
-        cmr_keywords: Union[Tuple[str, str], Sequence[Tuple[str, str]]] = None,
-        maxResults: int = None,
-        opts: ASFSearchOptions = None,
-        ) -> Generator[ASFSearchResults, None, None]:
->>>>>>> 397003f0
     # Create a kwargs dict, that's all of the 'not None' items, and merge it with opts:
     kwargs = locals()
     opts = ASFSearchOptions() if kwargs["opts"] is None else copy(opts)
@@ -285,32 +239,6 @@
         page_number = 1
         while cmr_search_after_header is not None:
             try:
-<<<<<<< HEAD
-                ASF_LOGGER.debug(
-                    f"SUBQUERY {subquery_idx + 1}: Fetching page {page_number}"
-                )
-                items, subquery_max_results, cmr_search_after_header = query_cmr(
-                    opts.session,
-                    url,
-                    translated_opts,
-                    subquery_count
-                )
-            except (ASFSearchError, CMRIncompleteError) as e:
-                message = str(e)
-                ASF_LOGGER.error(message)
-                report_search_error(query, message)
-                opts.session.headers.pop("CMR-Search-After", None)
-                return
-
-            ASF_LOGGER.debug(
-                f'SUBQUERY {subquery_idx + 1}: Page {page_number} fetched,'
-                f'returned {len(items)} items.'
-            )
-            opts.session.headers.update({"CMR-Search-After": cmr_search_after_header})
-            last_page = process_page(
-                items, maxResults, subquery_max_results, total, subquery_count, opts
-            )
-=======
                 ASF_LOGGER.debug(f'SUBQUERY {subquery_idx + 1}: Fetching page {page_number}')
                 items, subquery_max_results, cmr_search_after_header = query_cmr(opts.session, url, translated_opts, subquery_count)
             except (ASFSearchError, CMRIncompleteError) as exc:
@@ -331,7 +259,6 @@
             perf = time.time()
             last_page = process_page(items, maxResults, subquery_max_results, total, subquery_count, opts)
             ASF_LOGGER.warning(f"Page Processing Time {time.time() - perf}")
->>>>>>> 397003f0
             subquery_count += len(last_page)
             total += len(last_page)
             last_page.searchComplete = (
@@ -375,18 +302,12 @@
         session=session, url=url, translated_opts=translated_opts
     )
 
-<<<<<<< HEAD
-    items = [as_ASFProduct(f, session=session) for f in response.json()["items"]]
-    hits: int = response.json()["hits"]  # total count of products given search opts
-
-=======
     perf = time.time()
     items = [as_ASFProduct(f, session=session) for f in response.json()['items']]
     ASF_LOGGER.warning(f"Product Subclassing Time {time.time() - perf}")
     hits: int = response.json()['hits'] # total count of products given search opts
     # 9-10 per process
     # 3.9-5 per process
->>>>>>> 397003f0
     # sometimes CMR returns results with the wrong page size
     if len(items) != INTERNAL.CMR_PAGE_SIZE and len(items) + sub_query_count < hits:
         raise CMRIncompleteError(
@@ -417,23 +338,6 @@
     return last_page
 
 
-<<<<<<< HEAD
-@retry(
-    reraise=True,
-    retry=retry_if_exception_type(ASFSearch5xxError),
-    wait=wait_exponential(
-        multiplier=1, min=3, max=10
-    ),  # Wait 2^x * 1 starting with 3 seconds, max 10 seconds between retries
-    stop=stop_after_attempt(3),
-)
-def get_page(
-    session: ASFSession, url: str, translated_opts: List
-) -> Response:
-    try:
-        response = session.post(
-            url=url, data=translated_opts, timeout=INTERNAL.CMR_TIMEOUT
-        )
-=======
 @retry(reraise=True,
        retry=retry_if_exception_type(ASFSearch5xxError),
        wait=wait_exponential(multiplier=1, min=3, max=10),  # Wait 2^x * 1 starting with 3 seconds, max 10 seconds between retries
@@ -444,7 +348,6 @@
     perf = time.time()
     try:
         response = session.post(url=url, data=translated_opts, timeout=CMR_TIMEOUT)
->>>>>>> 397003f0
         response.raise_for_status()
     except HTTPError as exc:
         error_message = f'HTTP {response.status_code}: {response.json()["errors"]}'
@@ -453,14 +356,7 @@
         if 500 <= response.status_code <= 599:
             raise ASFSearch5xxError(error_message) from exc
     except ReadTimeout as exc:
-<<<<<<< HEAD
-        raise ASFSearchError(
-            'Connection Error (Timeout): CMR took too long to respond.'
-            f'Set asf constant "CMR_TIMEOUT" to increase. ({url=}, timeout={INTERNAL.CMR_TIMEOUT})'
-        ) from exc
-=======
         raise ASFSearchError(f'Connection Error (Timeout): CMR took too long to respond. Set asf constant "asf_search.constants.INTERNAL.CMR_TIMEOUT" to increase. ({url=}, timeout={CMR_TIMEOUT})') from exc
->>>>>>> 397003f0
 
     ASF_LOGGER.warning(f"Query Time Elapsed {time.time() - perf}")
     return response
