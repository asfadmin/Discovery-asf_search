--- conflicted
+++ resolved
@@ -20,10 +20,7 @@
     """
 
     opts = (ASFSearchOptions() if opts is None else copy(opts))
-<<<<<<< HEAD
-    opts.granule_list = granule_list
-=======
+    
     opts.merge_args(granule_list=granule_list)
-
->>>>>>> 95e4d13b
+    
     return search(opts=opts)