--- conflicted
+++ resolved
@@ -26,13 +26,7 @@
         relativeOrbit: Iterable[Union[int, range]] = None,
         start: Union[datetime.datetime, str] = None,
         maxResults: int = None,
-<<<<<<< HEAD
-        host: str = INTERNAL.SEARCH_API_HOST,
-        cmr_token: str = None,
-        cmr_provider: str = None,
-=======
         opts: ASFSearchOptions = None
->>>>>>> f2d86069
 ) -> ASFSearchResults:
     """
     Performs a geographic search using the ASF SearchAPI
