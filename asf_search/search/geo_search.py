from typing import Union, Iterable
import datetime
from copy import copy

from asf_search.search import search
from asf_search.ASFSearchOptions import ASFSearchOptions
from asf_search.ASFSearchResults import ASFSearchResults


def geo_search(
        intersectsWith: str,
        absoluteOrbit: Iterable[Union[int, range]] = None,
        asfFrame: Iterable[Union[int, range]] = None,
        beamMode: Iterable[str] = None,
        campaign: Union[str, Iterable[str]] = None,
        end: Union[datetime.datetime, str] = None,
        flightDirection: Iterable[str] = None,
        frame: Iterable[Union[int, range]] = None,
        instrument: Iterable[str] = None,
        lookDirection: Iterable[str] = None,
        platform: Iterable[str] = None,
        polarization: Iterable[str] = None,
        processingDate: Union[datetime.datetime, str] = None,
        processingLevel: Iterable[str] = None,
        relativeOrbit: Iterable[Union[int, range]] = None,
        start: Union[datetime.datetime, str] = None,
        maxResults: int = None,
        opts: ASFSearchOptions = None
) -> ASFSearchResults:
    """
    Performs a geographic search using the ASF SearchAPI

    :param absoluteOrbit: For ALOS, ERS-1, ERS-2, JERS-1, and RADARSAT-1, Sentinel-1A, Sentinel-1B this value corresponds to the orbit count within the orbit cycle. For UAVSAR it is the Flight ID.
    :param asfFrame: This is primarily an ASF / JAXA frame reference. However, some platforms use other conventions. See ‘frame’ for ESA-centric frame searches.
    :param beamMode: The beam mode used to acquire the data.
    :param campaign: For UAVSAR and AIRSAR data collections only. Search by general location, site description, or data grouping as supplied by flight agency or project.
    :param end: End date of data acquisition. Supports timestamps as well as natural language such as "3 weeks ago"
    :param flightDirection: Satellite orbit direction during data acquisition
    :param frame: ESA-referenced frames are offered to give users a universal framing convention. Each ESA frame has a corresponding ASF frame assigned. See also: asfframe
    :param instrument: The instrument used to acquire the data. See also: platform
    :param intersectsWith: Search by polygon, linestring, or point defined in 2D Well-Known Text (WKT)
    :param lookDirection: Left or right look direction during data acquisition
    :param platform: Remote sensing platform that acquired the data. Platforms that work together, such as Sentinel-1A/1B and ERS-1/2 have multi-platform aliases available. See also: instrument
    :param polarization: A property of SAR electromagnetic waves that can be used to extract meaningful information about surface properties of the earth.
    :param processingDate: Used to find data that has been processed at ASF since a given time and date.  Supports timestamps as well as natural language such as "3 weeks ago"
    :param processingLevel: Level to which the data has been processed
    :param relativeOrbit: Path or track of satellite during data acquisition. For UAVSAR it is the Line ID.
    :param start: Start date of data acquisition. Supports timestamps as well as natural language such as "3 weeks ago"
    :param maxResults: The maximum number of results to be returned by the search
    :param opts: An ASFSearchOptions object describing the search parameters to be used. Search parameters specified outside this object will override in event of a conflict.

    :return: ASFSearchResults(list) of search results
    """

    kwargs = locals()
    data = dict((k, v) for k, v in kwargs.items() if k not in ['host', 'opts'] and v is not None)

    opts = (ASFSearchOptions() if opts is None else copy(opts))
<<<<<<< HEAD
    for p in data:
        setattr(opts, p, data[p])
=======
    opts.merge_args(**data)
>>>>>>> 95e4d13b

    return search(opts=opts)<|MERGE_RESOLUTION|>--- conflicted
+++ resolved
@@ -56,11 +56,6 @@
     data = dict((k, v) for k, v in kwargs.items() if k not in ['host', 'opts'] and v is not None)
 
     opts = (ASFSearchOptions() if opts is None else copy(opts))
-<<<<<<< HEAD
-    for p in data:
-        setattr(opts, p, data[p])
-=======
     opts.merge_args(**data)
->>>>>>> 95e4d13b
 
     return search(opts=opts)