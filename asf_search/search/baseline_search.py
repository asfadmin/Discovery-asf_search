<<<<<<< HEAD
from asf_search.baseline.stack import get_baseline_from_stack
=======
from dateutil.parser import parse
import pytz
from copy import copy
>>>>>>> f2d86069

from asf_search.search import search, product_search
from asf_search.ASFSearchOptions import ASFSearchOptions
from asf_search.ASFSearchResults import ASFSearchResults
from asf_search.ASFProduct import ASFProduct
from asf_search.ASFSession import ASFSession
from asf_search.constants import PLATFORM
from asf_search.exceptions import ASFSearchError, ASFBaselineError


precalc_platforms = [
    PLATFORM.ALOS,
    PLATFORM.RADARSAT,
    PLATFORM.ERS1,
    PLATFORM.ERS2,
    PLATFORM.JERS,
]


def stack_from_product(
        reference: ASFProduct,
        opts: ASFSearchOptions = None
    ) -> ASFSearchResults:
    """
    Finds a baseline stack from a reference ASFProduct

    :param reference: Reference scene to base the stack on, and from which to calculate perpendicular/temporal baselines
    :param opts: An ASFSearchOptions object describing the search parameters to be used. Search parameters specified outside this object will override in event of a conflict.

    :return: ASFSearchResults(dict) of search results
    """

<<<<<<< HEAD
    stack_params = get_stack_params(reference)
    stack = search(**stack_params, host=host, cmr_token=cmr_token, cmr_provider=cmr_provider)
    stack, warnings = get_baseline_from_stack(reference=reference, stack=stack)

=======
    opts = (ASFSearchOptions() if opts is None else copy(opts))

    stack_opts = get_stack_opts(reference, opts=opts)

    stack = search(opts=stack_opts)
    calc_temporal_baselines(reference, stack)
>>>>>>> f2d86069
    stack.sort(key=lambda product: product.properties['temporalBaseline'])

    return stack

def stack_from_id(
        reference_id: str,
        opts: ASFSearchOptions = None
) -> ASFSearchResults:
    """
    Finds a baseline stack from a reference product ID

    :param reference_id: Reference product to base the stack from, and from which to calculate perpendicular/temporal baselines
    :param opts: An ASFSearchOptions object describing the search parameters to be used. Search parameters specified outside this object will override in event of a conflict.

    :return: ASFSearchResults(list) of search results
    """

    opts = (ASFSearchOptions() if opts is None else copy(opts))

    reference_results = product_search(product_list=reference_id, opts=opts)

    if len(reference_results) <= 0:
        raise ASFSearchError(f'Reference product not found: {reference_id}')
    reference = reference_results[0]

    return stack_from_product(reference, opts=opts)


def get_stack_opts(
        reference: ASFProduct,
        opts: ASFSearchOptions = None
) -> ASFSearchOptions:

    stack_opts = (ASFSearchOptions() if opts is None else copy(opts))
    stack_opts.processingLevel = reference.properties['processingLevel']

    if reference.properties['platform'] in precalc_platforms:
        if reference.properties['insarStackId'] not in [None, 'NA', 0, '0']:
<<<<<<< HEAD
            stack_params['insarStackId'] = reference.properties['insarStackId']
            return stack_params
        raise ASFBaselineError(f'Requested reference product needs a baseline stack ID but does not have one: {reference.properties["fileID"]}')
=======
            stack_opts.insarStackId = reference.properties['insarStackId']
            return stack_opts
        raise ASFBaselineError(f'Requested reference product needs a baseline stack ID but does not have one: {reference["properties"]["fileID"]}')
>>>>>>> f2d86069

    # build a stack from scratch if it's a non-precalc dataset with state vectors
    if reference.properties['platform'] in [PLATFORM.SENTINEL1A, PLATFORM.SENTINEL1B]:
        stack_opts.platform = [PLATFORM.SENTINEL1]
        stack_opts.beamMode = [reference.properties['beamModeType']]
        stack_opts.flightDirection = reference.properties['flightDirection']
        stack_opts.relativeOrbit = [int(reference.properties['pathNumber'])]  # path
        if reference.properties['polarization'] in ['HH', 'HH+HV']:
            stack_opts.polarization = ['HH','HH+HV']
        elif reference.properties['polarization'] in ['VV', 'VV+VH']:
            stack_opts.polarization = ['VV','VV+VH']
        else:
            stack_opts.polarization = [reference.properties['polarization']]
        stack_opts.intersectsWith = reference.centroid().wkt
        return stack_opts

<<<<<<< HEAD
    raise ASFBaselineError(f'Reference product is not a pre-calculated baseline dataset, and not a known ephemeris-based dataset: {reference.properties["fileID"]}')
=======
    raise ASFBaselineError(f'Reference product is not a pre-calculated baseline dataset, and not a known ephemeris-based dataset: {reference.properties["fileID"]}')


def calc_temporal_baselines(
        reference: ASFProduct,
        stack: ASFSearchResults
) -> None:
    """
    Calculates temporal baselines for a stack of products based on a reference scene and injects those values into the stack.

    :param reference: The reference product from which to calculate temporal baselines.
    :param stack: The stack to operate on.
    :return: None, as the operation occurs in-place on the stack provided.
    """
    reference_time = parse(reference.properties['startTime'])
    if reference_time.tzinfo is None:
        reference_time = pytz.utc.localize(reference_time)

    for secondary in stack:
        secondary_time = parse(secondary.properties['startTime'])
        if secondary_time.tzinfo is None:
            secondary_time = pytz.utc.localize(secondary_time)
        secondary.properties['temporalBaseline'] = (secondary_time - reference_time).days
>>>>>>> f2d86069
<|MERGE_RESOLUTION|>--- conflicted
+++ resolved
@@ -1,11 +1,4 @@
-<<<<<<< HEAD
 from asf_search.baseline.stack import get_baseline_from_stack
-=======
-from dateutil.parser import parse
-import pytz
-from copy import copy
->>>>>>> f2d86069
-
 from asf_search.search import search, product_search
 from asf_search.ASFSearchOptions import ASFSearchOptions
 from asf_search.ASFSearchResults import ASFSearchResults
@@ -37,19 +30,19 @@
     :return: ASFSearchResults(dict) of search results
     """
 
-<<<<<<< HEAD
+#<<<<<<< master
     stack_params = get_stack_params(reference)
     stack = search(**stack_params, host=host, cmr_token=cmr_token, cmr_provider=cmr_provider)
     stack, warnings = get_baseline_from_stack(reference=reference, stack=stack)
 
-=======
+#=======
     opts = (ASFSearchOptions() if opts is None else copy(opts))
 
     stack_opts = get_stack_opts(reference, opts=opts)
 
     stack = search(opts=stack_opts)
     calc_temporal_baselines(reference, stack)
->>>>>>> f2d86069
+#>>>>>>> options-validation-object
     stack.sort(key=lambda product: product.properties['temporalBaseline'])
 
     return stack
@@ -88,15 +81,15 @@
 
     if reference.properties['platform'] in precalc_platforms:
         if reference.properties['insarStackId'] not in [None, 'NA', 0, '0']:
-<<<<<<< HEAD
+#<<<<<<< master
             stack_params['insarStackId'] = reference.properties['insarStackId']
             return stack_params
         raise ASFBaselineError(f'Requested reference product needs a baseline stack ID but does not have one: {reference.properties["fileID"]}')
-=======
+#=======
             stack_opts.insarStackId = reference.properties['insarStackId']
             return stack_opts
         raise ASFBaselineError(f'Requested reference product needs a baseline stack ID but does not have one: {reference["properties"]["fileID"]}')
->>>>>>> f2d86069
+#>>>>>>> options-validation-object
 
     # build a stack from scratch if it's a non-precalc dataset with state vectors
     if reference.properties['platform'] in [PLATFORM.SENTINEL1A, PLATFORM.SENTINEL1B]:
@@ -113,9 +106,6 @@
         stack_opts.intersectsWith = reference.centroid().wkt
         return stack_opts
 
-<<<<<<< HEAD
-    raise ASFBaselineError(f'Reference product is not a pre-calculated baseline dataset, and not a known ephemeris-based dataset: {reference.properties["fileID"]}')
-=======
     raise ASFBaselineError(f'Reference product is not a pre-calculated baseline dataset, and not a known ephemeris-based dataset: {reference.properties["fileID"]}')
 
 
@@ -138,5 +128,4 @@
         secondary_time = parse(secondary.properties['startTime'])
         if secondary_time.tzinfo is None:
             secondary_time = pytz.utc.localize(secondary_time)
-        secondary.properties['temporalBaseline'] = (secondary_time - reference_time).days
->>>>>>> f2d86069
+        secondary.properties['temporalBaseline'] = (secondary_time - reference_time).days