from typing import Type
from asf_search.baseline.stack import get_baseline_from_stack
from asf_search import ASF_LOGGER
from copy import copy

from asf_search.search import search, product_search
from asf_search.ASFSearchOptions import ASFSearchOptions
from asf_search.ASFSearchResults import ASFSearchResults
from asf_search import ASFProduct
from asf_search.constants import PLATFORM
from asf_search.exceptions import ASFSearchError


precalc_platforms = [
    PLATFORM.ALOS,
    PLATFORM.RADARSAT,
    PLATFORM.ERS1,
    PLATFORM.ERS2,
    PLATFORM.JERS,
]


def stack_from_product(
    reference: ASFProduct,
    opts: ASFSearchOptions = None,
    ASFProductSubclass: Type[ASFProduct] = None,
) -> ASFSearchResults:
    """
    Finds a baseline stack from a reference ASFProduct

    Parameters
    ----------
    reference:
        Reference scene to base the stack on,
        and from which to calculate perpendicular/temporal baselines
    opts:
        An ASFSearchOptions object describing the search parameters to be used.
        Search parameters specified outside this object will override in event of a conflict.
    ASFProductSubclass:
        An ASFProduct subclass constructor.

    Returns
    -------
    `asf_search.ASFSearchResults`
        list of search results of subclass ASFProduct or of provided ASFProductSubclass
    """

    opts = ASFSearchOptions() if opts is None else copy(opts)

    opts.merge_args(**dict(reference.get_stack_opts()))

    stack = search(opts=opts)

    is_complete = stack.searchComplete

    if ASFProductSubclass is not None:
        _cast_results_to_subclass(stack, ASFProductSubclass)

    stack, warnings = get_baseline_from_stack(reference=reference, stack=stack)
    stack.searchComplete = is_complete  # preserve final outcome of earlier search()

    stack.sort(key=lambda product: product.properties["temporalBaseline"])

    for warning in warnings:
        ASF_LOGGER.warning(f"{warning}")

    return stack


def stack_from_id(
    reference_id: str,
    opts: ASFSearchOptions = None,
    useSubclass: Type[ASFProduct] = None,
) -> ASFSearchResults:
    """
    Finds a baseline stack from a reference product ID

    Parameters
    ----------
    reference_id:
        Reference product to base the stack from,
        and from which to calculate perpendicular/temporal baselines
    opts:
        An ASFSearchOptions object describing the search parameters to be used.
        Search parameters specified outside this object will override in event of a conflict.
    ASFProductSubclass:
        An ASFProduct subclass constructor.

    Returns
    -------
    `asf_search.ASFSearchResults`
        list of search results of subclass ASFProduct or of provided ASFProductSubclass
    """
<<<<<<< HEAD

    opts = ASFSearchOptions() if opts is None else copy(opts)
=======
    opts = (ASFSearchOptions() if opts is None else copy(opts))
>>>>>>> 397003f0

    reference_results = product_search(product_list=reference_id, opts=opts)

    reference_results.raise_if_incomplete()

    if len(reference_results) <= 0:
        raise ASFSearchError(f"Reference product not found: {reference_id}")
    reference = reference_results[0]

    if useSubclass is not None:
        reference = _cast_to_subclass(reference, useSubclass)

    return reference.stack(opts=opts, useSubclass=useSubclass)


def _cast_results_to_subclass(
    stack: ASFSearchResults, ASFProductSubclass: Type[ASFProduct]
):
    """
    Converts results from default ASFProduct subclasses to custom ones
    """
    for idx, product in enumerate(stack):
        stack[idx] = _cast_to_subclass(product, ASFProductSubclass)


def _cast_to_subclass(product: ASFProduct, subclass: Type[ASFProduct]) -> ASFProduct:
    """
    Casts this ASFProduct object as a new object of return type subclass.

    example:
    ```
    class MyCustomClass(ASFProduct):
        _base_properties = {
        **ASFProduct._base_properties,
        'some_unique_property': {'path': ['AdditionalAttributes', 'UNIQUE_PROPERTY', ...]}
        }
<<<<<<< HEAD

        ...

        @staticmethod
        def get_property_paths() -> dict:
        return {
            **ASFProduct.get_property_paths(),
            **MyCustomClass._base_properties
        }

=======
        
    
>>>>>>> 397003f0
    # subclass as constructor
    customReference = reference.cast_to_subclass(MyCustomClass)
    print(customReference.properties['some_unique_property'])
    ```

    :param subclass: The ASFProduct subclass constructor to call on the product
    :returns return product as `ASFProduct` subclass
    """

    try:
        if isinstance(subclass, type(ASFProduct)):
            return subclass(
                args={"umm": product.umm, "meta": product.meta}, session=product.session
            )
    except Exception as e:
        raise ValueError(
            f"Unable to use provided subclass {type(subclass)}, \nError Message: {e}"
        )

    raise ValueError(f"Expected ASFProduct subclass constructor, got {type(subclass)}")<|MERGE_RESOLUTION|>--- conflicted
+++ resolved
@@ -91,12 +91,8 @@
     `asf_search.ASFSearchResults`
         list of search results of subclass ASFProduct or of provided ASFProductSubclass
     """
-<<<<<<< HEAD
 
     opts = ASFSearchOptions() if opts is None else copy(opts)
-=======
-    opts = (ASFSearchOptions() if opts is None else copy(opts))
->>>>>>> 397003f0
 
     reference_results = product_search(product_list=reference_id, opts=opts)
 
@@ -133,21 +129,7 @@
         **ASFProduct._base_properties,
         'some_unique_property': {'path': ['AdditionalAttributes', 'UNIQUE_PROPERTY', ...]}
         }
-<<<<<<< HEAD
 
-        ...
-
-        @staticmethod
-        def get_property_paths() -> dict:
-        return {
-            **ASFProduct.get_property_paths(),
-            **MyCustomClass._base_properties
-        }
-
-=======
-        
-    
->>>>>>> 397003f0
     # subclass as constructor
     customReference = reference.cast_to_subclass(MyCustomClass)
     print(customReference.properties['some_unique_property'])
