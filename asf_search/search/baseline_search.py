--- conflicted
+++ resolved
@@ -1,10 +1,7 @@
-<<<<<<< HEAD
 from asf_search.baseline.stack import get_baseline_from_stack
-=======
 from dateutil.parser import parse
 import pytz
 from copy import copy
->>>>>>> b834db08
 
 from asf_search.search import search, product_search
 from asf_search.ASFSearchOptions import ASFSearchOptions
@@ -36,19 +33,10 @@
     :return: ASFSearchResults(dict) of search results
     """
 
-<<<<<<< HEAD
     stack_params = get_stack_params(reference)
     stack = search(**stack_params, host=host, cmr_token=cmr_token, cmr_provider=cmr_provider)
     stack, warnings = get_baseline_from_stack(reference=reference, stack=stack)
 
-=======
-    opts = (ASFSearchOptions() if opts is None else copy(opts))
-
-    stack_opts = get_stack_opts(reference, opts=opts)
-
-    stack = search(opts=stack_opts)
-    calc_temporal_baselines(reference, stack)
->>>>>>> b834db08
     stack.sort(key=lambda product: product.properties['temporalBaseline'])
 
     return stack
@@ -106,30 +94,4 @@
         stack_opts.intersectsWith = reference.centroid().wkt
         return stack_opts
 
-<<<<<<< HEAD
-    raise ASFBaselineError(f'Reference product is not a pre-calculated baseline dataset, and not a known ephemeris-based dataset: {reference.properties["fileID"]}')
-=======
-    raise ASFBaselineError(f'Reference product is not a pre-calculated baseline dataset, and not a known ephemeris-based dataset: {reference.properties["fileID"]}')
-
-
-def calc_temporal_baselines(
-        reference: ASFProduct,
-        stack: ASFSearchResults
-) -> None:
-    """
-    Calculates temporal baselines for a stack of products based on a reference scene and injects those values into the stack.
-
-    :param reference: The reference product from which to calculate temporal baselines.
-    :param stack: The stack to operate on.
-    :return: None, as the operation occurs in-place on the stack provided.
-    """
-    reference_time = parse(reference.properties['startTime'])
-    if reference_time.tzinfo is None:
-        reference_time = pytz.utc.localize(reference_time)
-
-    for secondary in stack:
-        secondary_time = parse(secondary.properties['startTime'])
-        if secondary_time.tzinfo is None:
-            secondary_time = pytz.utc.localize(secondary_time)
-        secondary.properties['temporalBaseline'] = (secondary_time - reference_time).days
->>>>>>> b834db08
+    raise ASFBaselineError(f'Reference product is not a pre-calculated baseline dataset, and not a known ephemeris-based dataset: {reference.properties["fileID"]}')