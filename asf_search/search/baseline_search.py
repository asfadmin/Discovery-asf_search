--- conflicted
+++ resolved
@@ -1,20 +1,13 @@
-<<<<<<< HEAD
 from asf_search.baseline.stack import get_baseline_from_stack, get_default_product_type
-=======
-from asf_search.baseline.stack import get_baseline_from_stack
 from dateutil.parser import parse
 import pytz
 from copy import copy
 
->>>>>>> 95e4d13b
 from asf_search.search import search, product_search
 from asf_search.ASFSearchOptions import ASFSearchOptions
 from asf_search.ASFSearchResults import ASFSearchResults
 from asf_search.ASFProduct import ASFProduct
-<<<<<<< HEAD
 from asf_search.ASFSession import ASFSession
-=======
->>>>>>> 95e4d13b
 from asf_search.constants import PLATFORM
 from asf_search.exceptions import ASFSearchError, ASFBaselineError
 from copy import copy
@@ -82,19 +75,11 @@
 ) -> ASFSearchOptions:
 
     stack_opts = (ASFSearchOptions() if opts is None else copy(opts))
-<<<<<<< HEAD
     stack_opts.processingLevel = get_default_product_type(reference.properties['sceneName'])
 
     if reference.properties['platform'] in precalc_platforms:
         if reference.properties['insarStackId'] not in [None, 'NA', 0, '0']:
             stack_opts.insarStackId = reference.properties['insarStackId']
-=======
-    stack_opts.processingLevel = reference.properties['processingLevel']
-
-    if reference.properties['platform'] in precalc_platforms:
-        if reference.properties['insarStackId'] not in [None, 'NA', 0, '0']:
-            stack_opts.insarStackId['insarStackId'] = reference.properties['insarStackId']
->>>>>>> 95e4d13b
             return stack_opts
         raise ASFBaselineError(f'Requested reference product needs a baseline stack ID but does not have one: {reference.properties["fileID"]}')
 
