<<<<<<< HEAD
from typing import Callable, Type, Union
from asf_search.baseline.stack import get_baseline_from_stack
=======
from asf_search import ASF_LOGGER
from asf_search.baseline.stack import get_baseline_from_stack, get_default_product_type
>>>>>>> 2bf6b21e
from copy import copy

from asf_search.search import search, product_search
from asf_search.ASFSearchOptions import ASFSearchOptions
from asf_search.ASFSearchResults import ASFSearchResults
from asf_search import ASFProduct
from asf_search.constants import PLATFORM
from asf_search.exceptions import ASFSearchError
from copy import copy

precalc_platforms = [
    PLATFORM.ALOS,
    PLATFORM.RADARSAT,
    PLATFORM.ERS1,
    PLATFORM.ERS2,
    PLATFORM.JERS,
]


def stack_from_product(
        reference: ASFProduct,
        opts: ASFSearchOptions = None,
        ASFProductSubclass: Type[ASFProduct] = None
    ) -> ASFSearchResults:
    """
    Finds a baseline stack from a reference ASFProduct

    :param reference: Reference scene to base the stack on, and from which to calculate perpendicular/temporal baselines
    :param opts: An ASFSearchOptions object describing the search parameters to be used. Search parameters specified outside this object will override in event of a conflict.
    :param ASFProductSubclass: An ASFProduct subclass constructor
    
    :return: ASFSearchResults(dict) of search results
    """

    opts = (ASFSearchOptions() if opts is None else copy(opts))

    opts.merge_args(**dict(reference.get_stack_opts()))

    stack = search(opts=opts)

    is_complete = stack.searchComplete

    if ASFProductSubclass is not None:
        _cast_results_to_subclass(stack, ASFProductSubclass)

    stack, warnings = get_baseline_from_stack(reference=reference, stack=stack)
    stack.searchComplete = is_complete # preserve final outcome of earlier search()

    stack.sort(key=lambda product: product.properties['temporalBaseline'])

    for warning in warnings:
        ASF_LOGGER.warn(f'{warning}')
    
    return stack


def stack_from_id(
        reference_id: str,
        opts: ASFSearchOptions = None,
        useSubclass: Type[ASFProduct] = None
) -> ASFSearchResults:
    """
    Finds a baseline stack from a reference product ID

    :param reference_id: Reference product to base the stack from, and from which to calculate perpendicular/temporal baselines
    :param opts: An ASFSearchOptions object describing the search parameters to be used. Search parameters specified outside this object will override in event of a conflict.
    :param ASFProductSubclass: An ASFProduct subclass constructor.
    
    :return: ASFSearchResults(list) of search results
    """

    opts = (ASFSearchOptions() if opts is None else copy(opts))


    reference_results = product_search(product_list=reference_id, opts=opts)
    
    reference_results.raise_if_incomplete()
    
    if len(reference_results) <= 0:
        raise ASFSearchError(f'Reference product not found: {reference_id}')
    reference = reference_results[0]
    
    if useSubclass is not None:
        reference = _cast_to_subclass(reference, useSubclass)
        
    return reference.stack(opts=opts, useSubclass=useSubclass)

def _cast_results_to_subclass(stack: ASFSearchResults, ASFProductSubclass: Type[ASFProduct]):
    """
    Converts results from default ASFProduct subclasses to custom ones
    """
    for idx, product in enumerate(stack):
        stack[idx] = _cast_to_subclass(product, ASFProductSubclass)

def _cast_to_subclass(product: ASFProduct, subclass: Type[ASFProduct]) -> ASFProduct:
    """
    Casts this ASFProduct object as a new object of return type subclass.

    example:
    ```
    class MyCustomClass(ASFProduct):
        _base_properties = {
        'some_unique_property': {'path': ['AdditionalAttributes', 'UNIQUE_PROPERTY', ...]}
        }
        
        ...
        
        @staticmethod
        def get_property_paths() -> dict:
        return {
            **ASFProduct.get_property_paths(),
            **MyCustomClass._base_properties
        }
    
    # subclass as constructor
    customReference = reference.cast_to_subclass(MyCustomClass)
    print(customReference.properties['some_unique_property'])
    ```

    :param subclass: The ASFProduct subclass constructor to call on the product
    :returns return product as `ASFProduct` subclass
    """

    try:
        if isinstance(subclass, type(ASFProduct)):
            return subclass(args={'umm': product.umm, 'meta': product.meta}, session=product.session)
    except Exception as e:
        raise ValueError(f"Unable to use provided subclass {type(subclass)}, \nError Message: {e}")
    
    raise ValueError(f"Expected ASFProduct subclass constructor, got {type(subclass)}")<|MERGE_RESOLUTION|>--- conflicted
+++ resolved
@@ -1,10 +1,6 @@
-<<<<<<< HEAD
-from typing import Callable, Type, Union
+from typing import Type
 from asf_search.baseline.stack import get_baseline_from_stack
-=======
 from asf_search import ASF_LOGGER
-from asf_search.baseline.stack import get_baseline_from_stack, get_default_product_type
->>>>>>> 2bf6b21e
 from copy import copy
 
 from asf_search.search import search, product_search
