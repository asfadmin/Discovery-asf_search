from typing import Union, Iterable, Tuple
from copy import copy
from requests.exceptions import HTTPError
import datetime

<<<<<<< HEAD
import warnings
import inspect

from asf_search import __version__
=======
>>>>>>> b834db08
from asf_search.ASFSearchResults import ASFSearchResults
from asf_search.ASFSearchOptions import ASFSearchOptions
from asf_search.CMR import build_subqueries, translate_opts
from asf_search.ASFSession import ASFSession
from asf_search.ASFProduct import ASFProduct
from asf_search.exceptions import ASFSearch4xxError, ASFSearch5xxError, ASFServerError
from asf_search.constants import INTERNAL


def search(
        absoluteOrbit: Union[int, Tuple[int, int], Iterable[Union[int, Tuple[int, int]]]] = None,
        asfFrame: Union[int, Tuple[int, int], Iterable[Union[int, Tuple[int, int]]]] = None,
        beamMode: Union[str, Iterable[str]] = None,
        collectionName: Union[str, Iterable[str]] = None,
        campaign: Union[str, Iterable[str]] = None,
        maxDoppler: float = None,
        minDoppler: float = None,
        end: Union[datetime.datetime, str] = None,
        maxFaradayRotation: float = None,
        minFaradayRotation: float = None,
        flightDirection: str = None,
        flightLine: str = None,
        frame: Union[int, Tuple[int, int], Iterable[Union[int, Tuple[int, int]]]] = None,
        granule_list: Union[str, Iterable[str]] = None,
        groupID: Union[str, Iterable[str]] = None,
        insarStackId: str = None,
        instrument: Union[str, Iterable[str]] = None,
        intersectsWith: str = None,
        lookDirection: Union[str, Iterable[str]] = None,
        offNadirAngle: Union[float, Tuple[float, float], Iterable[Union[float, Tuple[float, float]]]] = None,
        platform: Union[str, Iterable[str]] = None,
        polarization: Union[str, Iterable[str]] = None,
        processingDate: Union[datetime.datetime, str] = None,
        processingLevel: Union[str, Iterable[str]] = None,
        product_list: Union[str, Iterable[str]] = None,
        relativeOrbit: Union[int, Tuple[int, int], Iterable[Union[int, Tuple[int, int]]]] = None,
        season: Tuple[int, int] = None,
        start: Union[datetime.datetime, str] = None,
        maxResults: int = None,
        provider: str = None,
        session: ASFSession = None,
        host: str = None,
        opts: ASFSearchOptions = None,
) -> ASFSearchResults:
    """
    Performs a generic search using the ASF SearchAPI. Accepts a number of search parameters, and/or an ASFSearchOptions object. If an ASFSearchOptions object is provided as well as other specific parameters, the two sets of options will be merged, preferring the specific keyword arguments.

    :param absoluteOrbit: For ALOS, ERS-1, ERS-2, JERS-1, and RADARSAT-1, Sentinel-1A, Sentinel-1B this value corresponds to the orbit count within the orbit cycle. For UAVSAR it is the Flight ID.
    :param asfFrame: This is primarily an ASF / JAXA frame reference. However, some platforms use other conventions. See ‘frame’ for ESA-centric frame searches.
    :param beamMode: The beam mode used to acquire the data.
    :param campaign: For UAVSAR and AIRSAR data collections only. Search by general location, site description, or data grouping as supplied by flight agency or project.
    :param maxDoppler: Doppler provides an indication of how much the look direction deviates from the ideal perpendicular flight direction acquisition.
    :param minDoppler: Doppler provides an indication of how much the look direction deviates from the ideal perpendicular flight direction acquisition.
    :param end: End date of data acquisition. Supports timestamps as well as natural language such as "3 weeks ago"
    :param maxFaradayRotation: Rotation of the polarization plane of the radar signal impacts imagery, as HH and HV signals become mixed.
    :param minFaradayRotation: Rotation of the polarization plane of the radar signal impacts imagery, as HH and HV signals become mixed.
    :param flightDirection: Satellite orbit direction during data acquisition
    :param flightLine: Specify a flightline for UAVSAR or AIRSAR.
    :param frame: ESA-referenced frames are offered to give users a universal framing convention. Each ESA frame has a corresponding ASF frame assigned. See also: asfframe
    :param granule_list: List of specific granules. Search results may include several products per granule name.
    :param groupID: Identifier used to find products considered to be of the same scene but having different granule names
    :param insarStackId: Identifier used to find products of the same InSAR stack
    :param instrument: The instrument used to acquire the data. See also: platform
    :param intersectsWith: Search by polygon, linestring, or point defined in 2D Well-Known Text (WKT)
    :param lookDirection: Left or right look direction during data acquisition
    :param offNadirAngle: Off-nadir angles for ALOS PALSAR
    :param platform: Remote sensing platform that acquired the data. Platforms that work together, such as Sentinel-1A/1B and ERS-1/2 have multi-platform aliases available. See also: instrument
    :param polarization: A property of SAR electromagnetic waves that can be used to extract meaningful information about surface properties of the earth.
    :param processingDate: Used to find data that has been processed at ASF since a given time and date. Supports timestamps as well as natural language such as "3 weeks ago"
    :param processingLevel: Level to which the data has been processed
    :param product_list: List of specific products. Guaranteed to be at most one product per product name.
    :param relativeOrbit: Path or track of satellite during data acquisition. For UAVSAR it is the Line ID.
    :param season: Start and end day of year for desired seasonal range. This option is used in conjunction with start/end to specify a seasonal range within an overall date range.
    :param start: Start date of data acquisition. Supports timestamps as well as natural language such as "3 weeks ago"
    :param maxResults: The maximum number of results to be returned by the search
    :param provider: Custom provider name to constrain CMR results to, for more info on how this is used, see https://cmr.earthdata.nasa.gov/search/site/docs/search/api.html#c-provider
    :param session: A Session to be used when performing the search. For most uses, can be ignored. Used when searching for a dataset, provider, etc. that requires authentication. See also: asf_search.ASFSession
    :param host: SearchAPI host, defaults to Production SearchAPI. This option is intended for dev/test purposes and can generally be ignored.
    :param opts: An ASFSearchOptions object describing the search parameters to be used. Search parameters specified outside this object will override in event of a conflict.

    :return: ASFSearchResults(list) of search results
    """
    
    kwargs = locals()
    data = dict((k, v) for k, v in kwargs.items() if k not in ['host', 'opts'] and v is not None)

<<<<<<< HEAD
    if 'collectionName' in data:
        stack_level = 2
        if inspect.stack()[1].function == 'geo_search':
            stack_level = 3

        warnings.filterwarnings('once')
        warnings.warn("search parameter \"collectionName\" is deprecated and will be removed in a future release. Use \"campaign\" instead.", 
                      DeprecationWarning, 
                      stacklevel=stack_level)
    
    rename_fields = [(
        'campaign', 'collectionName'
    )]
    for (key, replacement) in rename_fields:
        if key in data:
            data[replacement] = data[key]
            data.pop(key)
    
    listify_fields = [
        'absoluteOrbit',
        'asfFrame',
        'beamMode',
        'collectionName',
        'frame',
        'granule_list',
        'groupID',
        'instrument',
        'lookDirection',
        'offNadirAngle',
        'platform',
        'polarization',
        'processingLevel',
        'product_list',
        'relativeOrbit'
    ]
    for key in listify_fields:
        if key in data and not isinstance(data[key], list):
            data[key] = [data[key]]
=======
    opts = (ASFSearchOptions() if opts is None else copy(opts))
    opts.merge_args(**data)
>>>>>>> b834db08

    subqueries = build_subqueries(opts)

    url = '/'.join(s.strip('/') for s in [f'https://{INTERNAL.CMR_HOST}', f'{INTERNAL.CMR_GRANULE_PATH}.{INTERNAL.CMR_FORMAT_EXT}'])

<<<<<<< HEAD
    data['output'] = 'asf_search'
=======
    results = ASFSearchResults(opts=opts)
>>>>>>> b834db08

    for query in subqueries:
        response = opts.session.post(url=url, data=translate_opts(query))

        try:
            response.raise_for_status()
        except HTTPError:
            if 400 <= response.status_code <= 499:
                raise ASFSearch4xxError(f'HTTP {response.status_code}: {response.json()["errors"]}')
            if 500 <= response.status_code <= 599:
                raise ASFSearch5xxError(f'HTTP {response.status_code}: {response.json()["errors"]}')
            raise ASFServerError(f'HTTP {response.status_code}: {response.json()["errors"]}')

        results.extend([ASFProduct(f) for f in response.json()['items']])

    return results<|MERGE_RESOLUTION|>--- conflicted
+++ resolved
@@ -3,13 +3,11 @@
 from requests.exceptions import HTTPError
 import datetime
 
-<<<<<<< HEAD
 import warnings
 import inspect
 
 from asf_search import __version__
-=======
->>>>>>> b834db08
+
 from asf_search.ASFSearchResults import ASFSearchResults
 from asf_search.ASFSearchOptions import ASFSearchOptions
 from asf_search.CMR import build_subqueries, translate_opts
@@ -96,7 +94,6 @@
     kwargs = locals()
     data = dict((k, v) for k, v in kwargs.items() if k not in ['host', 'opts'] and v is not None)
 
-<<<<<<< HEAD
     if 'collectionName' in data:
         stack_level = 2
         if inspect.stack()[1].function == 'geo_search':
@@ -135,20 +132,15 @@
     for key in listify_fields:
         if key in data and not isinstance(data[key], list):
             data[key] = [data[key]]
-=======
+
     opts = (ASFSearchOptions() if opts is None else copy(opts))
     opts.merge_args(**data)
->>>>>>> b834db08
 
     subqueries = build_subqueries(opts)
 
-    url = '/'.join(s.strip('/') for s in [f'https://{INTERNAL.CMR_HOST}', f'{INTERNAL.CMR_GRANULE_PATH}.{INTERNAL.CMR_FORMAT_EXT}'])
+    url = '/'.join(s.strip('/') for s in [f'https://{INTERNAL.CMR_HOST}', f'{INTERNAL.CMR_GRANULE_PATH}'])
 
-<<<<<<< HEAD
-    data['output'] = 'asf_search'
-=======
     results = ASFSearchResults(opts=opts)
->>>>>>> b834db08
 
     for query in subqueries:
         response = opts.session.post(url=url, data=translate_opts(query))
