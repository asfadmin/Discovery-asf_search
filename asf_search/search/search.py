--- conflicted
+++ resolved
@@ -3,15 +3,10 @@
 from requests.exceptions import HTTPError
 from requests import Response
 import datetime
-<<<<<<< HEAD
 import dateparser
 import warnings
 import inspect
-=======
 import math
-from WKTUtils import RepairWKT, Input
-from warnings import warn
->>>>>>> 9411cb6a
 
 from asf_search import __version__
 
@@ -115,7 +110,6 @@
                       DeprecationWarning, 
                       stacklevel=stack_level)
     
-<<<<<<< HEAD
     rename_fields = [(
         'campaign', 'collectionName'
     )]
@@ -162,22 +156,6 @@
 
 
     return results
-=======
-    # Special case to unravel WKT field a little for compatibility
-    if data.get('intersectsWith') is not None:
-        repaired_wkt = RepairWKT.repairWKT(data['intersectsWith'])
-        if "errors" in repaired_wkt:
-            raise ValueError(f"Error repairing wkt: {repaired_wkt['errors']}")
-        for repair in repaired_wkt["repairs"]:
-            warn(f"Modified shape: {repair}")
-        # DO we want unwrapped here??
-        opts.intersectsWith = repaired_wkt["wkt"]["wrapped"]
-        cmr_wkt = Input.parse_wkt_util(repaired_wkt["wkt"]["wrapped"])
-
-        (shapeType, shape) = cmr_wkt.split(':')
-        del data['intersectsWith']
-        data[shapeType] = shape
->>>>>>> 9411cb6a
 
 def get_page(session: ASFSession, url: str, translated_opts: list, opts: ASFSearchOptions) -> Response:
     response = session.post(url=url, data=translated_opts)
