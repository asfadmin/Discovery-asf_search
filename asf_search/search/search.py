import time
from typing import Union, Sequence, Tuple
from copy import copy
import datetime

from asf_search import ASF_LOGGER, ASFSearchResults
from asf_search.ASFSearchOptions import ASFSearchOptions
from asf_search.search.search_generator import search_generator

def search(
        absoluteOrbit: Union[int, Tuple[int, int], range, Sequence[Union[int, Tuple[int, int], range]]] = None,
        asfFrame: Union[int, Tuple[int, int], range, Sequence[Union[int, Tuple[int, int], range]]] = None,
        beamMode: Union[str, Sequence[str]] = None,
        beamSwath: Union[str, Sequence[str]] = None,
        campaign: Union[str, Sequence[str]] = None,
        circle: Tuple[float, float, float] = None,
        linestring: Sequence[float] = None,
        maxDoppler: float = None,
        minDoppler: float = None,
        end: Union[datetime.datetime, str] = None,
        maxFaradayRotation: float = None,
        minFaradayRotation: float = None,
        flightDirection: str = None,
        flightLine: str = None,
        frame: Union[int, Tuple[int, int], range, Sequence[Union[int, Tuple[int, int], range]]] = None,
        granule_list: Union[str, Sequence[str]] = None,
        groupID: Union[str, Sequence[str]] = None,
        insarStackId: str = None,
        instrument: Union[str, Sequence[str]] = None,
        intersectsWith: str = None,
        lookDirection: Union[str, Sequence[str]] = None,
        offNadirAngle: Union[float, Tuple[float, float], Sequence[Union[float, Tuple[float, float]]]] = None,
        platform: Union[str, Sequence[str]] = None,
        polarization: Union[str, Sequence[str]] = None,
        processingDate: Union[datetime.datetime, str] = None,
        processingLevel: Union[str, Sequence[str]] = None,
        product_list: Union[str, Sequence[str]] = None,
        relativeOrbit: Union[int, Tuple[int, int], range, Sequence[Union[int, Tuple[int, int], range]]] = None,
        season: Tuple[int, int] = None,
        start: Union[datetime.datetime, str] = None,
        absoluteBurstID: Union[int, Sequence[int]] = None,
        relativeBurstID: Union[int, Sequence[int]] = None,
        fullBurstID: Union[str, Sequence[str]] = None,
        collections: Union[str, Sequence[str]] = None,
        temporalBaselineDays: Union[str, Sequence[str]] = None,
        operaBurstID: Union[str, Sequence[str]] = None,
        dataset: Union[str, Sequence[str]] = None,
        shortName: Union[str, Sequence[str]] = None,
        cmr_keywords: Union[Tuple[str, str], Sequence[Tuple[str, str]]] = None,
        maxResults: int = None,
        opts: ASFSearchOptions = None,
) -> ASFSearchResults:
    """
    Performs a generic search using the ASF SearchAPI. Accepts a number of search parameters, and/or an ASFSearchOptions object. If an ASFSearchOptions object is provided as well as other specific parameters, the two sets of options will be merged, preferring the specific keyword arguments.

    :param absoluteOrbit: For ALOS, ERS-1, ERS-2, JERS-1, and RADARSAT-1, Sentinel-1A, Sentinel-1B this value corresponds to the orbit count within the orbit cycle. For UAVSAR it is the Flight ID.
    :param asfFrame: This is primarily an ASF / JAXA frame reference. However, some platforms use other conventions. See ‘frame’ for ESA-centric frame searches.
    :param beamMode: The beam mode used to acquire the data.
    :param beamSwath: Encompasses a look angle and beam mode.
    :param campaign: For UAVSAR and AIRSAR data collections only. Search by general location, site description, or data grouping as supplied by flight agency or project.
    :param circle: Search by circle defined by list of three floats: [longitude, latitude, radius in meters]
    :param maxDoppler: Doppler provides an indication of how much the look direction deviates from the ideal perpendicular flight direction acquisition.
    :param minDoppler: Doppler provides an indication of how much the look direction deviates from the ideal perpendicular flight direction acquisition.
    :param end: End date of data acquisition. Supports timestamps as well as natural language such as "3 weeks ago"
    :param maxFaradayRotation: Rotation of the polarization plane of the radar signal impacts imagery, as HH and HV signals become mixed.
    :param minFaradayRotation: Rotation of the polarization plane of the radar signal impacts imagery, as HH and HV signals become mixed.
    :param flightDirection: Satellite orbit direction during data acquisition
    :param flightLine: Specify a flightline for UAVSAR or AIRSAR.
    :param frame: ESA-referenced frames are offered to give users a universal framing convention. Each ESA frame has a corresponding ASF frame assigned. See also: asfframe
    :param granule_list: List of specific granules. Search results may include several products per granule name.
    :param groupID: Identifier used to find products considered to be of the same scene but having different granule names
    :param insarStackId: Identifier used to find products of the same InSAR stack
    :param instrument: The instrument used to acquire the data. See also: platform
    :param intersectsWith: Search by polygon, linestring, or point defined in 2D Well-Known Text (WKT)
    :param lookDirection: Left or right look direction during data acquisition
    :param offNadirAngle: Off-nadir angles for ALOS PALSAR
    :param platform: Remote sensing platform that acquired the data. Platforms that work together, such as Sentinel-1A/1B and ERS-1/2 have multi-platform aliases available. See also: instrument
    :param polarization: A property of SAR electromagnetic waves that can be used to extract meaningful information about surface properties of the earth.
    :param processingDate: Used to find data that has been processed at ASF since a given time and date. Supports timestamps as well as natural language such as "3 weeks ago"
    :param processingLevel: Level to which the data has been processed
    :param product_list: List of specific products. Guaranteed to be at most one product per product name.
    :param relativeOrbit: Path or track of satellite during data acquisition. For UAVSAR it is the Line ID.
    :param season: Start and end day of year for desired seasonal range. This option is used in conjunction with start/end to specify a seasonal range within an overall date range.
    :param start: Start date of data acquisition. Supports timestamps as well as natural language such as "3 weeks ago"
    :param collections: List of collections (concept-ids) to limit search to 
    :param temporalBaselineDays: List of temporal baselines, used for Sentinel-1 Interferogram (BETA)
    :param maxResults: The maximum number of results to be returned by the search
    :param opts: An ASFSearchOptions object describing the search parameters to be used. Search parameters specified outside this object will override in event of a conflict.

    :return: ASFSearchResults(list) of search results
    """
    kwargs = locals()
    data = dict((k, v) for k, v in kwargs.items() if k not in ['host', 'opts'] and v is not None)

    opts = (ASFSearchOptions() if opts is None else copy(opts))
    opts.merge_args(**data)

    results = ASFSearchResults([])
    
    # The last page will be marked as complete if results sucessful
    perf = time.time()
    for page in search_generator(opts=opts):
        ASF_LOGGER.warning(f"Page Time Elapsed {time.time() - perf}")
        results.extend(page)
        results.searchComplete = page.searchComplete
        results.searchOptions = page.searchOptions
        perf = time.time()
    
<<<<<<< HEAD
    results.raise_if_incomplete()
    results.sort(key=lambda p: p.get_sort_keys(), reverse=True)
=======
    try:
        results.sort(key=lambda p: p.get_sort_keys(), reverse=True)
    except TypeError as exc:
        ASF_LOGGER.warning(f"Failed to sort final results, leaving results unsorted. Reason: {exc}")
>>>>>>> 1bf62d1f
    
    return results<|MERGE_RESOLUTION|>--- conflicted
+++ resolved
@@ -106,14 +106,11 @@
         results.searchOptions = page.searchOptions
         perf = time.time()
     
-<<<<<<< HEAD
     results.raise_if_incomplete()
-    results.sort(key=lambda p: p.get_sort_keys(), reverse=True)
-=======
+    
     try:
         results.sort(key=lambda p: p.get_sort_keys(), reverse=True)
     except TypeError as exc:
         ASF_LOGGER.warning(f"Failed to sort final results, leaving results unsorted. Reason: {exc}")
->>>>>>> 1bf62d1f
     
     return results