from typing import Union, Iterable, Tuple
from copy import copy
import datetime

from asf_search import ASFSearchResults
from asf_search.ASFSearchOptions import ASFSearchOptions
from asf_search.search.search_generator import search_generator

def search(
        absoluteOrbit: Union[int, Tuple[int, int], Iterable[Union[int, Tuple[int, int]]]] = None,
        asfFrame: Union[int, Tuple[int, int], Iterable[Union[int, Tuple[int, int]]]] = None,
        beamMode: Union[str, Iterable[str]] = None,
        beamSwath: Union[str, Iterable[str]] = None,
        campaign: Union[str, Iterable[str]] = None,
        maxDoppler: float = None,
        minDoppler: float = None,
        end: Union[datetime.datetime, str] = None,
        maxFaradayRotation: float = None,
        minFaradayRotation: float = None,
        flightDirection: str = None,
        flightLine: str = None,
        frame: Union[int, Tuple[int, int], Iterable[Union[int, Tuple[int, int]]]] = None,
        granule_list: Union[str, Iterable[str]] = None,
        groupID: Union[str, Iterable[str]] = None,
        insarStackId: str = None,
        instrument: Union[str, Iterable[str]] = None,
        intersectsWith: str = None,
        lookDirection: Union[str, Iterable[str]] = None,
        offNadirAngle: Union[float, Tuple[float, float], Iterable[Union[float, Tuple[float, float]]]] = None,
        platform: Union[str, Iterable[str]] = None,
        polarization: Union[str, Iterable[str]] = None,
        processingDate: Union[datetime.datetime, str] = None,
        processingLevel: Union[str, Iterable[str]] = None,
        product_list: Union[str, Iterable[str]] = None,
        relativeOrbit: Union[int, Tuple[int, int], Iterable[Union[int, Tuple[int, int]]]] = None,
        season: Tuple[int, int] = None,
        start: Union[datetime.datetime, str] = None,
        absoluteBurstID: Union[int, Iterable[int]] = None,
        relativeBurstID: Union[int, Iterable[int]] = None,
        fullBurstID: Union[str, Iterable[str]] = None,
        collections: Union[str, Iterable[str]] = None,
        temporalBaselineDays: Union[str, Iterable[str]] = None,
<<<<<<< HEAD
        operaBurstID: Union[str, Iterable[str]] = None,
=======
        dataset: Union[str, Iterable[str]] = None,
>>>>>>> 70b62387
        maxResults: int = None,
        opts: ASFSearchOptions = None,
) -> ASFSearchResults:
    """
    Performs a generic search using the ASF SearchAPI. Accepts a number of search parameters, and/or an ASFSearchOptions object. If an ASFSearchOptions object is provided as well as other specific parameters, the two sets of options will be merged, preferring the specific keyword arguments.

    :param absoluteOrbit: For ALOS, ERS-1, ERS-2, JERS-1, and RADARSAT-1, Sentinel-1A, Sentinel-1B this value corresponds to the orbit count within the orbit cycle. For UAVSAR it is the Flight ID.
    :param asfFrame: This is primarily an ASF / JAXA frame reference. However, some platforms use other conventions. See ‘frame’ for ESA-centric frame searches.
    :param beamMode: The beam mode used to acquire the data.
    :param beamSwath: Encompasses a look angle and beam mode.
    :param campaign: For UAVSAR and AIRSAR data collections only. Search by general location, site description, or data grouping as supplied by flight agency or project.
    :param maxDoppler: Doppler provides an indication of how much the look direction deviates from the ideal perpendicular flight direction acquisition.
    :param minDoppler: Doppler provides an indication of how much the look direction deviates from the ideal perpendicular flight direction acquisition.
    :param end: End date of data acquisition. Supports timestamps as well as natural language such as "3 weeks ago"
    :param maxFaradayRotation: Rotation of the polarization plane of the radar signal impacts imagery, as HH and HV signals become mixed.
    :param minFaradayRotation: Rotation of the polarization plane of the radar signal impacts imagery, as HH and HV signals become mixed.
    :param flightDirection: Satellite orbit direction during data acquisition
    :param flightLine: Specify a flightline for UAVSAR or AIRSAR.
    :param frame: ESA-referenced frames are offered to give users a universal framing convention. Each ESA frame has a corresponding ASF frame assigned. See also: asfframe
    :param granule_list: List of specific granules. Search results may include several products per granule name.
    :param groupID: Identifier used to find products considered to be of the same scene but having different granule names
    :param insarStackId: Identifier used to find products of the same InSAR stack
    :param instrument: The instrument used to acquire the data. See also: platform
    :param intersectsWith: Search by polygon, linestring, or point defined in 2D Well-Known Text (WKT)
    :param lookDirection: Left or right look direction during data acquisition
    :param offNadirAngle: Off-nadir angles for ALOS PALSAR
    :param platform: Remote sensing platform that acquired the data. Platforms that work together, such as Sentinel-1A/1B and ERS-1/2 have multi-platform aliases available. See also: instrument
    :param polarization: A property of SAR electromagnetic waves that can be used to extract meaningful information about surface properties of the earth.
    :param processingDate: Used to find data that has been processed at ASF since a given time and date. Supports timestamps as well as natural language such as "3 weeks ago"
    :param processingLevel: Level to which the data has been processed
    :param product_list: List of specific products. Guaranteed to be at most one product per product name.
    :param relativeOrbit: Path or track of satellite during data acquisition. For UAVSAR it is the Line ID.
    :param season: Start and end day of year for desired seasonal range. This option is used in conjunction with start/end to specify a seasonal range within an overall date range.
    :param start: Start date of data acquisition. Supports timestamps as well as natural language such as "3 weeks ago"
    :param collections: List of collections (concept-ids) to limit search to 
    :param temporalBaselineDays: List of temporal baselines, used for Sentinel-1 Interferogram (BETA)
    :param maxResults: The maximum number of results to be returned by the search
    :param opts: An ASFSearchOptions object describing the search parameters to be used. Search parameters specified outside this object will override in event of a conflict.

    :return: ASFSearchResults(list) of search results
    """
    kwargs = locals()
    data = dict((k, v) for k, v in kwargs.items() if k not in ['host', 'opts'] and v is not None)

    opts = (ASFSearchOptions() if opts is None else copy(opts))
    opts.merge_args(**data)

    results = ASFSearchResults([])
    
    # The last page will be marked as complete if results sucessful
    for page in search_generator(opts=opts):
        results.extend(page)
        results.searchComplete = page.searchComplete
        results.searchOptions = page.searchOptions
    
    results.sort(key=lambda p: (p.properties['stopTime'], p.properties['fileID']), reverse=True)
    
    return results<|MERGE_RESOLUTION|>--- conflicted
+++ resolved
@@ -40,11 +40,8 @@
         fullBurstID: Union[str, Iterable[str]] = None,
         collections: Union[str, Iterable[str]] = None,
         temporalBaselineDays: Union[str, Iterable[str]] = None,
-<<<<<<< HEAD
         operaBurstID: Union[str, Iterable[str]] = None,
-=======
         dataset: Union[str, Iterable[str]] = None,
->>>>>>> 70b62387
         maxResults: int = None,
         opts: ASFSearchOptions = None,
 ) -> ASFSearchResults:
