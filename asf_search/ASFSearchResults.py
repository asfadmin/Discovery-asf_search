--- conflicted
+++ resolved
@@ -1,14 +1,7 @@
 from collections import UserList
 from multiprocessing import Pool
-from functools import reduce
 import json
-<<<<<<< HEAD
-from typing import Type, Callable, Union
 from asf_search import ASFSession, ASFSearchOptions
-=======
-from typing import Dict, Type, Callable
-from asf_search import ASFSession, ASFSearchOptions, ASFProduct
->>>>>>> 88bb66f0
 from asf_search.download.file_download_type import FileDownloadType
 from asf_search.exceptions import ASFSearchError
 
@@ -86,21 +79,7 @@
             ASF_LOGGER.error(msg)
             raise ASFSearchError(msg)
 
-<<<<<<< HEAD
     def get_products_by_subclass_type(self) -> dict:
-=======
-
-    def convert_to_sublcass(self, ASFProductSubclass: type(ASFProduct), criteria: Callable = lambda _: True):
-        count = 0
-        for idx, product in enumerate(self.data):
-            if criteria(product):
-                self.data[idx] = ASFProductSubclass(args={'umm': product.umm, 'meta': product.meta}, session=product.session)
-                count += 1
-
-        ASF_LOGGER.log(f'Converted {count} ASFProduct objects to subclass f{type(ASFProductSubclass)}')
-
-    def get_products_by_subclass_type(self) -> Dict:
->>>>>>> 88bb66f0
         """
         Organizes results into dictionary by ASFProduct subclass name
         : return: Dict of ASFSearchResults, organized by ASFProduct subclass names
