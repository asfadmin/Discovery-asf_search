import warnings
import json

from .validator_map import ASFSearchOptionsModel
from .config import config
from asf_search import ASF_LOGGER

class ASFSearchOptions(ASFSearchOptionsModel):
    # def __init__(...):
    #     """
    #     Initialize the object, creating the list of attributes based on the contents of validator_map, and assign them based on kwargs

    #     :param kwargs: any search options to be set immediately
    #     """
    #     # # init the built in attrs:
    #     # for key in validator_map:
    #     #     self.__setattr__(key, None)
        
    #     # # Apply any parameters passed in:
    #     # for key, value in kwargs.items():
    #     #     self.__setattr__(key, value)
    #     pass

    # def __setattr__(self, key, value):
    #     """
    #     Set a search option, restricting to the keys in validator_map only, and applying validation to the value before setting
        
    #     :param key: the name of the option to be set
    #     :param value: the value to which to set the named option
    #     """
    #     # self.* calls custom __setattr__ method, creating inf loop. Use super().*
    #     # Let values always be None, even if their validator doesn't agree. Used to delete them too:
    #     if key in validator_map:
    #         if value is None:  # always maintain config on required fields
    #             if key in config:
    #                 super().__setattr__(key, config[key])
    #             else:
    #                 super().__setattr__(key, None)
    #         else:
    #             super().__setattr__(key, validate(key, value))
    #     else:
    #         msg = f"key '{key}' is not a valid search option (setattr)"
    #         ASF_LOGGER.error(msg)
    #         raise KeyError(msg)

    def __delattr__(self, item):
        """
        Clear a search option by setting its value to None

        :param item: the name of the option to clear
        """
        self.__setattr__(item, None)

    def __iter__(self):
        """
        Filters search parameters, only returning populated fields. Used when casting to a dict.
        """
        for key, value in self.model_dump(exclude_defaults=True).items():
            yield key, value
        # for key in validator_map:
        #     if not self._is_val_default(key):
        #         value = self.__getattribute__(key)
        #         yield key, value

    def __str__(self):
        """
        What to display if `print(opts)` is called.
        """
<<<<<<< HEAD
        return self.model_dump_json(exclude=['session', 'maxResults'], exclude_unset=True, indent=4)
=======
        return json.dumps(dict(self), indent=4, default=str)
>>>>>>> 1bf62d1f

    # Default is set to '...', since 'None' is a very valid value here
    def pop(self, key, default=...):
        """
        Removes 'key' from self and returns it's value. Throws KeyError if doesn't exist

        :param key: name of key to return value of, and delete
        """
        if key not in self.model_dump():
            msg = f"key '{key}' is not a valid key for ASFSearchOptions. (pop)"
            ASF_LOGGER.error(msg)
            raise KeyError(msg)

        if self._is_val_default(key):
            if default != ...:
                return default
            msg = f"key '{key}' is set to empty/None. (pop)"
            ASF_LOGGER.error(msg)
            raise KeyError(msg)

        # Success, delete and return it:
        val = getattr(self, key)
        self.__delattr__(key)
        return val

    def reset_search(self):
        """
        Resets all populated search options, excluding config options (host, session, etc)
        """
        for key, _ in self:
            if key not in config:
                super().__setattr__(key, None)

    def merge_args(self, **kwargs) -> None:
        """
        Merges all keyword args into this ASFSearchOptions object. Emits a warning for any options that are over-written by the operation.

        :param kwargs: The search options to merge into the object
        :return: None
        """
        for key in kwargs:
            # Spit out warning if the value is something other than the default:
            if not self._is_val_default(key):
                msg = f'While merging search options, existing option {key}:{getattr(self, key, None)} overwritten by kwarg with value {kwargs[key]}'
                ASF_LOGGER.warning(msg)
                warnings.warn(msg)
            self.__setattr__(key, kwargs[key])

    def _is_val_default(self, key) -> bool:
        """
        Returns bool on if the key's current value is the same as it's default value

        :param key: The key to check
        :return: bool
        """
        default_val = config[key] if key in config else None
        current_val = getattr(self, key, None)
        return current_val == default_val<|MERGE_RESOLUTION|>--- conflicted
+++ resolved
@@ -66,11 +66,7 @@
         """
         What to display if `print(opts)` is called.
         """
-<<<<<<< HEAD
-        return self.model_dump_json(exclude=['session', 'maxResults'], exclude_unset=True, indent=4)
-=======
-        return json.dumps(dict(self), indent=4, default=str)
->>>>>>> 1bf62d1f
+        return json.dumps(self.model_dump(dict(self), exclude_unset=True), indent=4, default=str)
 
     # Default is set to '...', since 'None' is a very valid value here
     def pop(self, key, default=...):
