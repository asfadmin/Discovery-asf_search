import dateparser
from datetime import datetime, timezone

import requests
from typing import Dict, Union, Tuple, TypeVar, Callable, List, Type, Sequence

import math
from shapely import wkt, errors


number = TypeVar('number', int, float)

def parse_string(value: str) -> str:
    """
    Base string validator. Maybe silly, but we can also ensure any constraints needed in the future.
    :param value: The string to validate
    :return: The validated string, with any required modifications
    """
    # Convert to string first, so length is checked against only str types:
    try:
        value = f'{value}'
    except ValueError as exc: # If this happens, printing v's value would fail too...
        raise ValueError(f"Invalid string: Can't cast type '{type(value)}' to string.") from exc
    if len(value) == 0:
        raise ValueError('Invalid string: Empty.')
    return value


def parse_float(value: float) -> float:
    """
    Base float validator. Ensures values like Inf are not allowed even though they are valid floats.
    :param value: The float to validate
    :return: The validated float
    """
    try:
        value = float(value)
    except ValueError as exc:
        raise ValueError(f'Invalid float: {value}') from exc
    if math.isinf(value) or math.isnan(value):
        raise ValueError(f'Float values must be finite: got {value}')
    return value


def parse_date(value: Union[str, datetime]) -> Union[datetime, str]:
    """
    Base date validator
    :param value: String or datetime object to be validated
    :return: String passed in, if it can successfully convert to Datetime.
    (Need to keep strings like "today" w/out converting them, but throw on "asdf")
    """
    if isinstance(value, datetime):
        return _to_utc(value)
    
    date = dateparser.parse(str(value))
    if date is None:
        raise ValueError(f"Invalid date: '{value}'.")
    
    return _to_utc(date).strftime('%Y-%m-%dT%H:%M:%SZ')

def _to_utc(date: datetime):
    if date.tzinfo is None:
        date = date.replace(tzinfo=timezone.utc)
    return date
    
def parse_range(value: Tuple[number, number], h: Callable[[number], number]) -> Tuple[number, number]:
    """
    Base range validator. For our purposes, a range is a tuple with exactly two numeric elements (a, b), requiring a <= b.
    :param value: The range to be validated. Examples: (3, 5), (1.1, 12.3)
    :param h: The validator function to apply to each individual value
    :return: Validated tuple representing the range
    """
    if isinstance(value, tuple):
        if len(value) < 2:
            raise ValueError(f'Not enough values in min/max tuple: {value}')
        if len(value) > 2:
            raise ValueError(f'Too many values in min/max tuple: {value}')
        value = (h(value[0]), h(value[1]))
        if math.isinf(value[0]) or math.isnan(value[0]):
            raise ValueError(f'Expected finite numeric min in min/max tuple, got {value[0]}: {value}')
        if math.isinf(value[1]) or math.isnan(value[1]):
            raise ValueError(f'Expected finite numeric max in min/max tuple, got {value[1]}: {value}')
        if value[0] > value[1]:
            raise ValueError(f'Min must be less than max when using min/max tuples to search: {value}')
        return value
    raise ValueError(f'Invalid range. Expected 2-value numeric tuple, got {type(value)}: {value}')


# Parse and validate a date range: "1991-10-01T00:00:00Z,1991-10-02T00:00:00Z"
def parse_date_range(value: Tuple[Union[str, datetime], Union[str, datetime]]) -> Tuple[datetime, datetime]:
    return parse_range(value, parse_date)


# Parse and validate an integer range: "3-5"
def parse_int_range(value: Tuple[int, int]) -> Tuple[int, int]:
    return parse_range(value, int)


# Parse and validate a float range: "1.1-12.3"
def parse_float_range(value: Tuple[float, float]) -> Tuple[float, float]:
    return parse_range(value, float)


# Parse and validate an iterable of values, using h() to validate each value: "a,b,c", "1,2,3", "1.1,2.3"
def parse_list(value: Sequence, h) -> List:
    if not isinstance(value, Sequence) or isinstance(value, str):
        value = [value]
    try:
        return [h(a) for a in value]
    except ValueError as exc:
        raise ValueError(f'Invalid {h.__name__} list: {exc}') from exc

<<<<<<< HEAD
def parse_cmr_keywords_list(value: Sequence[Dict]):
    if not isinstance(value, Sequence):
        value = [value]
    
    required_keys = ['key', 'fmt']

    for idx, item in enumerate(value):
        if not isinstance(item, dict):
            raise ValueError(f"Expected item in umm search key list index {idx} to be dict, got value {item} of type {type(item)}")
        for key in required_keys:
            item_value = item.get(key)
            if item_value is None:
                raise ValueError(f"Expected key \"{key}\" in umm search key dict at index {idx}, got keys {item.keys()}")
            elif not isinstance(item_value, str):
                raise ValueError(f"Expected value at index {idx} for key \"{key}\" to be of type \"str\", got {type(item_value)} instead.")
=======
def parse_cmr_keywords_list(value: Sequence[Union[Dict, Sequence]]):
    if not isinstance(value, Sequence) or (len(value) == 2 and isinstance(value[0], str)): # in case we're passed single key value pair as sequence
        value = [value]
    
    for idx, item in enumerate(value):
        if not isinstance(item, tuple) and not isinstance(item, Sequence):
            raise ValueError(f"Expected item in cmr_keywords list index {idx} to be tuple pair, got value {item} of type {type(item)}")
        if len(item) != 2:
            raise ValueError(f"Expected item in cmr_keywords list index {idx} to be of length 2, got value {item} of length {len(item)}")
        
        search_key, search_value = item
        if not isinstance(search_key, str) or not isinstance(search_value, str):
            raise ValueError(f"Expected tuple pair of types: \"{type(str)}, {type(str)}\" in cmr_keywords at index {idx}, got value \"{str(item)}\" of types: \"{type(search_key)}, {type(search_value)}\"")
>>>>>>> 586d8872

    return value

# Parse and validate an iterable of strings: "foo,bar,baz"
def parse_string_list(value: Sequence[str]) -> List[str]:
    return parse_list(value, parse_string)


# Parse and validate an iterable of integers: "1,2,3"
def parse_int_list(value: Sequence[int]) -> List[int]:
    return parse_list(value, int)


# Parse and validate an iterable of floats: "1.1,2.3,4.5"
def parse_float_list(value: Sequence[float]) -> List[float]:
    return parse_list(value, float)


def parse_number_or_range(value: Union[List, Tuple[number, number], range], h):
    try:
        if isinstance(value, tuple):
            return parse_range(value, h)
        if isinstance(value, range):
            if value.step == 1:
                return [value.start, value.stop]
        
        return h(value)
    
    except ValueError as exc:
        raise ValueError(f'Invalid {h.__name__} or range: {exc}') from exc
    
# Parse and validate an iterable of numbers or number ranges, using h() to validate each value: "1,2,3-5", "1.1,1.4,5.1-6.7"
def parse_number_or_range_list(value: Sequence, h) -> List:
    if not isinstance(value, Sequence) or isinstance(value, range):
        value = [value]

    return [parse_number_or_range(x, h) for x in value]

# Parse and validate an iterable of integers or integer ranges: "1,2,3-5"
def parse_int_or_range_list(value: Sequence) -> List:
    return parse_number_or_range_list(value, int)


# Parse and validate an iterable of float or float ranges: "1.0,2.0,3.0-5.0"
def parse_float_or_range_list(value: Sequence) -> List:
    return parse_number_or_range_list(value, parse_float)


# Parse and validate a coordinate list
def parse_coord_list(value: Sequence[float]) -> List[float]:
    if not isinstance(value, Sequence):
        raise ValueError(f'Invalid coord list list: Must pass in an iterable. Got {type(value)}.')
    for coord in value:
        try:
            float(coord)
        except ValueError as exc:
            raise ValueError(f'Invalid coordinate: {coord}') from exc
    if len(value) % 2 != 0:
        raise ValueError(f'Invalid coordinate list, odd number of values provided: {value}')
    return value


# Parse and validate a bbox coordinate list
def parse_bbox_list(value: Sequence[float]) -> List[float]:
    try:
        # This also makes sure v is an iterable:
        value = parse_coord_list(value)
    except ValueError as exc:
        raise ValueError(f'Invalid bbox: {exc}') from exc
    if len(value) != 4:
        raise ValueError(f'Invalid bbox, must be 4 values: {value}')
    return value


# Parse and validate a point coordinate list
def parse_point_list(value: Sequence[float]) -> List[float]:
    try:
        # This also makes sure v is an iterable:
        value = parse_coord_list(value)
    except ValueError as exc:
        raise ValueError(f'Invalid point: {exc}') from exc
    if len(value) != 2:
        raise ValueError(f'Invalid point, must be 2 values: {value}')
    return value


# Parse a WKT and convert it to a coordinate string
def parse_wkt(value: str) -> str:
    try:
        value = wkt.loads(value)
    except errors.WKTReadingError as exc:
        raise ValueError(f'Invalid wkt: {exc}') from exc
    return wkt.dumps(value)

# Parse a CMR circle:
#       [longitude, latitude, radius(meters)]
def parse_circle(value: List[float]) -> List[float]:
    value = parse_float_list(value)
    if len(value) != 3:
        raise ValueError(f'Invalid circle, must be 3 values (lat, long, radius). Got: {value}')
    return value

# Parse a CMR linestring:
#       [longitude, latitude, longitude, latitude, ...]
def parse_linestring(value: List[float]) -> List[float]:
    value = parse_float_list(value)
    if len(value) % 2 != 0:
        raise ValueError(f'Invalid linestring, must be values of format (lat, long, lat, long, ...). Got: {value}')
    return value

def parse_point(value: List[float]) -> List[float]:
    value = parse_float_list(value)
    if len(value) != 2:
        raise ValueError(f'Invalid point, must be values of format (lat, long). Got: {value}')
    return value

# Parse and validate a coordinate string
def parse_coord_string(value: List):
    value = parse_float_list(value)
    if len(value) % 2 != 0:
        raise ValueError(f'Invalid coordinate string, must be values of format (lat, long, lat, long, ...). Got: {value}')
    return value

# Take "requests.Session", or anything that subclasses it:
def parse_session(session: Type[requests.Session]):
    if issubclass(type(session), requests.Session):
        return session
    else:
        raise ValueError(f'Invalid Session: expected ASFSession or a requests.Session subclass. Got {type(session)}')<|MERGE_RESOLUTION|>--- conflicted
+++ resolved
@@ -109,23 +109,6 @@
     except ValueError as exc:
         raise ValueError(f'Invalid {h.__name__} list: {exc}') from exc
 
-<<<<<<< HEAD
-def parse_cmr_keywords_list(value: Sequence[Dict]):
-    if not isinstance(value, Sequence):
-        value = [value]
-    
-    required_keys = ['key', 'fmt']
-
-    for idx, item in enumerate(value):
-        if not isinstance(item, dict):
-            raise ValueError(f"Expected item in umm search key list index {idx} to be dict, got value {item} of type {type(item)}")
-        for key in required_keys:
-            item_value = item.get(key)
-            if item_value is None:
-                raise ValueError(f"Expected key \"{key}\" in umm search key dict at index {idx}, got keys {item.keys()}")
-            elif not isinstance(item_value, str):
-                raise ValueError(f"Expected value at index {idx} for key \"{key}\" to be of type \"str\", got {type(item_value)} instead.")
-=======
 def parse_cmr_keywords_list(value: Sequence[Union[Dict, Sequence]]):
     if not isinstance(value, Sequence) or (len(value) == 2 and isinstance(value[0], str)): # in case we're passed single key value pair as sequence
         value = [value]
@@ -139,7 +122,6 @@
         search_key, search_value = item
         if not isinstance(search_key, str) or not isinstance(search_value, str):
             raise ValueError(f"Expected tuple pair of types: \"{type(str)}, {type(str)}\" in cmr_keywords at index {idx}, got value \"{str(item)}\" of types: \"{type(search_key)}, {type(search_value)}\"")
->>>>>>> 586d8872
 
     return value
 
