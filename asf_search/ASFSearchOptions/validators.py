import dateparser
from datetime import datetime, timezone

import requests
from typing import Dict, Union, Tuple, TypeVar, Callable, List, Type, Sequence

import math
from shapely import wkt, errors


number = TypeVar('number', int, float)

def parse_string(value: str) -> str:
    """
    Base string validator. Maybe silly, but we can also ensure any constraints needed in the future.
    :param value: The string to validate
    :return: The validated string, with any required modifications
    """
    # Convert to string first, so length is checked against only str types:
    try:
        value = f'{value}'
    except ValueError as exc: # If this happens, printing v's value would fail too...
        raise ValueError(f"Invalid string: Can't cast type '{type(value)}' to string.") from exc
    if len(value) == 0:
        raise ValueError('Invalid string: Empty.')
    return value


def parse_float(value: float) -> float:
    """
    Base float validator. Ensures values like Inf are not allowed even though they are valid floats.
    :param value: The float to validate
    :return: The validated float
    """
    try:
        value = float(value)
    except ValueError as exc:
        raise ValueError(f'Invalid float: {value}') from exc
    if math.isinf(value) or math.isnan(value):
        raise ValueError(f'Float values must be finite: got {value}')
    return value


def parse_date(value: Union[str, datetime]) -> Union[datetime, str]:
    """
    Base date validator
    :param value: String or datetime object to be validated
    :return: String passed in, if it can successfully convert to Datetime.
    (Need to keep strings like "today" w/out converting them, but throw on "asdf")
    """
    if isinstance(value, datetime):
        return _to_utc(value)
    
    date = dateparser.parse(str(value))
    if date is None:
        raise ValueError(f"Invalid date: '{value}'.")
<<<<<<< HEAD
    return str(date.date())

=======
    
    return _to_utc(date).strftime('%Y-%m-%dT%H:%M:%SZ')
>>>>>>> 00f92460

def _to_utc(date: datetime):
    if date.tzinfo is None:
        date = date.replace(tzinfo=timezone.utc)
    return date
    
def parse_range(value: Tuple[number, number], h: Callable[[number], number]) -> Tuple[number, number]:
    """
    Base range validator. For our purposes, a range is a tuple with exactly two numeric elements (a, b), requiring a <= b.
    :param value: The range to be validated. Examples: (3, 5), (1.1, 12.3)
    :param h: The validator function to apply to each individual value
    :return: Validated tuple representing the range
    """
    if isinstance(value, tuple):
        if len(value) < 2:
            raise ValueError(f'Not enough values in min/max tuple: {value}')
        if len(value) > 2:
            raise ValueError(f'Too many values in min/max tuple: {value}')
        value = (h(value[0]), h(value[1]))
        if math.isinf(value[0]) or math.isnan(value[0]):
            raise ValueError(f'Expected finite numeric min in min/max tuple, got {value[0]}: {value}')
        if math.isinf(value[1]) or math.isnan(value[1]):
            raise ValueError(f'Expected finite numeric max in min/max tuple, got {value[1]}: {value}')
        if value[0] > value[1]:
            raise ValueError(f'Min must be less than max when using min/max tuples to search: {value}')
        return value
    raise ValueError(f'Invalid range. Expected 2-value numeric tuple, got {type(value)}: {value}')


# Parse and validate a date range: "1991-10-01T00:00:00Z,1991-10-02T00:00:00Z"
def parse_date_range(value: Tuple[Union[str, datetime], Union[str, datetime]]) -> Tuple[datetime, datetime]:
    return parse_range(value, parse_date)


# Parse and validate an integer range: "3-5"
def parse_int_range(value: Tuple[int, int]) -> Tuple[int, int]:
    return parse_range(value, int)


# Parse and validate a float range: "1.1-12.3"
def parse_float_range(value: Tuple[float, float]) -> Tuple[float, float]:
    return parse_range(value, float)


# Parse and validate an iterable of values, using h() to validate each value: "a,b,c", "1,2,3", "1.1,2.3"
def parse_list(value: Sequence, h) -> List:
    if not isinstance(value, Sequence) or isinstance(value, str):
        value = [value]
    try:
        return [h(a) for a in value]
    except ValueError as exc:
        raise ValueError(f'Invalid {h.__name__} list: {exc}') from exc

def parse_cmr_keywords_list(value: Sequence[Dict]):
    if not isinstance(value, Sequence):
        value = [value]
    
    required_keys = ['key', 'fmt']

    for idx, item in enumerate(value):
        if not isinstance(item, dict):
            raise ValueError(f"Expected item in umm search key list index {idx} to be dict, got value {item} of type {type(item)}")
        for key in required_keys:
            item_value = item.get(key)
            if item_value is None:
                raise ValueError(f"Expected key \"{key}\" in umm search key dict at index {idx}, got keys {item.keys()}")
            elif not isinstance(item_value, str):
                raise ValueError(f"Expected value at index {idx} for key \"{key}\" to be of type \"str\", got {type(item_value)} instead.")

    return value

# Parse and validate an iterable of strings: "foo,bar,baz"
def parse_string_list(value: Sequence[str]) -> List[str]:
    return parse_list(value, str)


# Parse and validate an iterable of integers: "1,2,3"
def parse_int_list(value: Sequence[int]) -> List[int]:
    return parse_list(value, int)


# Parse and validate an iterable of floats: "1.1,2.3,4.5"
def parse_float_list(value: Sequence[float]) -> List[float]:
    return parse_list(value, float)


def parse_number_or_range(value: Union[List, Tuple[number, number], range], h):
    try:
        if isinstance(value, tuple):
            return parse_range(value, h)
        if isinstance(value, range):
            if value.step == 1:
                return [value.start, value.stop]
        
        return h(value)
    
    except ValueError as exc:
        raise ValueError(f'Invalid {h.__name__} or range: {exc}') from exc
    
# Parse and validate an iterable of numbers or number ranges, using h() to validate each value: "1,2,3-5", "1.1,1.4,5.1-6.7"
def parse_number_or_range_list(value: Sequence, h) -> List:
    if not isinstance(value, Sequence) or isinstance(value, range):
        value = [value]

    return [parse_number_or_range(x, h) for x in value]

# Parse and validate an iterable of integers or integer ranges: "1,2,3-5"
def parse_int_or_range_list(value: Sequence) -> List:
    return parse_number_or_range_list(value, int)


# Parse and validate an iterable of float or float ranges: "1.0,2.0,3.0-5.0"
def parse_float_or_range_list(value: Sequence) -> List:
    return parse_number_or_range_list(value, parse_float)


# Parse and validate a coordinate list
def parse_coord_list(value: Sequence[float]) -> List[float]:
    if not isinstance(value, Sequence):
        raise ValueError(f'Invalid coord list list: Must pass in an iterable. Got {type(value)}.')
    for coord in value:
        try:
            float(coord)
        except ValueError as exc:
            raise ValueError(f'Invalid coordinate: {coord}') from exc
    if len(value) % 2 != 0:
        raise ValueError(f'Invalid coordinate list, odd number of values provided: {value}')
    return value


# Parse and validate a bbox coordinate list
def parse_bbox_list(value: Sequence[float]) -> List[float]:
    try:
        # This also makes sure v is an iterable:
        value = parse_coord_list(value)
    except ValueError as exc:
        raise ValueError(f'Invalid bbox: {exc}') from exc
    if len(value) != 4:
        raise ValueError(f'Invalid bbox, must be 4 values: {value}')
    return value


# Parse and validate a point coordinate list
def parse_point_list(value: Sequence[float]) -> List[float]:
    try:
        # This also makes sure v is an iterable:
        value = parse_coord_list(value)
    except ValueError as exc:
        raise ValueError(f'Invalid point: {exc}') from exc
    if len(value) != 2:
        raise ValueError(f'Invalid point, must be 2 values: {value}')
    return value


# Parse a WKT and convert it to a coordinate string
def parse_wkt(value: str) -> str:
    try:
        value = wkt.loads(value)
    except errors.WKTReadingError as exc:
        raise ValueError(f'Invalid wkt: {exc}') from exc
    return wkt.dumps(value)

# Parse a CMR circle:
#       [longitude, latitude, radius(meters)]
def parse_circle(value: List[float]) -> List[float]:
    value = parse_float_list(value)
    if len(value) != 3:
        raise ValueError(f'Invalid circle, must be 3 values (lat, long, radius). Got: {value}')
    return value

# Parse a CMR linestring:
#       [longitude, latitude, longitude, latitude, ...]
def parse_linestring(value: List[float]) -> List[float]:
    value = parse_float_list(value)
    if len(value) % 2 != 0:
        raise ValueError(f'Invalid linestring, must be values of format (lat, long, lat, long, ...). Got: {value}')
    return value

def parse_point(value: List[float]) -> List[float]:
    value = parse_float_list(value)
    if len(value) != 2:
        raise ValueError(f'Invalid point, must be values of format (lat, long). Got: {value}')
    return value

# Parse and validate a coordinate string
def parse_coord_string(value: List):
    value = parse_float_list(value)
    if len(value) % 2 != 0:
        raise ValueError(f'Invalid coordinate string, must be values of format (lat, long, lat, long, ...). Got: {value}')
    return value

# Take "requests.Session", or anything that subclasses it:
def parse_session(session: Type[requests.Session]):
    if issubclass(type(session), requests.Session):
        return session
    else:
        raise ValueError(f'Invalid Session: expected ASFSession or a requests.Session subclass. Got {type(session)}')<|MERGE_RESOLUTION|>--- conflicted
+++ resolved
@@ -54,13 +54,8 @@
     date = dateparser.parse(str(value))
     if date is None:
         raise ValueError(f"Invalid date: '{value}'.")
-<<<<<<< HEAD
-    return str(date.date())
-
-=======
     
     return _to_utc(date).strftime('%Y-%m-%dT%H:%M:%SZ')
->>>>>>> 00f92460
 
 def _to_utc(date: datetime):
     if date.tzinfo is None:
