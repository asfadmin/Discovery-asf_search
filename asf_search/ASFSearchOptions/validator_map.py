--- conflicted
+++ resolved
@@ -57,16 +57,12 @@
     'instrument':             parse_string,
     'collections':            parse_string_list,
     'temporalBaselineDays':   parse_string_list,
-<<<<<<< HEAD
     'operaBurstID':           parse_string_list,
-    
-=======
-    'dataset':               parse_string_list,
     'absoluteBurstID':        parse_int_list,
     'relativeBurstID':        parse_int_list,
     'fullBurstID':            parse_string_list,
+    'dataset':                parse_string_list,
 
->>>>>>> 70b62387
     # Config parameters       Parser
     'session':                parse_session,
     'host':                   parse_string,
