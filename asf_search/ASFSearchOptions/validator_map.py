from asf_search import ASF_LOGGER

from .validators import (
    parse_string, parse_float, parse_wkt, parse_date,
    parse_string_list, parse_int_list, parse_int_or_range_list,
    parse_float_or_range_list,
    parse_session
)


def validate(key, value):
    if key not in validator_map:
        error_msg = f"Key '{key}' is not a valid search option."
        # See if they just missed up case sensitivity:
        for valid_key in validator_map:
            if key.lower() == valid_key.lower():
                error_msg += f" (Did you mean '{valid_key}'?)"
                break
        ASF_LOGGER.error(error_msg)
        raise KeyError(error_msg)
    try:
        return validator_map[key](value)
    except ValueError as exc:
        ASF_LOGGER.exception(f"Failed to parse item in ASFSearchOptions: {key=} {value=} {exc=}")
        raise

validator_map = {
    # Search parameters       Parser
    'maxResults':             int,
    'absoluteOrbit':          parse_int_or_range_list,
    'asfFrame':               parse_int_or_range_list,
    'beamMode':               parse_string_list,
    'beamSwath':              parse_string_list,
    'campaign':               parse_string,
    'maxDoppler':             parse_float,
    'minDoppler':             parse_float,
    'maxFaradayRotation':     parse_float,
    'minFaradayRotation':     parse_float,
    'flightDirection':        parse_string,
    'flightLine':             parse_string,
    'frame':                  parse_int_or_range_list,
    'granule_list':           parse_string_list,
    'product_list':           parse_string_list,
    'intersectsWith':         parse_wkt,
    'lookDirection':          parse_string,
    'offNadirAngle':          parse_float_or_range_list,
    'platform':               parse_string_list,
    'polarization':           parse_string_list,
    'processingLevel':        parse_string_list,
    'relativeOrbit':          parse_int_or_range_list,
    'processingDate':         parse_date,
    'start':                  parse_date,
    'end':                    parse_date,
    'season':                 parse_int_list,
    'groupID':                parse_string_list,
    'insarStackId':           parse_string,
    'instrument':             parse_string,
    'collections':            parse_string_list,
    'temporalBaselineDays':   parse_string_list,
<<<<<<< HEAD
    'absoluteBurstID':        parse_int_list,
    'relativeBurstID':        parse_int_list,
    'fullBurstID':            parse_string_list,
    
    # Config parameters       Parser
    'session':                parse_session,
    'host':                   parse_string,
    'provider':               parse_string,
=======
    'dataset':               parse_string_list,
    'absoluteBurstID':        parse_int_list,
    'relativeBurstID':        parse_int_list,
    'fullBurstID':            parse_string_list,

    # Config parameters       Parser
    'session':                parse_session,
    'host':                   parse_string,
    'provider':               parse_string
>>>>>>> 70b62387
}<|MERGE_RESOLUTION|>--- conflicted
+++ resolved
@@ -57,16 +57,6 @@
     'instrument':             parse_string,
     'collections':            parse_string_list,
     'temporalBaselineDays':   parse_string_list,
-<<<<<<< HEAD
-    'absoluteBurstID':        parse_int_list,
-    'relativeBurstID':        parse_int_list,
-    'fullBurstID':            parse_string_list,
-    
-    # Config parameters       Parser
-    'session':                parse_session,
-    'host':                   parse_string,
-    'provider':               parse_string,
-=======
     'dataset':               parse_string_list,
     'absoluteBurstID':        parse_int_list,
     'relativeBurstID':        parse_int_list,
@@ -76,5 +66,4 @@
     'session':                parse_session,
     'host':                   parse_string,
     'provider':               parse_string
->>>>>>> 70b62387
 }