from shapely.geometry import shape, Point, Polygon, mapping
import json
from collections import UserList

from asf_search.download import download_url
from asf_search.ASFSession import ASFSession
from asf_search.ASFSearchOptions import ASFSearchOptions
from asf_search.CMR import translate_product


class ASFProduct:
<<<<<<< HEAD
    def __init__(self, args: dict):
        self.properties = args['properties']
        self.geometry = args['geometry']
        self.baseline = args['baseline']
=======
    def __init__(self, item: dict):
        translated = translate_product(item)
        self.meta = item['meta']
        self.umm = item['umm']
        self.properties = translated['properties']
        self.geometry = translated['geometry']
>>>>>>> b834db08

    def __str__(self):
        return json.dumps(self.geojson(), indent=2, sort_keys=True)

    def geojson(self) -> dict:
        return {
            'type': 'Feature',
            'geometry': self.geometry,
            'properties': self.properties
        }

    def download(self, path: str, filename: str = None, session: ASFSession = None) -> None:
        """
        Downloads this product to the specified path and optional filename.

        :param path: The directory into which this product should be downloaded.
        :param filename: Optional filename to use instead of the original filename of this product.
        :param session: The session to use, in most cases should be authenticated beforehand

        :return: None
        """
        if filename is None:
            filename = self.properties['fileName']

        download_url(url=self.properties['url'], path=path, filename=filename, session=session)

    def stack(
            self,
            opts: ASFSearchOptions = None
    ) -> UserList:
        """
        Builds a baseline stack from this product.

        :param opts: An ASFSearchOptions object describing the search parameters to be used. Search parameters specified outside this object will override in event of a conflict.

        :return: ASFSearchResults containing the stack, with the addition of baseline values (temporal, perpendicular) attached to each ASFProduct.
        """
        from .search.baseline_search import stack_from_product

        return stack_from_product(self, opts=opts)

    def get_stack_opts(self) -> ASFSearchOptions:
        """
        Build search options that can be used to find an insar stack for this product

        :return: ASFSearchOptions describing appropriate options for building a stack from this product
        """
        from .search.baseline_search import get_stack_opts

        return get_stack_opts(reference=self)

    def centroid(self) -> Point:
        """
        Finds the centroid of a product
        """
        coords = mapping(shape(self.geometry))['coordinates'][0]
        lons = [p[0] for p in coords]
        if max(lons) - min(lons) > 180:
            unwrapped_coords = [a if a[0] > 0 else [a[0] + 360, a[1]] for a in coords]
        else:
            unwrapped_coords = [a for a in coords]

        return Polygon(unwrapped_coords).centroid<|MERGE_RESOLUTION|>--- conflicted
+++ resolved
@@ -9,19 +9,13 @@
 
 
 class ASFProduct:
-<<<<<<< HEAD
     def __init__(self, args: dict):
+        translated = translate_product(args)
+        self.meta = args['meta']
+        self.umm = args['umm']
         self.properties = args['properties']
         self.geometry = args['geometry']
         self.baseline = args['baseline']
-=======
-    def __init__(self, item: dict):
-        translated = translate_product(item)
-        self.meta = item['meta']
-        self.umm = item['umm']
-        self.properties = translated['properties']
-        self.geometry = translated['geometry']
->>>>>>> b834db08
 
     def __str__(self):
         return json.dumps(self.geojson(), indent=2, sort_keys=True)
