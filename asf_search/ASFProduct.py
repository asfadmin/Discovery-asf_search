from shapely.geometry import shape, Point, Polygon, mapping
import json
from collections import UserList

from asf_search.download import download_url

from asf_search import ASFSession
from asf_search import ASFSearchOptions
from asf_search.CMR import translate_product

class ASFProduct:
<<<<<<< HEAD
    def __init__(self, args: dict, opts: ASFSearchOptions = None):
        self.properties = args['properties']
        self.geometry = args['geometry']
        self.baseline = args['baseline']
        self.searchOptions = opts
=======
    def __init__(self, args: dict):
        self.meta = args['meta']
        self.umm = args['umm']

        translated = translate_product(args)

        self.properties = translated['properties']
        self.geometry = translated['geometry']
        self.baseline = translated['baseline']
>>>>>>> 0187dd25

    def __str__(self):
        return json.dumps(self.geojson(), indent=2, sort_keys=True)

    def geojson(self) -> dict:
        return {
            'type': 'Feature',
            'geometry': self.geometry,
            'properties': self.properties
        }

    def download(self, path: str, filename: str = None, session: ASFSession = None) -> None:
        """
        Downloads this product to the specified path and optional filename.

        :param path: The directory into which this product should be downloaded.
        :param filename: Optional filename to use instead of the original filename of this product.
        :param session: The session to use, defaults to the one used to find the results.

        :return: None
        """
        if filename is None:
            filename = self.properties['fileName']
        
        if session is None and self.searchOptions is not None:
            session = self.searchOptions.session

        download_url(url=self.properties['url'], path=path, filename=filename, session=session)

    def stack(
            self,
            opts: ASFSearchOptions = None
    ) -> UserList:
        """
        Builds a baseline stack from this product.

        :param opts: An ASFSearchOptions object describing the search parameters to be used. Search parameters specified outside this object will override in event of a conflict.

        :return: ASFSearchResults containing the stack, with the addition of baseline values (temporal, perpendicular) attached to each ASFProduct.
        """
        from .search.baseline_search import stack_from_product
        # *this* opts, probably isn't the same as the one used to do the search.
        # Don't default to self.searchOptions here
        return stack_from_product(self, opts=opts)

    def get_stack_opts(self) -> ASFSearchOptions:
        """
        Build search options that can be used to find an insar stack for this product

        :return: ASFSearchOptions describing appropriate options for building a stack from this product
        """
        from .search.baseline_search import get_stack_opts

        return get_stack_opts(reference=self)

    def centroid(self) -> Point:
        """
        Finds the centroid of a product
        """
        coords = mapping(shape(self.geometry))['coordinates'][0]
        lons = [p[0] for p in coords]
        if max(lons) - min(lons) > 180:
            unwrapped_coords = [a if a[0] > 0 else [a[0] + 360, a[1]] for a in coords]
        else:
            unwrapped_coords = [a for a in coords]

        return Polygon(unwrapped_coords).centroid<|MERGE_RESOLUTION|>--- conflicted
+++ resolved
@@ -9,14 +9,7 @@
 from asf_search.CMR import translate_product
 
 class ASFProduct:
-<<<<<<< HEAD
     def __init__(self, args: dict, opts: ASFSearchOptions = None):
-        self.properties = args['properties']
-        self.geometry = args['geometry']
-        self.baseline = args['baseline']
-        self.searchOptions = opts
-=======
-    def __init__(self, args: dict):
         self.meta = args['meta']
         self.umm = args['umm']
 
@@ -25,7 +18,7 @@
         self.properties = translated['properties']
         self.geometry = translated['geometry']
         self.baseline = translated['baseline']
->>>>>>> 0187dd25
+        self.searchOptions = opts
 
     def __str__(self):
         return json.dumps(self.geojson(), indent=2, sort_keys=True)
