--- conflicted
+++ resolved
@@ -3,15 +3,10 @@
 from collections import UserList
 
 from asf_search.download import download_url
-<<<<<<< HEAD
+
 from asf_search import ASFSession
 from asf_search import ASFSearchOptions
-=======
-from asf_search.ASFSession import ASFSession
-from asf_search.ASFSearchOptions import ASFSearchOptions
 from asf_search.CMR import translate_product
->>>>>>> 95e4d13b
-
 
 class ASFProduct:
     def __init__(self, args: dict):
