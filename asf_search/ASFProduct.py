--- conflicted
+++ resolved
@@ -114,18 +114,9 @@
         default_filename = self.properties['fileName']
 
         if filename is not None:
-<<<<<<< HEAD
             # Check if we should support the filename argument:
             if self._has_multiple_files() and fileType in [FileDownloadType.ADDITIONAL_FILES, FileDownloadType.ALL_FILES]:
                 warnings.warn(f"Attempting to download multiple files for product, ignoring user provided filename argument '{filename}', using default.")
-=======
-            multiple_files = (
-                (fileType == FileDownloadType.ADDITIONAL_FILES and len(self.properties['additionalUrls']) > 1)
-                or fileType == FileDownloadType.ALL_FILES
-            )
-            if multiple_files:
-                warnings.warn(f"Attempting to download multiple files for product, ignoring user provided filename argument \"{filename}\", using default.")
->>>>>>> 24bc97ba
             else:
                 default_filename = filename
 
@@ -147,31 +138,13 @@
     def get_urls(self, fileType = FileDownloadType.DEFAULT_FILE) -> list:
         urls = []
 
-<<<<<<< HEAD
-        def get_additional_urls():
-            if not self._has_multiple_files():
-                ASF_LOGGER.warning(f"You attempted to download multiple files from {self.properties['sceneName']}, this product only has one file to download.")
-                return []
-
-            additional_urls = []
-            for url in self.properties['additionalUrls']:
-                additional_urls.append(url)
-            return additional_urls
-
-=======
->>>>>>> 24bc97ba
         if fileType == FileDownloadType.DEFAULT_FILE:
             urls.append(self.properties['url'])
         elif fileType == FileDownloadType.ADDITIONAL_FILES:
-            urls.extend(self._get_additional_filenames_and_urls(default_filename))
+            urls.extend(self.properties.get('additionalUrls', []))
         elif fileType == FileDownloadType.ALL_FILES:
-<<<<<<< HEAD
             urls.append(self.properties['url'])
-            urls.extend(get_additional_urls())
-=======
-            urls.append((default_filename, self.properties['url']))
-            urls.extend(self._get_additional_filenames_and_urls(default_filename))
->>>>>>> 24bc97ba
+            urls.extend(self.properties.get('additionalUrls', []))
         else:
             raise ValueError("Invalid FileDownloadType provided, the valid types are 'DEFAULT_FILE', 'ADDITIONAL_FILES', and 'ALL_FILES'")
         return urls
@@ -242,10 +215,9 @@
 
         return remotezip(self.properties['url'], session=session)
 
-<<<<<<< HEAD
     def _has_multiple_files(self):
         return 'additionalUrls' in self.properties and len(self.properties['additionalUrls']) > 0
-=======
+    
     def _read_umm_property(self, umm: Dict, mapping: Dict) -> Any:
         value = self.umm_get(umm, *mapping['path'])
         if mapping.get('cast') is None:
@@ -417,5 +389,4 @@
         try:
             return f(v)
         except TypeError:
-            return None
->>>>>>> 24bc97ba
+            return None