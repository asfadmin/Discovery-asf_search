from enum import Enum
import os
<<<<<<< HEAD
from typing import Tuple, Type, Union, List, final
=======
from typing import Any, Dict, Tuple, Union, List, final
>>>>>>> 88bb66f0
import warnings
from shapely.geometry import shape, Point, Polygon, mapping
import json

from urllib import parse

from asf_search import ASFSession, ASFSearchResults
from asf_search.ASFSearchOptions import ASFSearchOptions
from asf_search.download import download_url
from remotezip import RemoteZip

from asf_search.download.file_download_type import FileDownloadType
from asf_search.CMR.translate import try_parse_float, try_parse_int, try_round_float

class ASFProduct:
    """
    The ASFProduct class is the base class for search results from asf-search.
    Key props:
        - properties:
            - stores commonly acessed properties of the CMR UMM for convenience
        - umm:
            - The data portion of the CMR response
        - meta:
            - The metadata portion of the CMR response
        - geometry:
            - The geometry `{coordinates: [[lon, lat] ...], 'type': Polygon}`
        - baseline:
            - used for spatio-temporal baseline stacking, stores state vectors/ascending node time/insar baseline values when available (Not set in base ASFProduct class)  
            - See `S1Product` or `ALOSProduct` `get_baseline_calc_properties()` methods for implementation examples
    
    Key methods:
        - `download()`
        - `stack()`
        - `remotezip()`

        
    """
    @classmethod
    def get_classname(cls):
        return cls.__name__
    
    class BaselineCalcType(Enum):
        """
        Defines how asf-search will calculate perpendicular baseline for products of this subclass
        """

        NONE = 1 
        """Cannot be used in baseline calculations"""
        PRE_CALCULATED = 2
        """Has pre-calculated insarBaseline value that will be used for perpendicular calculations"""
        CALCULATED = 3
        """Uses position/velocity state vectors and ascending node time for perpendicular calculations"""
    
    baseline_type = BaselineCalcType.NONE

    _base_properties = {
            # min viable product
            'centerLat': {'path': ['AdditionalAttributes', ('Name', 'CENTER_LAT'), 'Values', 0], 'cast': try_parse_float},
            'centerLon': {'path': ['AdditionalAttributes', ('Name', 'CENTER_LON'), 'Values', 0], 'cast': try_parse_float},
            'stopTime': {'path': ['TemporalExtent', 'RangeDateTime', 'EndingDateTime']}, # primary search results sort key
            'fileID': {'path': ['GranuleUR']}, # secondary search results sort key
            'flightDirection': {'path': [ 'AdditionalAttributes', ('Name', 'ASCENDING_DESCENDING'), 'Values', 0]},
            'pathNumber': {'path': ['AdditionalAttributes', ('Name', 'PATH_NUMBER'), 'Values', 0], 'cast': try_parse_int},
            'processingLevel': {'path': [ 'AdditionalAttributes', ('Name', 'PROCESSING_TYPE'), 'Values', 0]},
            
            # commonly used
            'url': {'path': [ 'RelatedUrls', ('Type', 'GET DATA'), 'URL']},
            'startTime': {'path': [ 'TemporalExtent', 'RangeDateTime', 'BeginningDateTime']},
            'sceneName': {'path': [ 'DataGranule', 'Identifiers', ('IdentifierType', 'ProducerGranuleId'), 'Identifier']},
            'browse': {'path': ['RelatedUrls', ('Type', [('GET RELATED VISUALIZATION', 'URL')])]},
            'platform': {'path': [ 'AdditionalAttributes', ('Name', 'ASF_PLATFORM'), 'Values', 0]},
            'bytes': {'path': [ 'AdditionalAttributes', ('Name', 'BYTES'), 'Values', 0], 'cast': try_round_float},
            'md5sum': {'path': [ 'AdditionalAttributes', ('Name', 'MD5SUM'), 'Values', 0]},
            'frameNumber': {'path': ['AdditionalAttributes', ('Name', 'CENTER_ESA_FRAME'), 'Values', 0], 'cast': try_parse_int}, # overloaded by S1, ALOS, and ERS
            'granuleType': {'path': [ 'AdditionalAttributes', ('Name', 'GRANULE_TYPE'), 'Values', 0]},
            'orbit': {'path': [ 'OrbitCalculatedSpatialDomains', 0, 'OrbitNumber'], 'cast': try_parse_int},
            'polarization': {'path': [ 'AdditionalAttributes', ('Name', 'POLARIZATION'), 'Values', 0]},
            'processingDate': {'path': [ 'DataGranule', 'ProductionDateTime'], },
            'sensor': {'path': [ 'Platforms', 0, 'Instruments', 0, 'ShortName'], },
    }
    """
    _base_properties dictionary, mapping readable property names to paths and optional type casting
    
    entries are organized as such:
        - `PROPERTY_NAME`: The name the property should be called in `ASFProduct.properties`
            - `path`: the expected path in the CMR UMM json granule response as a list
            - `cast`: (optional): the optional type casting method
    
    Defining `_base_properties` in subclasses allows for defining custom properties or overiding existing ones.
    See `S1Product.get_property_paths()` on how subclasses are expected to 
    combine `ASFProduct._base_properties` with their own separately defined `_base_properties`
    """

    def __init__(self, args: Dict = {}, session: ASFSession = ASFSession()):
        self.meta = args.get('meta')
        self.umm = args.get('umm')

        translated = self.translate_product(args)

        self.properties = translated['properties']
        self.geometry = translated['geometry']
        self.baseline = None
        self.session = session


    def __str__(self):
        return json.dumps(self.geojson(), indent=2, sort_keys=True)

    def geojson(self) -> Dict:
        """Returns ASFProduct object as a geojson formatted dictionary, with `type`, `geometry`, and `properties` keys"""
        return {
            'type': 'Feature',
            'geometry': self.geometry,
            'properties': self.properties
        }

    def download(self, path: str, filename: str = None, session: ASFSession = None, fileType = FileDownloadType.DEFAULT_FILE) -> None:
        """
        Downloads this product to the specified path and optional filename.

        :param path: The directory into which this product should be downloaded.
        :param filename: Optional filename to use instead of the original filename of this product.
        :param session: The session to use, defaults to the one used to find the results.

        :return: None
        """

        default_filename = self.properties['fileName']

        if filename is not None:
            multiple_files = (
                (fileType == FileDownloadType.ADDITIONAL_FILES and len(self.properties['additionalUrls']) > 1) 
                or fileType == FileDownloadType.ALL_FILES
            )
            if multiple_files:
                warnings.warn(f"Attempting to download multiple files for product, ignoring user provided filename argument \"{filename}\", using default.")
            else:
                default_filename = filename
                
        if session is None:
            session = self.session

        urls = []

        if fileType == FileDownloadType.DEFAULT_FILE:
            urls.append((default_filename, self.properties['url']))
        elif fileType == FileDownloadType.ADDITIONAL_FILES:
            urls.extend(self._get_additional_filenames_and_urls(default_filename))
        elif fileType == FileDownloadType.ALL_FILES:
            urls.append((default_filename, self.properties['url']))
            urls.extend(self._get_additional_filenames_and_urls(default_filename))
        else:
            raise ValueError("Invalid FileDownloadType provided, the valid types are 'DEFAULT_FILE', 'ADDITIONAL_FILES', and 'ALL_FILES'")

        for filename, url in urls:
            download_url(url=url, path=path, filename=filename, session=session)

    def _get_additional_filenames_and_urls(self, 
                                          default_filename: str = None # for subclasses without fileName in url (see S1BURSTProduct implementation)
                                          ) -> List[Tuple[str, str]]:
        return [(self._parse_filename_from_url(url), url) for url in self.properties['additionalUrls']]
    
    def _parse_filename_from_url(self, url: str) -> str:
        file_path = os.path.split(parse.urlparse(url).path)
        filename = file_path[1]
        return filename
    
    def stack(
            self,
            opts: ASFSearchOptions = None,
            useSubclass: Type['ASFProduct'] = None
    ) -> ASFSearchResults:
        """
        Builds a baseline stack from this product.

        :param opts: An ASFSearchOptions object describing the search parameters to be used. Search parameters specified outside this object will override in event of a conflict.
        :param ASFProductSubclass: An ASFProduct subclass constructor.
    
        :return: ASFSearchResults containing the stack, with the addition of baseline values (temporal, perpendicular) attached to each ASFProduct.
        """
        from .search.baseline_search import stack_from_product

        if opts is None:
            opts = ASFSearchOptions(session=self.session)

        return stack_from_product(self, opts=opts, ASFProductSubclass=useSubclass)

    def get_stack_opts(self, opts: ASFSearchOptions = None) -> ASFSearchOptions:
        """
        Build search options that can be used to find an insar stack for this product

        :return: ASFSearchOptions describing appropriate options for building a stack from this product
        """
        return None

    def centroid(self) -> Point:
        """
        Finds the centroid of a product
        """
        coords = mapping(shape(self.geometry))['coordinates'][0]
        lons = [p[0] for p in coords]
        if max(lons) - min(lons) > 180:
            unwrapped_coords = [a if a[0] > 0 else [a[0] + 360, a[1]] for a in coords]
        else:
            unwrapped_coords = [a for a in coords]

        return Polygon(unwrapped_coords).centroid

    def remotezip(self, session: ASFSession) -> RemoteZip:
        """Returns a RemoteZip object which can be used to download a part of an ASFProduct's zip archive.
        (See example in examples/5-Download.ipynb)
        
        :param session: an authenticated ASFSession
        """
        from .download.download import remotezip

        return remotezip(self.properties['url'], session=session)

    def _read_umm_property(self, umm: Dict, mapping: Dict) -> Any:
        value = self.umm_get(umm, *mapping['path'])
        if mapping.get('cast') is None:
            return value
        
        return self.umm_cast(mapping['cast'], value)
    
    def translate_product(self, item: Dict) -> Dict:
        """
        Generates `properties` and `geometry` from the CMR UMM response
        """
        try:
            coordinates = item['umm']['SpatialExtent']['HorizontalSpatialDomain']['Geometry']['GPolygons'][0]['Boundary']['Points']
            coordinates = [[c['Longitude'], c['Latitude']] for c in coordinates]
            geometry = {'coordinates': [coordinates], 'type': 'Polygon'}
        except KeyError:
            geometry = {'coordinates': None, 'type': 'Polygon'}

        umm = item.get('umm')

        properties = {
            prop: self._read_umm_property(umm, umm_mapping)
            for prop, umm_mapping in self.get_property_paths().items()
        }

        if properties.get('url') is not None:
            properties['fileName'] = properties['url'].split('/')[-1]
        else:
            properties['fileName'] = None

        # Fallbacks
        if properties.get('beamModeType') is None:
            properties['beamModeType'] = self.umm_get(umm, 'AdditionalAttributes', ('Name', 'BEAM_MODE'), 'Values', 0)
        
        if properties.get('platform') is None:
            properties['platform'] = self.umm_get(umm, 'Platforms', 0, 'ShortName')

        return {'geometry': geometry, 'properties': properties, 'type': 'Feature'}

    # ASFProduct subclasses define extra/override param key + UMM pathing here 
    @staticmethod
    def get_property_paths() -> Dict:
        """
        Returns _base_properties of class, subclasses such as `S1Product` (or user provided subclasses) can override this to
        define which properties they want in their subclass's properties dict. 
        
        (See `S1Product.get_property_paths()` for example of combining _base_properties of multiple classes)
        
        :returns dictionary, {`PROPERTY_NAME`: {'path': [umm, path, to, value], 'cast (optional)': Callable_to_cast_value}, ...}
        """
        return ASFProduct._base_properties
    
    def get_baseline_calc_properties(self) -> Dict:
        """
        Used by subclasses to assign baseline values to `ASFProduct.baseline` property.
        """
        return {}

    def is_valid_reference(self) -> bool:
        """
        Used for baseline stack reference validation, see S1Product or AlosProduct versions for example implementations
        """
        return False
    
    def get_sort_keys(self) -> Tuple:
        """
        Returns tuple of primary and secondary date values used for sorting final search results
        """
        return (self.properties.get('stopTime'), self.properties.get('fileID', 'sceneName'))

    @staticmethod
    def get_default_baseline_product_type() -> Union[str, None]:
        """
        Returns the product type to search for when building a baseline stack.
        """
        return None
    
    @final
    @staticmethod
    def umm_get(item: Dict, *args):
        """
        Used to search for values in CMR UMM

        :param item: the umm dict returned from CMR
        :param *args: the expected path to the value 
        
        Example case:
        "I want to grab the polarization from the granule umm"
        ```
        item = {
            'AdditionalAttributes': [
                { 
                    'Name': 'POLARIZATION', 
                    'Values': ['VV', 'VH']
                },
                ...
            ],
            ...
        }
        ```

        The path provided to *args would look like this:
        ```
        'AdditionalAttributes', ('Name', 'POLARIZATION'), 'Values', 0
        result: 'VV'
        ```

        - `'AdditionalAttributes'` acts like item['AdditionalAttributes'], which is a list of dictionaries
        
        - Since `AdditionalAttributes` is a LIST of dictionaries, we search for a dict with the key value pair,
        `('Name', 'POLARIZATION')`

        - If found, we try to access that dictionary's `Values` key
        - Since `Values` is a list, we can access the first index `0` (in this case, 'VV')
        
        ---

        If you want more of the umm, simply reduce how deep you search:
        Example: "I need BOTH polarizations (`OPERAS1Product` does this, noticed the omitted `0`)
        
        ```
        'AdditionalAttributes', ('Name', 'POLARIZATION'), 'Values'
        result: ['VV', 'VH']
        ```

        ---
        
        Example: "I need the ENTIRE POLARIZATION dict"
        
        ```
        'AdditionalAttributes', ('Name', 'POLARIZATION')
        result: { 
                    'Name': 'POLARIZATION', 
                    'Values': ['VV', 'VH']
                }
        ```

        ---

        ADVANCED:
        Sometimes there are multiple dictionaries in a list that have the same key value pair we're searching for 
        (See `OPERAS1Product` umm under `RelatedUrls`). This means we can miss values since we're only grabbing the first match
        depending on how the umm is organized. There is a way to get ALL data that matches our key value criteria.

        Example: "I need ALL `URL` values for dictionaries in `RelatedUrls` where `Type` is `GET DATA`" (See in use in `OPERAS1Product` class)
        ```
        'RelatedUrls', ('Type', [('GET DATA', 'URL')]), 0
        ```
        """
        if item is None:
            return None
        for key in args:
            if isinstance(key, int):
                item = item[key] if key < len(item) else None
            elif isinstance(key, tuple):
                (a, b) = key
                if isinstance(b, List):
                    output = []
                    b = b[0]
                    for child in item:
                        if ASFProduct.umm_get(child, key[0]) == b[0]:
                            output.append(ASFProduct.umm_get(child, b[1]))
                    if len(output):
                        return output

                    return None

                found = False
                for child in item:
                    if ASFProduct.umm_get(child, a) == b:
                        item = child
                        found = True
                        break
                if not found:
                    return None
            else:
                item = item.get(key)
            if item is None:
                return None
        if item in [None, 'NA', 'N/A', '']:
            item = None
        return item
    
    @final
    @staticmethod
    def umm_cast(f, v):
        """Tries to cast value v by callable f, returns None if it fails"""
        try:
            return f(v)
        except TypeError:
            return None<|MERGE_RESOLUTION|>--- conflicted
+++ resolved
@@ -1,10 +1,6 @@
 from enum import Enum
 import os
-<<<<<<< HEAD
-from typing import Tuple, Type, Union, List, final
-=======
-from typing import Any, Dict, Tuple, Union, List, final
->>>>>>> 88bb66f0
+from typing import Any, Dict, Tuple, Type, Union, List, final
 import warnings
 from shapely.geometry import shape, Point, Polygon, mapping
 import json
