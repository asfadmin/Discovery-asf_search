--- conflicted
+++ resolved
@@ -20,9 +20,5 @@
 from .health import *
 from .search import *
 from .download import *
-<<<<<<< HEAD
 from .CMR import *
-from .baseline import *
-=======
-from .CMR import *
->>>>>>> b834db08
+from .baseline import *