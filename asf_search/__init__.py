--- conflicted
+++ resolved
@@ -24,13 +24,9 @@
 from .ASFStackableProduct import ASFStackableProduct
 from .ASFSearchResults import ASFSearchResults
 from .ASFSearchOptions import ASFSearchOptions, validators
-<<<<<<< HEAD
 from .Products import *
 from .exceptions import *
-from .constants import *
-=======
 from .constants import BEAMMODE, FLIGHT_DIRECTION, INSTRUMENT, PLATFORM, POLARIZATION, PRODUCT_TYPE, INTERNAL, DATASET
->>>>>>> 2bf6b21e
 from .exceptions import *
 from .health import *
 from .search import *
