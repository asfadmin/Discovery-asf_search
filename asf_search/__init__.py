# backport of importlib.metadata for python < 3.8
from importlib_metadata import PackageNotFoundError, version
import logging

try:
    __version__ = version(__name__)
except PackageNotFoundError as e:
    msg = str('package is not installed!\n'
          'Install in editable/develop mode via (from the top of this repo):\n'
          '   python3 -m pip install -e .\n'
          'Or, to just get the version number use:\n'
          '   python setup.py --version')
    print(msg)
    ASF_LOGGER.exception(msg)
    raise PackageNotFoundError("Install with 'python3 -m pip install -e .' to use") from e

ASF_LOGGER = logging.getLogger(__name__)
# Add null handle so we do nothing by default. It's up to whatever
# imports us, if they want logging.
ASF_LOGGER.addHandler(logging.NullHandler())

from .ASFSession import ASFSession
from .ASFProduct import ASFProduct
from .ASFSearchResults import ASFSearchResults
from .ASFSearchOptions import ASFSearchOptions, validators
<<<<<<< HEAD
from .Products import *
from .exceptions import *
=======
>>>>>>> c31bd5a2
from .constants import *
from .exceptions import *
from .health import *
from .search import *
from .download import *
from .CMR import *
from .baseline import *
from .WKT import validate_wkt
from .export import *

REPORT_ERRORS=True 
"""Enables automatic search error reporting to ASF, send any questions to uso@asf.alaska.edu"""<|MERGE_RESOLUTION|>--- conflicted
+++ resolved
@@ -23,11 +23,8 @@
 from .ASFProduct import ASFProduct
 from .ASFSearchResults import ASFSearchResults
 from .ASFSearchOptions import ASFSearchOptions, validators
-<<<<<<< HEAD
 from .Products import *
 from .exceptions import *
-=======
->>>>>>> c31bd5a2
 from .constants import *
 from .exceptions import *
 from .health import *
