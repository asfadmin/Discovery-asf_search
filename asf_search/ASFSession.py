import requests
import http.cookiejar
from asf_search import __version__
from asf_search.constants import EDL_CLIENT_ID, EDL_HOST, ASF_AUTH_HOST
from asf_search.exceptions import ASFAuthenticationError


class ASFSession(requests.Session):
<<<<<<< HEAD
    AUTH_DOMAINS = ['asf.alaska.edu', 'earthdata.nasa.gov']

    def __init__(self):
=======
    def __init__(self, *args, **kwargs):
>>>>>>> f2d86069
        super().__init__()
        self.headers.update({'User-Agent': f'{__name__}.{__version__}'})

        # Figure out what auth method to use ###
        # Possible params:
        #   Nothing -> Generic session
        #   (user, pass) or (username=user, password=pass) -> auth with creds session
        #   (cookiejar) or (cookies=cookiejar) -> auth with cookiejar session
        #   (myToken) or (token=myToken) -> auth with token session

        def add_if_new(key, val, main_dict):
            if key not in main_dict:
                main_dict[key] = val
            else:
                raise ValueError(f"Passed multiple '{key}' objects.")

        # 1) Turn all args into kwargs:
        if len(args) == 0:
            pass
        elif len(args) == 1:
            # Check if cookejar:
            if isinstance(args[0], http.cookiejar.CookieJar):
                add_if_new("cookies", args[0], kwargs)
            # Check if token:
            elif isinstance(args[0], str):
                add_if_new("token", args[0], kwargs)
            # Else got no clue:
            else:
                raise ValueError(f"Unknown arg: '{args[0]}'.")
        elif len(args) == 2:
            # Check if user/pass:
            if isinstance(args[0], str) and isinstance(args[1], str):
                # This means you can't do half, i.e. parse_session("user", password="password"). Is this okay?
                add_if_new("username", args[0], kwargs)
                add_if_new("password", args[1], kwargs)
            else:
                raise ValueError(f"Unknown args: '{args}'.")
        else: # len(args) > 2:
            raise ValueError(f"Too many args passed: '{args}'.")
        
        # 2) Parse kwargs to see which session to call:
        if len(kwargs) == 0:
            return
        elif len(kwargs) == 1:
            if "token" in kwargs and isinstance(kwargs["token"], str):
                self.auth_with_token(kwargs["token"])
                return
            if "cookies" in kwargs and isinstance(kwargs["cookies"], http.cookiejar.CookieJar):
                self.auth_with_cookiejar(kwargs["cookies"])
                return
        elif len(kwargs) == 2:
            if {"username", "password"}.issubset(kwargs) and isinstance(kwargs["username"], str) and isinstance(kwargs["password"], str):
                self.auth_with_creds(kwargs["username"], kwargs["password"])
                return
        raise ValueError(f"No known auth method found. {kwargs}")

    def auth_with_creds(self, username: str, password: str):
        """
        Authenticates the session using EDL username/password credentials

        :param username: EDL username, see https://urs.earthdata.nasa.gov/
        :param password: EDL password, see https://urs.earthdata.nasa.gov/

        :return ASFSession: returns self for convenience
        """
        login_url = f'https://{EDL_HOST}/oauth/authorize?client_id={EDL_CLIENT_ID}&response_type=code&redirect_uri=https://{ASF_AUTH_HOST}/login'

        self.auth = (username, password)
        self.get(login_url)

        if "urs_user_already_logged" not in self.cookies.get_dict():
            raise ASFAuthenticationError("Username or password is incorrect")

        return self

    def auth_with_token(self, token: str):
        """
        Authenticates the session using an EDL Authorization: Bearer token

        :param token: EDL Auth Token for authenticated downloads, see https://urs.earthdata.nasa.gov/user_tokens

        :return ASFSession: returns self for convenience
        """
        self.headers.update({'Authorization': 'Bearer {0}'.format(token)})

        url = "https://cmr.earthdata.nasa.gov/search/collections"
        response = self.get(url)        

        if not 200 <= response.status_code <= 299:
            raise ASFAuthenticationError("Invalid/Expired token passed")

        return self

    def auth_with_cookiejar(self, cookies: http.cookiejar):
        """
        Authenticates the session using a pre-existing cookiejar

        :param cookies: Any http.cookiejar compatible object

        :return ASFSession: returns self for convenience
        """
        
        if "urs_user_already_logged" not in cookies:
            raise ASFAuthenticationError("Cookiejar does not contain login cookies")

        for cookie in cookies:
            if cookie.is_expired():
                raise ASFAuthenticationError("Cookiejar contains expired cookies")

        self.cookies = cookies

        return self

    def rebuild_auth(self, prepared_request: requests.Request, response: requests.Response):
        """
        Overrides requests.Session.rebuild_auth() default behavior of stripping the Authorization header
        upon redirect. This allows token authentication to work with redirects to trusted domains
        """

        headers = prepared_request.headers
        url = prepared_request.url

        if 'Authorization' in headers:
            original_domain = '.'.join(self._get_domain(response.request.url).split('.')[-3:])
            redirect_domain = '.'.join(self._get_domain(url).split('.')[-3:])

            if (original_domain != redirect_domain 
                and (original_domain not in self.AUTH_DOMAINS
                or redirect_domain not in self.AUTH_DOMAINS)):
                del headers['Authorization']

    def _get_domain(self, url: str):
            return requests.utils.urlparse(url).hostname<|MERGE_RESOLUTION|>--- conflicted
+++ resolved
@@ -6,68 +6,12 @@
 
 
 class ASFSession(requests.Session):
-<<<<<<< HEAD
     AUTH_DOMAINS = ['asf.alaska.edu', 'earthdata.nasa.gov']
 
     def __init__(self):
-=======
-    def __init__(self, *args, **kwargs):
->>>>>>> f2d86069
         super().__init__()
         self.headers.update({'User-Agent': f'{__name__}.{__version__}'})
 
-        # Figure out what auth method to use ###
-        # Possible params:
-        #   Nothing -> Generic session
-        #   (user, pass) or (username=user, password=pass) -> auth with creds session
-        #   (cookiejar) or (cookies=cookiejar) -> auth with cookiejar session
-        #   (myToken) or (token=myToken) -> auth with token session
-
-        def add_if_new(key, val, main_dict):
-            if key not in main_dict:
-                main_dict[key] = val
-            else:
-                raise ValueError(f"Passed multiple '{key}' objects.")
-
-        # 1) Turn all args into kwargs:
-        if len(args) == 0:
-            pass
-        elif len(args) == 1:
-            # Check if cookejar:
-            if isinstance(args[0], http.cookiejar.CookieJar):
-                add_if_new("cookies", args[0], kwargs)
-            # Check if token:
-            elif isinstance(args[0], str):
-                add_if_new("token", args[0], kwargs)
-            # Else got no clue:
-            else:
-                raise ValueError(f"Unknown arg: '{args[0]}'.")
-        elif len(args) == 2:
-            # Check if user/pass:
-            if isinstance(args[0], str) and isinstance(args[1], str):
-                # This means you can't do half, i.e. parse_session("user", password="password"). Is this okay?
-                add_if_new("username", args[0], kwargs)
-                add_if_new("password", args[1], kwargs)
-            else:
-                raise ValueError(f"Unknown args: '{args}'.")
-        else: # len(args) > 2:
-            raise ValueError(f"Too many args passed: '{args}'.")
-        
-        # 2) Parse kwargs to see which session to call:
-        if len(kwargs) == 0:
-            return
-        elif len(kwargs) == 1:
-            if "token" in kwargs and isinstance(kwargs["token"], str):
-                self.auth_with_token(kwargs["token"])
-                return
-            if "cookies" in kwargs and isinstance(kwargs["cookies"], http.cookiejar.CookieJar):
-                self.auth_with_cookiejar(kwargs["cookies"])
-                return
-        elif len(kwargs) == 2:
-            if {"username", "password"}.issubset(kwargs) and isinstance(kwargs["username"], str) and isinstance(kwargs["password"], str):
-                self.auth_with_creds(kwargs["username"], kwargs["password"])
-                return
-        raise ValueError(f"No known auth method found. {kwargs}")
 
     def auth_with_creds(self, username: str, password: str):
         """
