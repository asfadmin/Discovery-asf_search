import requests
from requests.utils import get_netrc_auth
import http.cookiejar
from asf_search import __version__
from asf_search.constants import EDL_CLIENT_ID, EDL_HOST, ASF_AUTH_HOST
from asf_search.exceptions import ASFAuthenticationError


class ASFSession(requests.Session):
<<<<<<< HEAD
    AUTH_DOMAINS = ['asf.alaska.edu', 'earthdata.nasa.gov']

    def __init__(self):
=======
    def __init__(self, *args, **kwargs):
>>>>>>> b834db08
        super().__init__()
        self.headers.update({'User-Agent': f'{__name__}.{__version__}'})

        # Figure out what auth method to use ###
        # Possible params:
        #   Nothing -> Generic session
        #   (user, pass) or (username=user, password=pass) -> auth with creds session
        #   (cookiejar) or (cookies=cookiejar) -> auth with cookiejar session
        #   (myToken) or (token=myToken) -> auth with token session

        def add_if_new(key, val, main_dict):
            if key not in main_dict:
                main_dict[key] = val
            else:
                raise ValueError(f"Passed multiple '{key}' objects.")

        # 1) Turn all args into kwargs:
        if len(args) == 0:
            pass
        elif len(args) == 1:
            # Check if cookejar:
            if isinstance(args[0], http.cookiejar.CookieJar):
                add_if_new("cookies", args[0], kwargs)
            # Check if token:
            elif isinstance(args[0], str):
                add_if_new("token", args[0], kwargs)
            # Else got no clue:
            else:
                raise ValueError(f"Unknown arg: '{args[0]}'.")
        elif len(args) == 2:
            # Check if user/pass:
            if isinstance(args[0], str) and isinstance(args[1], str):
                # This means you can't do half, i.e. parse_session("user", password="password"). Is this okay?
                add_if_new("username", args[0], kwargs)
                add_if_new("password", args[1], kwargs)
            else:
                raise ValueError(f"Unknown args: '{args}'.")
        else: # len(args) > 2:
            raise ValueError(f"Too many args passed: '{args}'.")
        
        # 2) Parse kwargs to see which session to call:
        if len(kwargs) == 0:
            return
        elif len(kwargs) == 1:
            if "token" in kwargs and isinstance(kwargs["token"], str):
                self.auth_with_token(kwargs["token"])
                return
            if "cookies" in kwargs and isinstance(kwargs["cookies"], http.cookiejar.CookieJar):
                self.auth_with_cookiejar(kwargs["cookies"])
                return
        elif len(kwargs) == 2:
            if {"username", "password"}.issubset(kwargs) and isinstance(kwargs["username"], str) and isinstance(kwargs["password"], str):
                self.auth_with_creds(kwargs["username"], kwargs["password"])
                return
        raise ValueError(f"No known auth method found. {kwargs}")

    def auth_with_creds(self, username: str, password: str):
        """
        Authenticates the session using EDL username/password credentials

        :param username: EDL username, see https://urs.earthdata.nasa.gov/
        :param password: EDL password, see https://urs.earthdata.nasa.gov/

        :return ASFSession: returns self for convenience
        """
        login_url = f'https://{EDL_HOST}/oauth/authorize?client_id={EDL_CLIENT_ID}&response_type=code&redirect_uri=https://{ASF_AUTH_HOST}/login'

        self.auth = (username, password)
        self.get(login_url)

        if "urs_user_already_logged" not in self.cookies.get_dict():
            raise ASFAuthenticationError("Username or password is incorrect")

        return self

    def auth_with_token(self, token: str):
        """
        Authenticates the session using an EDL Authorization: Bearer token

        :param token: EDL Auth Token for authenticated downloads, see https://urs.earthdata.nasa.gov/user_tokens

        :return ASFSession: returns self for convenience
        """
        self.headers.update({'Authorization': 'Bearer {0}'.format(token)})

        url = "https://cmr.earthdata.nasa.gov/search/collections"
        response = self.get(url)        

        if not 200 <= response.status_code <= 299:
            raise ASFAuthenticationError("Invalid/Expired token passed")

        return self

    def auth_with_cookiejar(self, cookies: http.cookiejar):
        """
        Authenticates the session using a pre-existing cookiejar

        :param cookies: Any http.cookiejar compatible object

        :return ASFSession: returns self for convenience
        """
        
        if "urs_user_already_logged" not in cookies:
            raise ASFAuthenticationError("Cookiejar does not contain login cookies")

        for cookie in cookies:
            if cookie.is_expired():
                raise ASFAuthenticationError("Cookiejar contains expired cookies")

        self.cookies = cookies

        return self

    def rebuild_auth(self, prepared_request: requests.Request, response: requests.Response):
        """
        Overrides requests.Session.rebuild_auth() default behavior of stripping the Authorization header
        upon redirect. This allows token authentication to work with redirects to trusted domains
        """

        headers = prepared_request.headers
        url = prepared_request.url

        if 'Authorization' in headers:
            original_domain = '.'.join(self._get_domain(response.request.url).split('.')[-3:])
            redirect_domain = '.'.join(self._get_domain(url).split('.')[-3:])

            if (original_domain != redirect_domain 
                and (original_domain not in self.AUTH_DOMAINS
                or redirect_domain not in self.AUTH_DOMAINS)):
                del headers['Authorization']

        new_auth = get_netrc_auth(url) if self.trust_env else None
        if new_auth is not None:
            prepared_request.prepare_auth(new_auth)

    def _get_domain(self, url: str):
            return requests.utils.urlparse(url).hostname<|MERGE_RESOLUTION|>--- conflicted
+++ resolved
@@ -7,13 +7,9 @@
 
 
 class ASFSession(requests.Session):
-<<<<<<< HEAD
     AUTH_DOMAINS = ['asf.alaska.edu', 'earthdata.nasa.gov']
 
     def __init__(self):
-=======
-    def __init__(self, *args, **kwargs):
->>>>>>> b834db08
         super().__init__()
         self.headers.update({'User-Agent': f'{__name__}.{__version__}'})
 
