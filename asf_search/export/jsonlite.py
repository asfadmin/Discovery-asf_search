import inspect
import json
import re
from types import GeneratorType
from typing import Tuple
from shapely.geometry import shape
from shapely.ops import transform

from asf_search import ASF_LOGGER
from asf_search.export.export_translators import ASFSearchResults_to_properties_list

extra_jsonlite_fields = [
    (
        "processingTypeDisplay",
        ["AdditionalAttributes", ("Name", "PROCESSING_TYPE_DISPLAY"), "Values", 0],
    ),
    ("thumb", ["AdditionalAttributes", ("Name", "THUMBNAIL_URL"), "Values", 0]),
    (
        "faradayRotation",
        ["AdditionalAttributes", ("Name", "FARADAY_ROTATION"), "Values", 0],
    ),
    ("sizeMB", ["DataGranule", "ArchiveAndDistributionInformation", 0, "Size"]),
    ("flightLine", ["AdditionalAttributes", ("Name", "FLIGHT_LINE"), "Values", 0]),
    ("missionName", ["AdditionalAttributes", ("Name", "MISSION_NAME"), "Values", 0]),
]

def results_to_jsonlite(results):
    ASF_LOGGER.info('started translating results to jsonlite format')
    if len(results) == 0:
        yield from json.JSONEncoder(indent=2, sort_keys=True).iterencode({'results': []})
        return

    if not inspect.isgeneratorfunction(results) and not isinstance(results, GeneratorType):
        results = [results]

    streamer = JSONLiteStreamArray(results)
    jsondata = {"results": streamer}

    for p in json.JSONEncoder(indent=2, sort_keys=True).iterencode(jsondata):
        yield p


def unwrap_shape(x, y, z=None):
    x = x if x > 0 else x + 360
    return tuple([x, y])


def get_wkts(geometry) -> Tuple[str, str]:
    wrapped = shape(geometry)

    min_lon, max_lon = (wrapped.bounds[0], wrapped.bounds[2])

    if max_lon - min_lon > 180:
        unwrapped = transform(unwrap_shape, wrapped)
    else:
        unwrapped = wrapped

    return wrapped.wkt, unwrapped.wkt


class JSONLiteStreamArray(list):
    def __init__(self, results):
        self.results = results

        # need to make sure we actually have results so we can intelligently set __len__, otherwise
        # iterencode behaves strangely and will output invalid json
        self.len = 1

    def __iter__(self):
        return self.streamDicts()

    def __len__(self):
        return self.len

    def get_additional_output_fields(self, product):
        # umm = product.umm

        additional_fields = {}
        for key, path in extra_jsonlite_fields:
            additional_fields[key] = product.umm_get(product.umm, *path)

        platform = product.properties.get("platform")
        if platform is None:
            platform = ""
        if platform.upper() in [
            "ALOS",
            "RADARSAT-1",
            "JERS-1",
            "ERS-1",
            "ERS-2",
        ]:
            insarGrouping = product.umm_get(
                product.umm,
                *["AdditionalAttributes", ("Name", "INSAR_STACK_ID"), "Values", 0],
            )

            if insarGrouping not in [None, 0, "0", "NA", "NULL"]:
                additional_fields["canInsar"] = True
                additional_fields["insarStackSize"] = product.umm_get(
                    product.umm,
                    *[
                        "AdditionalAttributes",
                        ("Name", "INSAR_STACK_SIZE"),
                        "Values",
                        0,
                    ],
                )
            else:
                additional_fields["canInsar"] = False
        else:
            additional_fields["canInsar"] = product.baseline is not None

        additional_fields["geometry"] = product.geometry

        return additional_fields

    def streamDicts(self):
        completed = False
        for page_idx, page in enumerate(self.results):
            ASF_LOGGER.info(f"Streaming {len(page)} products from page {page_idx}")
            completed = page.searchComplete

            yield from [
                self.getItem(p)
                for p in ASFSearchResults_to_properties_list(
                    page, self.get_additional_output_fields
                )
                if p is not None
            ]

        if not completed:
            ASF_LOGGER.warn("Failed to download all results from CMR")

        ASF_LOGGER.info(f"Finished streaming {self.getOutputType()} results")

    def getItem(self, p):
        for i in p.keys():
            if p[i] == "NA" or p[i] == "":
                p[i] = None
        try:
            if p.get("offNadirAngle") is not None and float(p["offNadirAngle"]) < 0:
                p["offNadirAngle"] = None
        except TypeError:
            pass

        try:
            if p.get("patNumber"):
                if float(p["pathNumber"]) < 0:
                    p["pathNumber"] = None
        except TypeError:
            pass

        try:
            if p.get("groupID") is None:
                p["groupID"] = p["sceneName"]
        except TypeError:
            pass

        try:
            p["sizeMB"] = float(p["sizeMB"])
        except TypeError:
            pass

        try:
            p["pathNumber"] = int(p["pathNumber"])
        except TypeError:
            pass

        try:
            p['frameNumber'] = int(p.get('frameNumber'))
        except TypeError:
            pass

        try:
            p["orbit"] = int(p["orbit"])
        except TypeError:
            pass

        wrapped, unwrapped = get_wkts(p["geometry"])
        result = {
            "beamMode": p["beamModeType"],
            "browse": [] if p.get("browse") is None else p.get("browse"),
            "canInSAR": p.get("canInsar"),
            "dataset": p.get("platform"),
            "downloadUrl": p.get("url"),
            "faradayRotation": p.get("faradayRotation"),  # ALOS
            "fileName": p.get("fileName"),
            "flightDirection": p.get("flightDirection"),
            "flightLine": p.get("flightLine"),
            "frame": p.get("frameNumber"),
            "granuleName": p.get("sceneName"),
            "groupID": p.get("groupID"),
            "instrument": p.get("sensor"),
            "missionName": p.get("missionName"),
            "offNadirAngle": str(p["offNadirAngle"])
            if p.get("offNadirAngle") is not None
            else None,  # ALOS
            "orbit": p.get("orbit") if isinstance(p.get("orbit"), list) else [str(p["orbit"])],
            "path": p.get("pathNumber"),
            "polarization": p.get("polarization"),
            "pointingAngle": p.get("pointingAngle"),
            "productID": p.get("fileID"),
            "productType": p.get("processingLevel"),
            "productTypeDisplay": p.get("processingTypeDisplay"),
            "sizeMB": p.get("sizeMB"),
            "stackSize": p.get(
                "insarStackSize"
            ),  # Used for datasets with precalculated stacks
            "startTime": p.get("startTime"),
            "stopTime": p.get("stopTime"),
            "thumb": p.get("thumb"),
            "wkt": wrapped,
            "wkt_unwrapped": unwrapped,
            "pgeVersion": p.get("pgeVersion"),
        }

        for key in result.keys():
            if result[key] in ["NA", "NULL"]:
                result[key] = None

        if "temporalBaseline" in p.keys():
            result["temporalBaseline"] = p["temporalBaseline"]
        if "perpendicularBaseline" in p.keys():
            result["perpendicularBaseline"] = p["perpendicularBaseline"]

        if p.get("processingLevel") == "BURST":  # is a burst product
            result["burst"] = p["burst"]
            result["sizeMB"] = float(p["bytes"]) / 1024000

        elif p.get('operaBurstID') is not None or result['productID'].startswith('OPERA'):
            result['opera'] = {
                'operaBurstID': p.get('operaBurstID'),
                's3Urls': p.get('s3Urls', []),
                'additionalUrls': p.get('additionalUrls'),
            }
            if p.get('validityStartDate'):
                result['opera']['validityStartDate'] = p.get('validityStartDate')
        elif p.get('platform') == 'NISAR':
            result['nisar'] = {
                'additionalUrls': p.get('additionalUrls', []),
                's3Urls': p.get('s3Urls', []),
                'pgeVersion':  p.get('pgeVersion'),
                'mainBandPolarization':  p.get('mainBandPolarization'),
                'sideBandPolarization':  p.get('sideBandPolarization'),
                'frameCoverage':  p.get('frameCoverage'),
                'jointObservation':  p.get('jointObservation'),
                'rangeBandwidth':  p.get('rangeBandwidth'),
                'sizeMB': p.get('bytes'),
            }
<<<<<<< HEAD
            result["collectionName"] = p.get("collectionName")
            result["conceptId"] = p.get("conceptId")
=======
        elif p.get('platform') == 'SEASAT 1':
            result['additionalUrls'] = p.get('additionalUrls', [])
            result['s3Urls'] = p.get('s3Urls', [])
            result['sizeMB'] = p.get('bytes', {})

>>>>>>> 4316cef5
        elif result.get('productID', result.get('fileName', '')).startswith('S1-GUNW'):
            result.pop("perpendicularBaseline", None)
            if p.get('ariaVersion') is None:
                version_unformatted = result.get('productID').split('v')[-1]
                result['ariaVersion'] = re.sub(r'[^0-9\.]', '', version_unformatted.replace("_", '.'))
            else:
                result['ariaVersion'] = p.get('ariaVersion')
        
        return result

    def getOutputType(self) -> str:
        return "jsonlite"<|MERGE_RESOLUTION|>--- conflicted
+++ resolved
@@ -247,16 +247,13 @@
                 'rangeBandwidth':  p.get('rangeBandwidth'),
                 'sizeMB': p.get('bytes'),
             }
-<<<<<<< HEAD
             result["collectionName"] = p.get("collectionName")
             result["conceptId"] = p.get("conceptId")
-=======
         elif p.get('platform') == 'SEASAT 1':
             result['additionalUrls'] = p.get('additionalUrls', [])
             result['s3Urls'] = p.get('s3Urls', [])
             result['sizeMB'] = p.get('bytes', {})
 
->>>>>>> 4316cef5
         elif result.get('productID', result.get('fileName', '')).startswith('S1-GUNW'):
             result.pop("perpendicularBaseline", None)
             if p.get('ariaVersion') is None:
